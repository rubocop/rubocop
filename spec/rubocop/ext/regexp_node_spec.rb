--- conflicted
+++ resolved
@@ -40,91 +40,13 @@
       let(:source) { '/42 # the answer/x' }
 
       it 'returns the expected tree' do
-<<<<<<< HEAD
-        tree = node.parsed_tree(interpolation: :ignore)
-=======
         tree = node.parsed_tree
->>>>>>> cb8a04b7
 
         expect(tree.is_a?(Regexp::Expression::Root)).to eq(true)
         expect(tree.map(&:token)).to eq(%i[literal whitespace comment])
       end
     end
 
-<<<<<<< HEAD
-    context 'with interpolation: :ignore' do
-      context 'with a regexp containing interpolation' do
-        it { expect(node.parsed_tree(interpolation: :ignore)).to eq(nil) }
-      end
-
-      context 'with a regexp not containing interpolation' do
-        let(:source) { '/foobaz/' }
-
-        it 'returns the expected tree' do
-          tree = node.parsed_tree(interpolation: :ignore)
-
-          expect(tree.is_a?(Regexp::Expression::Root)).to eq(true)
-          expect(tree.to_s).to eq('foobaz')
-        end
-      end
-    end
-
-    context 'with interpolation: :blank' do
-      context 'with a regexp containing interpolation' do
-        it 'returns the expected blanked tree' do
-          tree = node.parsed_tree(interpolation: :blank)
-
-          expect(tree.is_a?(Regexp::Expression::Root)).to eq(true)
-          expect(tree.to_s).to eq('foo      baz')
-        end
-      end
-
-      context 'with a regexp containing a multi-line interpolation' do
-        let(:source) do
-          <<~'REGEXP'
-            /
-              foo
-              #{
-                bar(
-                  42
-                )
-              }
-              baz
-            /
-          REGEXP
-        end
-
-        it 'returns the expected blanked tree' do
-          tree = node.parsed_tree(interpolation: :blank)
-
-          expect(tree.is_a?(Regexp::Expression::Root)).to eq(true)
-          expect(tree.to_s.split("\n")).to eq(
-            [
-              '',
-              '  foo',
-              ' ' * 32,
-              '  baz'
-            ]
-          )
-        end
-      end
-
-      context 'with a regexp not containing interpolation' do
-        let(:source) { '/foobaz/' }
-
-        it 'returns the expected tree' do
-          tree = node.parsed_tree(interpolation: :blank)
-
-          expect(tree.is_a?(Regexp::Expression::Root)).to eq(true)
-          expect(tree.to_s).to eq('foobaz')
-        end
-      end
-    end
-
-    context 'with interpolation: :other' do
-      it { expect { node.parsed_tree(interpolation: :other) }.to raise_error(ArgumentError) }
-    end
-=======
     context 'with a regexp containing interpolation' do
       it 'returns the expected blanked tree' do
         tree = node.parsed_tree
@@ -174,6 +96,5 @@
         expect(tree.to_s).to eq('foobaz')
       end
     end
->>>>>>> cb8a04b7
   end
 end