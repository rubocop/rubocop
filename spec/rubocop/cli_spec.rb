# encoding: utf-8

require 'fileutils'
require 'tmpdir'
require 'spec_helper'

module Rubocop
  module Report
    describe CLI do
      let(:cli) { CLI.new }
      before(:each) { $stdout = StringIO.new }
      after(:each) { $stdout = STDOUT }

      it 'exits cleanly when -h is used' do
        expect { cli.run ['-h'] }.to exit_with_code(0)
        expect { cli.run ['--help'] }.to exit_with_code(0)
        message = ['Usage: rubocop [options] [file1, file2, ...]',
                   '    -d, --[no-]debug                 Display debug info',
                   '    -e, --emacs                      Emacs style output',
                   '    -c, --config FILE                Configuration file',
                   '    -s, --silent                     Silence summary',
                   '    -v, --version                    Display version']
        expect($stdout.string).to eq((message * 2).join("\n") + "\n")
      end

      it 'exits cleanly when -v is used' do
        expect { cli.run ['-v'] }.to exit_with_code(0)
        expect { cli.run ['--version'] }.to exit_with_code(0)
        expect($stdout.string).to eq((Rubocop::VERSION + "\n") * 2)
      end

      it 'checks a given correct file and returns 0' do
        File.open('example.rb', 'w') do |f|
          f.puts '# encoding: utf-8'
          f.puts 'x = 0'
          f.puts 'puts x'
        end
        begin
          expect(cli.run(['example.rb'])).to eq(0)
          expect($stdout.string.uncolored)
            .to eq("\n1 files inspected, 0 offences detected\n")
        ensure
          File.delete 'example.rb'
        end
      end

      it 'checks a given file with faults and returns 1' do
        File.open('example.rb', 'w') do |f|
          f.puts '# encoding: utf-8'
          f.puts 'x = 0 '
          f.puts 'puts x'
        end
        begin
          expect(cli.run(['example.rb'])).to eq(1)
          expect($stdout.string.uncolored)
            .to eq ['== example.rb ==',
                    'C:  2: Trailing whitespace detected.',
                    '',
                    '1 files inspected, 1 offences detected',
                    ''].join("\n")
        ensure
          File.delete 'example.rb'
        end
      end

      it 'can report in emacs style', ruby: 1.9 do
        File.open('example1.rb', 'w') { |f| f.puts 'x= 0 ', 'y ', 'puts x' }
        File.open('example2.rb', 'w') { |f| f.puts "\tx = 0", 'puts x' }
        begin
          expect(cli.run(['--emacs', 'example1.rb', 'example2.rb'])).to eq(1)
          expect($stdout.string.uncolored)
            .to eq(
            ['example1.rb:1: C: Missing encoding comment.',
             'example1.rb:1: C: Trailing whitespace detected.',
             "example1.rb:1: C: Surrounding space missing for operator '='.",
             'example1.rb:2: C: Trailing whitespace detected.',
             'example2.rb:1: C: Missing encoding comment.',
             'example2.rb:1: C: Tab detected.',
             '',
             '2 files inspected, 6 offences detected',
             ''].join("\n"))
        ensure
          File.delete 'example1.rb'
          File.delete 'example2.rb'
        end
      end

      it 'can report in emacs style', ruby: 2.0 do
        File.open('example1.rb', 'w') { |f| f.puts 'x= 0 ', 'y ', 'puts x' }
        File.open('example2.rb', 'w') { |f| f.puts "\tx = 0", 'puts x' }
        begin
          expect(cli.run(['--emacs', 'example1.rb', 'example2.rb'])).to eq(1)
          expect($stdout.string.uncolored)
            .to eq(
            ['example1.rb:1: C: Trailing whitespace detected.',
             "example1.rb:1: C: Surrounding space missing for operator '='.",
             'example1.rb:2: C: Trailing whitespace detected.',
             'example2.rb:1: C: Tab detected.',
             '',
             '2 files inspected, 4 offences detected',
             ''].join("\n"))
        ensure
          File.delete 'example1.rb'
          File.delete 'example2.rb'
        end
      end

      it 'ommits summary when --silent passed', ruby: 1.9 do
        File.open('example1.rb', 'w') { |f| f.puts 'puts 0 ' }
        File.open('example2.rb', 'w') { |f| f.puts "\tputs 0" }
        begin
          expect(cli.run(['--emacs',
                          '--silent',
                          'example1.rb',
                          'example2.rb'])).to eq(1)
          expect($stdout.string).to eq(
            ['example1.rb:1: C: Missing encoding comment.',
             'example1.rb:1: C: Trailing whitespace detected.',
             'example2.rb:1: C: Missing encoding comment.',
             'example2.rb:1: C: Tab detected.',
             ''].join("\n"))
        ensure
          File.delete 'example1.rb'
          File.delete 'example2.rb'
        end
      end

      it 'ommits summary when --silent passed', ruby: 2.0 do
        File.open('example1.rb', 'w') { |f| f.puts 'puts 0 ' }
        File.open('example2.rb', 'w') { |f| f.puts "\tputs 0" }
        begin
          expect(cli.run(['--emacs',
                          '--silent',
                          'example1.rb',
                          'example2.rb'])).to eq(1)
          expect($stdout.string).to eq(
            ['example1.rb:1: C: Trailing whitespace detected.',
             'example2.rb:1: C: Tab detected.',
             ''].join("\n"))
        ensure
          File.delete 'example1.rb'
          File.delete 'example2.rb'
        end
      end

      it 'can be configured with option to disable a certain error' do
        File.open('example1.rb', 'w') { |f| f.puts 'puts 0 ' }
        File.open('rubocop.yml', 'w') do |f|
          f.puts('Encoding:',
                 '  Enabled: false',
                 '',
                 'Indentation:',
                 '  Enabled: false')
        end
        begin
          expect(cli.run(['-c', 'rubocop.yml', 'example1.rb'])).to eq(1)
          expect($stdout.string.uncolored).to eq(
            ['== example1.rb ==',
             'C:  1: Trailing whitespace detected.',
             '',
             '1 files inspected, 1 offences detected',
             ''].join("\n"))
        ensure
          File.delete 'example1.rb'
          File.delete 'rubocop.yml'
        end
      end

      it 'can be configured with project config to disable a certain error' do
        FileUtils.mkdir 'example_src'
        File.open('example_src/example1.rb', 'w') { |f| f.puts 'puts 0 ' }
        File.open('example_src/.rubocop.yml', 'w') do |f|
          f.puts('Encoding:',
                 '  Enabled: false',
                 '',
                 'Indentation:',
                 '  Enabled: false')
        end
        begin
          expect(cli.run(['example_src/example1.rb'])).to eq(1)
          expect($stdout.string.uncolored).to eq(
            ['== example_src/example1.rb ==',
             'C:  1: Trailing whitespace detected.',
             '',
             '1 files inspected, 1 offences detected',
             ''].join("\n"))
        ensure
          FileUtils.rm_rf 'example_src'
        end
      end

      it 'can use an alternative max line length from a config file' do
        FileUtils.mkdir 'example_src'
        File.open('example_src/example1.rb', 'w') do |f|
          f.puts '# encoding: utf-8'
          f.puts '#' * 90
        end
        File.open('example_src/.rubocop.yml', 'w') do |f|
          f.puts('LineLength:',
                 '  Enabled: true',
                 '  Max: 100')
        end
        begin
          expect(cli.run(['example_src/example1.rb'])).to eq(0)
          expect($stdout.string.uncolored).to eq(
            ['', '1 files inspected, 0 offences detected',
             ''].join("\n"))
        ensure
          FileUtils.rm_rf 'example_src'
        end
      end

      it 'can have different config files in different directories' do
        %w(src lib).each do |dir|
          FileUtils.mkdir_p "example/#{dir}"
          File.open("example/#{dir}/example1.rb", 'w') do |f|
            f.puts '# encoding: utf-8'
            f.puts '#' * 90
          end
        end
        File.open('example/src/.rubocop.yml', 'w') do |f|
          f.puts('LineLength:',
                 '  Enabled: true',
                 '  Max: 100')
        end
        begin
          expect(cli.run(['example'])).to eq(1)
          expect($stdout.string.uncolored).to eq(
            ['== example/lib/example1.rb ==',
             'C:  2: Line is too long. [90/79]',
             '',
             '2 files inspected, 1 offences detected',
             ''].join("\n"))
        ensure
          FileUtils.rm_rf 'example'
        end
      end

      it 'prefers a config file in ancestor directory to another in home' do
        FileUtils.mkdir 'example_src'
        File.open('example_src/example1.rb', 'w') do |f|
          f.puts '# encoding: utf-8'
          f.puts '#' * 90
        end
        File.open('example_src/.rubocop.yml', 'w') do |f|
          f.puts('LineLength:',
                 '  Enabled: true',
                 '  Max: 100')
        end
        Dir.mktmpdir do |tmpdir|
          @original_home = ENV['HOME']
          ENV['HOME'] = tmpdir
          File.open("#{Dir.home}/.rubocop.yml", 'w') do |f|
            f.puts('LineLength:',
                   '  Enabled: true',
                   '  Max: 80')
          end
          begin
            expect(cli.run(['example_src/example1.rb'])).to eq(0)
            expect($stdout.string.uncolored).to eq(
              ['', '1 files inspected, 0 offences detected',
               ''].join("\n"))
          ensure
            FileUtils.rm_rf 'example_src'
            ENV['HOME'] = @original_home
          end
        end
      end

      it 'finds no violations when checking the rubocop source code' do
        # Need to pass an empty array explicitly
        # so that the CLI does not refer arguments of `rspec`
        cli.run([])
        expect($stdout.string.uncolored).to match(
          /files inspected, 0 offences detected\n/
        )
      end

      it 'registers an offence for a syntax error' do
        File.open('example.rb', 'w') do |f|
          f.puts '# encoding: utf-8'
          f.puts 'class Test'
          f.puts 'en'
        end
        begin
          expect(cli.run(['--emacs', 'example.rb'])).to eq(1)
          unexpected_part = RUBY_VERSION >= '2.0' ? 'end-of-input' : '$end'
          expect($stdout.string.uncolored).to eq(
            ["example.rb:3: E: Syntax error, unexpected #{unexpected_part}, " +
             'expecting keyword_end',
             '',
             '1 files inspected, 1 offences detected',
             ''].join("\n"))
        ensure
          File.delete 'example.rb'
        end
      end

      it 'can process a file with an invalid UTF-8 byte sequence' do
        File.open('example.rb', 'w') do |f|
          f.puts '# encoding: utf-8'
          f.puts "# \xf9\x29"
        end
        begin
          expect(cli.run(['--emacs', 'example.rb'])).to eq(0)
        ensure
          File.delete 'example.rb'
        end
      end

      it 'has configuration for all cops in .rubocop.yml' do
        cop_names = Cop::Cop.all.map do |cop_class|
          cop_class.name.split('::').last
        end
        expect(YAML.load_file('.rubocop.yml').keys.sort).to eq(cop_names.sort)
      end

<<<<<<< HEAD
      it 'can have configuration overridden in a code section' do
        File.open('example.rb', 'w') do |f|
          f.puts '# encoding: utf-8'
          f.puts '# rubocop:disable LineLength,NumericLiterals,StringLiterals'
          f.puts '#' * 90
          f.puts 'x(123456)'
          f.puts 'y("123")'
          f.puts 'def func'
          f.puts '  # rubocop: enable LineLength, StringLiterals'
          f.puts '  ' + '#' * 93
          f.puts '  x(123456)'
          f.puts '  y("123")'
          f.puts 'end'
        end
        begin
          expect(cli.run(['--emacs', 'example.rb'])).to eq(1)
          # 3 cops were disabled, then 2 were enabled again, so we
          # should get 2 offences reported.
          expect($stdout.string.uncolored).to eq(
            ['example.rb:8: C: Line is too long. [95/79]',
             "example.rb:10: C: Prefer single-quoted strings when you don't " +
             'need string interpolation or special symbols.',
             '',
             '1 files inspected, 2 offences detected',
             ''].join("\n"))
        ensure
          File.delete 'example.rb'
        end
      end

      it 'can have configuration overridden on a single line' do
        File.open('example.rb', 'w') do |f|
          f.puts '# encoding: utf-8'
          f.puts '#' * 90 + ' # rubocop:disable LineLength'
          f.puts '#' * 95
          f.puts 'y("123") # rubocop:disable LineLength,StringLiterals'
        end
        begin
          expect(cli.run(['--emacs', 'example.rb'])).to eq(1)
          expect($stdout.string.uncolored).to eq(
            ['example.rb:3: C: Line is too long. [95/79]',
             '',
             '1 files inspected, 1 offences detected',
             ''].join("\n"))
        ensure
          File.delete 'example.rb'
=======
      it 'finds a file with no .rb extension but has a shebang line' do
        FileUtils::mkdir 'test'
        File.open('test/example', 'w') do |f|
          f.puts '#!/usr/bin/env ruby'
          f.puts '# encoding: utf-8'
          f.puts 'x = 0'
          f.puts 'puts x'
        end
        begin
          FileUtils::cd 'test' do
            # Need to pass an empty array explicitly
            # so that the CLI does not refer arguments of `rspec`
            expect(cli.run([])).to eq(0)
            expect($stdout.string.uncolored).to eq(
              ['', '1 files inspected, 0 offences detected',
               ''].join("\n"))
          end
        ensure
          FileUtils::rm_rf 'test'
>>>>>>> 27446983
        end
      end
    end
  end
end<|MERGE_RESOLUTION|>--- conflicted
+++ resolved
@@ -315,7 +315,6 @@
         expect(YAML.load_file('.rubocop.yml').keys.sort).to eq(cop_names.sort)
       end
 
-<<<<<<< HEAD
       it 'can have configuration overridden in a code section' do
         File.open('example.rb', 'w') do |f|
           f.puts '# encoding: utf-8'
@@ -362,7 +361,9 @@
              ''].join("\n"))
         ensure
           File.delete 'example.rb'
-=======
+        end
+      end
+
       it 'finds a file with no .rb extension but has a shebang line' do
         FileUtils::mkdir 'test'
         File.open('test/example', 'w') do |f|
@@ -382,7 +383,6 @@
           end
         ensure
           FileUtils::rm_rf 'test'
->>>>>>> 27446983
         end
       end
     end
