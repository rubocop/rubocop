--- conflicted
+++ resolved
@@ -921,20 +921,7 @@
       RUBY
     end
 
-<<<<<<< HEAD
-    it 'accepts indentation of variable\'s methods after assignment' do
-      expect_no_offenses(<<~RUBY)
-        params[:key] =
-          foo
-            .bar
-            .baz
-      RUBY
-    end
-
-    it 'registers an offense for correct + unrecognized style' do
-=======
     it 'registers an offense and corrects correct + unrecognized style' do
->>>>>>> 89671c51
       expect_offense(<<~RUBY)
         a.
           b
