--- conflicted
+++ resolved
@@ -4,11 +4,8 @@
 
 ### New features
 
-<<<<<<< HEAD
 * [#5753](https://github.com/bbatsov/rubocop/pull/5753): Add new `Performance/UnneededSort` cop. ([@parkerfinch][])
-=======
 * Add new `Lint/SafeNavigationConsistency` cop. ([@rrosenblum][])
->>>>>>> 482442e9
 
 ### Bug fixes
 
