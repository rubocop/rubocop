# Change log

## master (unreleased)

### New features

* [#5973](https://github.com/bbatsov/rubocop/issues/5973): Add new `Style/IpAddresses` cop. ([@dvandersluis][])
* [#5843](https://github.com/bbatsov/rubocop/issues/5843): Add configuration options to `Naming/MemoizedInstanceVariableName` cop to allow leading underscores. ([@leklund][])
* [#5843](https://github.com/bbatsov/rubocop/issues/5843): Add `EnforcedStyleForLeadingUnderscores` to `Naming/MemoizedInstanceVariableName` cop to allow leading underscores. ([@leklund][])

### Bug fixes

* [#5987](https://github.com/rubocop-hq/rubocop/issues/5987): Suppress errors when using ERB template in Rails/BulkChangeTable. ([@wata727][])
* [#4878](https://github.com/rubocop-hq/rubocop/issues/4878): Fix false positive in `Layout/IndentationWidth` when multiple modifiers and def are on the same line. ([@tatsuyafw][])
* [#5966](https://github.com/bbatsov/rubocop/issues/5966): Fix a false positive for `Layout/ClosingHeredocIndentation` when heredoc content is outdented compared to the closing. ([@koic][])
* Fix auto-correct support check for custom cops on --auto-gen-config. ([@r7kamura][])
* Fix exception that occurs when auto-correcting a modifier if statement in `Style/UnneededCondition`. ([@rrosenblum][])
* [#6025](https://github.com/bbatsov/rubocop/pull/6025): Fix an incorrect auto-correct for `Lint/UnneededCondition` when using if_branch in `else` branch. ([@koic][])
<<<<<<< HEAD
* [#6029](https://github.com/bbatsov/rubocop/issues/6029): Fix a false positive for `Lint/ShadowedArgument` when reassigning to splat variable. ([@koic][])
=======
* [#6036](https://github.com/rubocop-hq/rubocop/issues/6036): Make `Rails/BulkChangeTable` aware of string table name. ([@wata727][])
>>>>>>> e3b80f8c

### Changes

* [#6006](https://github.com/bbatsov/rubocop/pull/6006): Remove `rake repl` task. ([@koic][])
* [#5990](https://github.com/bbatsov/rubocop/pull/5990): Drop support for MRI 2.1. ([@drenmi][])
* [#3299](https://github.com/bbatsov/rubocop/issues/3299): `Lint/UselessAccessModifier` now warns when `private_class_method` is used without arguments. ([@Darhazer][])

## 0.57.2 (2018-06-12)

### Bug fixes

* [#5968](https://github.com/bbatsov/rubocop/issues/5968): Prevent `Layout/ClosingHeredocIndentation` from raising an error on `<<` heredocs. ([@dvandersluis][])
* [#5965](https://github.com/bbatsov/rubocop/issues/5965): Prevent `Layout/ClosingHeredocIndentation` from raising an error on heredocs containing only a newline. ([@drenmi][])
* Prevent a crash in `Layout/IndentationConsistency` cop triggered by an empty expression string interpolation. ([@alexander-lazarov][])
* [#5951](https://github.com/bbatsov/rubocop/issues/5951): Prevent `Style/MethodCallWithArgsParentheses` from raising an error in certain cases. ([@drenmi][])

## 0.57.1 (2018-06-07)

### Bug fixes

* [#5963](https://github.com/bbatsov/rubocop/issues/5963): Allow Performance/ReverseEach to apply to any receiver. ([@dvandersluis][])
* [#5917](https://github.com/bbatsov/rubocop/issues/5917): Fix erroneous warning for `inherit_mode` directive. ([@jonas054][])
* [#5380](https://github.com/rubocop-hq/rubocop/issues/5380): Fix false negative in `Layout/IndentationWidth` when an access modifier section has an invalid indentation body. ([@tatsuyafw][])
* [#5909](https://github.com/rubocop-hq/rubocop/pull/5909): Even when a module has no public methods, `Layout/IndentationConsistency` should still register an offense for private methods. ([@jaredbeck][])
* [#5958](https://github.com/rubocop-hq/rubocop/issues/5958): Handle empty method body in `Rails/BulkChangeTable`. ([@wata727][])
* [#5954](https://github.com/bbatsov/rubocop/issues/5954): Make `Style/UnneededCondition` cop accepts a case of condition and `if_branch` are same when using `elsif` branch. ([@koic][])

## 0.57.0 (2018-06-06)

### New features

* [#5881](https://github.com/bbatsov/rubocop/pull/5881): Add new `Rails/BulkChangeTable` cop. ([@wata727][])
* [#5444](https://github.com/bbatsov/rubocop/pull/5444): Add new `Style/AccessModifierDeclarations` cop. ([@brandonweiss][])
* [#5803](https://github.com/bbatsov/rubocop/issues/5803): Add new `Style/UnneededCondition` cop. ([@balbesina][])
* [#5406](https://github.com/bbatsov/rubocop/issues/5406): Add new `Layout/ClosingHeredocIndentation` cop. ([@siggymcfried][])
* [#5823](https://github.com/bbatsov/rubocop/issues/5823): Add new `slashes` style to `Rails/FilePath` since Ruby accepts forward slashes even on Windows. ([@sunny][])
* New cop `Layout/LeadingBlankLines` checks for empty lines at the beginning of a file. ([@rrosenblum][])

### Bug fixes

* [#5897](https://github.com/bbatsov/rubocop/issues/5897): Fix `Style/SymbolArray` and `Style/WordArray` not working on arrays of size 1. ([@TikiTDO][])
* [#5894](https://github.com/bbatsov/rubocop/pull/5894): Fix `Rails/AssertNot` to allow it to have failure message. ([@koic][])
* [#5888](https://github.com/bbatsov/rubocop/issues/5888): Do not register an offense for `headers` or `env` keyword arguments in `Rails/HttpPositionalArguments`. ([@rrosenblum][])
* Fix the indentation of autocorrected closing squiggly heredocs. ([@garettarrowood][])
* [#5908](https://github.com/bbatsov/rubocop/pull/5908): Fix `Style/BracesAroundHashParameters` auto-correct going past the end of the file when the closing curly brace is on the last line of a file. ([@EiNSTeiN-][])
* Fix a bug where `Style/FrozenStringLiteralComment` would be added to the second line if the first line is empty. ([@rrosenblum][])
* [#5914](https://github.com/bbatsov/rubocop/issues/5914): Make `Layout/SpaceInsideReferenceBrackets` aware of `no_space` when using nested reference brackets. ([@koic][])
* [#5799](https://github.com/bbatsov/rubocop/issues/5799): Fix false positive in `Style/MixinGrouping` when method named `include` accepts block. ([@Darhazer][])

### Changes

* [#5937](https://github.com/rubocop-hq/rubocop/pull/5937): Add new `--fix-layout/-x` command line alias. ([@scottmatthewman][])
* [#5887](https://github.com/bbatsov/rubocop/issues/5887): Remove `Lint/SplatKeywordArguments` cop. ([@koic][])
* [#5761](https://github.com/bbatsov/rubocop/pull/5761): Add `httpdate` to accepted `Rails/TimeZone` methods. ([@cupakromer][])
* [#5899](https://github.com/bbatsov/rubocop/pull/5899): Add `xmlschema` to accepted `Rails/TimeZone` methods. ([@koic][])
* [#5906](https://github.com/bbatsov/rubocop/pull/5906): Move REPL command from `rake repl` task to `bin/console` command. ([@koic][])
* [#5917](https://github.com/bbatsov/rubocop/issues/5917): Let `inherit_mode` work for default configuration too. ([@jonas054][])
* [#5929](https://github.com/bbatsov/rubocop/pull/5929): Stop including string extensions from `unicode/display_width`. ([@nroman-stripe][])

## 0.56.0 (2018-05-14)

### New features

* [#5848](https://github.com/bbatsov/rubocop/pull/5848): Add new `Performance/InefficientHashSearch` cop. ([@JacobEvelyn][])
* [#5801](https://github.com/bbatsov/rubocop/pull/5801): Add new `Rails/RefuteMethods` cop. ([@koic][])
* [#5805](https://github.com/bbatsov/rubocop/pull/5805): Add new `Rails/AssertNot` cop. ([@composerinteralia][])
* [#4136](https://github.com/bbatsov/rubocop/issues/4136): Allow more robust `Layout/ClosingParenthesisIndentation` detection including method chaining. ([@jfelchner][])
* [#5699](https://github.com/bbatsov/rubocop/pull/5699): Add `consistent_relative_to_receiver` style option to `Layout/FirstParameterIndentation`. ([@jfelchner][])
* [#5821](https://github.com/bbatsov/rubocop/pull/5821): Support `AR::Migration#up_only` for `Rails/ReversibleMigration` cop. ([@koic][])
* [#5800](https://github.com/bbatsov/rubocop/issues/5800): Don't show a stracktrace for invalid command-line params. ([@shanecav84][])
* [#5845](https://github.com/bbatsov/rubocop/pull/5845): Add new `Lint/ErbNewArguments` cop. ([@koic][])
* [#5871](https://github.com/bbatsov/rubocop/pull/5871): Add new `Lint/SplatKeywordArguments` cop. ([@koic][])
* [#4247](https://github.com/bbatsov/rubocop/issues/4247): Remove hard-coded file patterns and use only `Include`, `Exclude` and the new `RubyInterpreters` parameters for file selection. ([@jonas054][])

### Bug fixes

* Fix bug in `Style/EmptyMethod` which concatenated the method name and first argument if no method def parentheses are used. ([@thomasbrus][])
* [#5819](https://github.com/bbatsov/rubocop/issues/5819): Fix `Rails/SaveBang` when using negated if. ([@Edouard-chin][])
* [#5286](https://github.com/bbatsov/rubocop/issues/5286): Fix `Lint/SafeNavigationChain` not detecting chained operators after block. ([@Darhazer][])
* Fix bug where `Lint/SafeNavigationConsistency` registers multiple offenses for the same method call. ([@rrosenblum][])
* [#5713](https://github.com/bbatsov/rubocop/issues/5713): Fix `Style/CommentAnnotation` reporting only the first of multiple consecutive offending lines. ([@svendittmer][])
* [#5791](https://github.com/bbatsov/rubocop/issues/5791): Fix exception in `Lint/SafeNavigationConsistency` when there is code around the condition. ([@rrosenblum][])
* [#5784](https://github.com/bbatsov/rubocop/issues/5784): Fix a false positive for `Rails/HasManyOrHasOneDependent` when using nested `with_options`. ([@koic][])
* [#4666](https://github.com/bbatsov/rubocop/issues/4666): `--stdin` always treats input as Ruby source irregardless of filename. ([@PointlessOne][])
* Fix auto-correction for `Style/MethodCallWithArgsParentheses` adding extra parentheses if the method argument was already parenthesized. ([@dvandersluis][])
* [#5668](https://github.com/bbatsov/rubocop/issues/5668): Fix an issue where files with unknown extensions, listed in `AllCops/Include` were not inspected when passing the file name as an option. ([@drenmi][])
* [#5809](https://github.com/bbatsov/rubocop/issues/5809): Fix exception `Lint/PercentStringArray` and `Lint/PercentSymbolArray` when the inspected file is binary encoded. ([@akhramov][])
* [#5840](https://github.com/bbatsov/rubocop/issues/5840): Do not register an offense for methods that `nil` responds to in `Lint/SafeNavigationConsistency`. ([@rrosenblum][])
* [#5862](https://github.com/bbatsov/rubocop/issues/5862): Fix an incorrect auto-correct for `Lint/LiteralInInterpolation` if contains numbers. ([@koic][])
* [#5868](https://github.com/bbatsov/rubocop/pull/5868): Fix `Rails/CreateTableWithTimestamps` when using hash options. ([@wata727][])
* [#5708](https://github.com/bbatsov/rubocop/issues/5708): Fix exception in `Lint/UnneededCopEnableDirective` for instruction '# rubocop:enable **all**'. ([@balbesina][])
* Fix auto-correction of `Rails/HttpPositionalArgumnets` to use `session` instead of `header`. ([@rrosenblum][])

### Changes

* Split `Style/MethodMissing` into two cops, `Style/MethodMissingSuper` and `Style/MissingRespondToMissing`. ([@rrosenblum][])
* [#5757](https://github.com/bbatsov/rubocop/issues/5757): Add `AllowInMultilineConditions` option to `Style/ParenthesesAroundCondition` cop. ([@Darhazer][])
* [#5806](https://github.com/bbatsov/rubocop/issues/5806): Fix `Layout/SpaceInsideReferenceBrackets` when assigning a reference bracket to a reference bracket. ([@joshuapinter][])
* [#5082](https://github.com/bbatsov/rubocop/issues/5082): Allow caching together with `--auto-correct`. ([@jonas054][])
* Add `try!` to the list of whitelisted methods for `Lint/SafeNavigationChain` and `Style/SafeNavigation`. ([@rrosenblum][])
* [#5886](https://github.com/bbatsov/rubocop/pull/5886): Move `Style/EmptyLineAfterGuardClause` cop to `Layout` department. ([@koic][])

## 0.55.0 (2018-04-16)

### New features

* [#5753](https://github.com/bbatsov/rubocop/pull/5753): Add new `Performance/UnneededSort` cop. ([@parkerfinch][])
* Add new `Lint/SafeNavigationConsistency` cop. ([@rrosenblum][])

### Bug fixes

* [#5759](https://github.com/bbatsov/rubocop/pull/5759): Fix `Performance/RegexpMatch` cop not correcting negated match operator. ([@bdewater][])
* [#5726](https://github.com/bbatsov/rubocop/issues/5726): Fix false positive for `:class_name` option in Rails/InverseOf cop. ([@bdewater][])
* [#5686](https://github.com/bbatsov/rubocop/issues/5686): Fix a regression for `Style/SymbolArray` and `Style/WordArray` for multiline Arrays. ([@istateside][])
* [#5730](https://github.com/bbatsov/rubocop/pull/5730): Stop `Rails/InverseOf` cop allowing `inverse_of: nil` to opt-out. ([@bdewater][])
* [#5561](https://github.com/bbatsov/rubocop/issues/5561): Fix `Lint/ShadowedArgument` false positive with shorthand assignments. ([@akhramov][])
* [#5403](https://github.com/bbatsov/rubocop/issues/5403): Fix `Naming/HeredocDelimiterNaming` blacklist patterns. ([@mcfisch][])
* [#4298](https://github.com/bbatsov/rubocop/issues/4298): Fix auto-correction of `Performance/RegexpMatch` to produce code that safe guards against the receiver being `nil`. ([@rrosenblum][])
* [#5738](https://github.com/bbatsov/rubocop/issues/5738): Make `Rails/HttpStatus` ignoring hash order to fix false negative. ([@pocke][])
* [#5720](https://github.com/bbatsov/rubocop/pull/5720): Fix false positive for `Style/EmptyLineAfterGuardClause` when guard clause is after heredoc. ([@koic][])
* [#5760](https://github.com/bbatsov/rubocop/pull/5760): Fix incorrect offense location for `Style/EmptyLineAfterGuardClause` when guard clause is after heredoc argument. ([@koic][])
* [#5764](https://github.com/bbatsov/rubocop/pull/5764): Fix `Style/Unpackfirst` false positive of `unpack('h*').take(1)`. ([@parkerfinch][])
* [#5766](https://github.com/bbatsov/rubocop/issues/5766): Update `Style/FrozenStringLiteralComment` auto-correction to insert a new line between the comment and the code. ([@rrosenblum][])
* [#5551](https://github.com/bbatsov/rubocop/issues/5551): Fix `Lint/Void` not detecting void context in blocks with single expression. ([@Darhazer][])

### Changes

* [#5752](https://github.com/bbatsov/rubocop/pull/5752): Add `String#delete_{prefix,suffix}` to Lint/Void cop. ([@bdewater][])
* [#5734](https://github.com/bbatsov/rubocop/pull/5734): Add `by`, `on`, `in` and `at` to allowed names of `Naming/UncommunicativeMethodParamName` cop in default config. ([@AlexWayfer][])
* [#5666](https://github.com/bbatsov/rubocop/issues/5666): Add spaces as an `EnforcedStyle` option to `Layout/SpaceInsideParens`, allowing you to enforce spaces inside of parentheses. ([@joshuapinter][])
* [#4257](https://github.com/bbatsov/rubocop/issues/4257): Allow specifying module name in `Metrics/BlockLength`'s `ExcludedMethods` configuration option. ([@akhramov][])
* [#4753](https://github.com/bbatsov/rubocop/issues/4753): Add `IgnoredMethods` option to `Style/MethodCallWithoutArgsParentheses` cop. ([@Darhazer][])
* [#4517](https://github.com/bbatsov/rubocop/issues/4517): Add option to allow trailing whitespaces inside heredoc strings. ([@Darhazer][])
* [#5652](https://github.com/bbatsov/rubocop/issues/5652): Make `Style/OptionHash` aware of implicit parameter passing to super. ([@Wei-LiangChew][])
* [#5451](https://github.com/bbatsov/rubocop/issues/5451): When using --auto-gen-config, do not ouput offenses unless the --output-offenses flag is also passed. ([@drewpterry][])

## 0.54.0 (2018-03-21)

### New features

* [#5597](https://github.com/bbatsov/rubocop/pull/5597): Add new `Rails/HttpStatus` cop. ([@anthony-robin][])
* [#5643](https://github.com/bbatsov/rubocop/pull/5643): Add new `Style/UnpackFirst` cop. ([@bdewater][])

### Bug fixes

* [#5744](https://github.com/bbatsov/rubocop/pull/5744): Teach `Performance/StartWith` and `EndWith` cops to look for `Regexp#match?`. ([@bdewater][])
* [#5683](https://github.com/bbatsov/rubocop/issues/5683): Fix message for `Naming/UncommunicativeXParamName` cops. ([@jlfaber][])
* [#5680](https://github.com/bbatsov/rubocop/issues/5680): Fix `Layout/ElseAlignment` for `rescue/else/ensure` inside `do/end` blocks. ([@YukiJikumaru][])
* [#5642](https://github.com/bbatsov/rubocop/pull/5642): Fix `Style/Documentation` `:nodoc:` for compact-style nested modules/classes. ([@ojab][])
* [#5648](https://github.com/bbatsov/rubocop/issues/5648): Suggest valid memoized instance variable for predicate method. ([@satyap][])
* [#5670](https://github.com/bbatsov/rubocop/issues/5670): Suggest valid memoized instance variable for bang method. ([@pocke][])
* [#5623](https://github.com/bbatsov/rubocop/pull/5623): Fix `Bundler/OrderedGems` when a group includes duplicate gems. ([@colorbox][])
* [#5633](https://github.com/bbatsov/rubocop/pull/5633): Fix broken `--fail-fast`. ([@mmyoji][])
* [#5630](https://github.com/bbatsov/rubocop/issues/5630): Fix false positive for `Style/FormatStringToken` when using placeholder arguments in `format` method. ([@koic][])
* [#5651](https://github.com/bbatsov/rubocop/pull/5651): Fix NoMethodError when specified config file that does not exist. ([@onk][])
* [#5647](https://github.com/bbatsov/rubocop/pull/5647): Fix encoding method of RuboCop::MagicComment::SimpleComment. ([@htwroclau][])
* [#5619](https://github.com/bbatsov/rubocop/issues/5619): Do not register an offense in `Style/InverseMethods` when comparing constants with `<`, `>`, `<=`, or `>=`. If the code is being used to determine class hierarchy, the correction might not be accurate. ([@rrosenblum][])
* [#5641](https://github.com/bbatsov/rubocop/issues/5641): Disable `Style/TrivialAccessors` auto-correction for `def` with `private`. ([@pocke][])
* Fix bug where `Style/SafeNavigation` does not auto-correct all chained methods resulting in a `Lint/SafeNavigationChain` offense. ([@rrosenblum][])
* [#5436](https://github.com/bbatsov/rubocop/issues/5436): Allow empty kwrest args in `UncommunicativeName` cops. ([@pocke][])
* [#5674](https://github.com/bbatsov/rubocop/issues/5674): Fix auto-correction of `Layout/EmptyComment` when the empty comment appears on the same line as code. ([@rrosenblum][])
* [#5679](https://github.com/bbatsov/rubocop/pull/5679): Fix a false positive for `Style/EmptyLineAfterGuardClause` when guard clause is before `rescue` or `ensure`. ([@koic][])
* [#5694](https://github.com/bbatsov/rubocop/issues/5694): Match Rails versions with multiple digits when reading the TargetRailsVersion from the bundler lock files. ([@roberts1000][])
* [#5700](https://github.com/bbatsov/rubocop/pull/5700): Fix a false positive for `Style/EmptyLineAfterGuardClause` when guard clause is before `else`. ([@koic][])
* Fix false positive in `Naming/ConstantName` when using conditional assignment. ([@drenmi][])

### Changes

* [#5626](https://github.com/bbatsov/rubocop/pull/5626): Change `Naming/UncommunicativeMethodParamName` add `to` to allowed names in default config. ([@unused][])
* [#5640](https://github.com/bbatsov/rubocop/issues/5640): Warn about user configuration overriding other user configuration only with `--debug`. ([@jonas054][])
* [#5637](https://github.com/bbatsov/rubocop/issues/5637): Fix error for `Layout/SpaceInsideArrayLiteralBrackets` when contains an array literal as an argument after a heredoc is started. ([@koic][])
* [#5610](https://github.com/bbatsov/rubocop/issues/5610): Use `gems.locked` or `Gemfile.lock` to determine the best `TargetRubyVersion` when it is not specified in the config. ([@roberts1000][])
* [#5390](https://github.com/bbatsov/rubocop/issues/5390): Allow exceptions to `Style/InlineComment` for inline comments which enable or disable rubocop cops. ([@jfelchner][])
* Add progress bar to offenses formatter. ([@drewpterry][])
* [#5498](https://github.com/bbatsov/rubocop/issues/5498): Correct `IndentHeredoc` message for Ruby 2.3 when using `<<~` operator with invalid indentation. ([@hamada14][])

## 0.53.0 (2018-03-05)

### New features

* [#3666](https://github.com/bbatsov/rubocop/issues/3666): Add new `Naming/UncommunicativeBlockParamName` cop. ([@garettarrowood][])
* [#3666](https://github.com/bbatsov/rubocop/issues/3666): Add new `Naming/UncommunicativeMethodParamName` cop. ([@garettarrowood][])
* [#5356](https://github.com/bbatsov/rubocop/issues/5356): Add new `Lint/UnneededCopEnableDirective` cop. ([@garettarrowood][])
* [#5248](https://github.com/bbatsov/rubocop/pull/5248): Add new `Lint/BigDecimalNew` cop. ([@koic][])
* Add new `Style/TrailingBodyOnClass` cop. ([@garettarrowood][])
* Add new `Style/TrailingBodyOnModule` cop. ([@garettarrowood][])
* [#3394](https://github.com/bbatsov/rubocop/issues/3394): Add new `Style/TrailingCommaInArrayLiteral` cop. ([@garettarrowood][])
* [#3394](https://github.com/bbatsov/rubocop/issues/3394): Add new `Style/TrailingCommaInHashLiteral` cop. ([@garettarrowood][])
* [#5319](https://github.com/bbatsov/rubocop/pull/5319): Add new `Security/Open` cop. ([@mame][])
* Add `EnforcedStyleForEmptyBrackets` configuration to `Layout/SpaceInsideReferenceBrackets`.([@garettarrowood][])
* [#5050](https://github.com/bbatsov/rubocop/issues/5050): Add auto-correction to `Style/ModuleFunction`. ([@garettarrowood][])
* [#5358](https://github.com/bbatsov/rubocop/pull/5358):  `--no-auto-gen-timestamp` CLI option suppresses the inclusion of the date and time it was generated in auto-generated config. ([@dominicsayers][])
* [#4274](https://github.com/bbatsov/rubocop/issues/4274): Add new `Layout/EmptyComment` cop. ([@koic][])
* [#4477](https://github.com/bbatsov/rubocop/issues/4477): Add new configuration directive: `inherit_mode` for merging arrays. ([@leklund][])
* [#5532](https://github.com/bbatsov/rubocop/pull/5532): Include `.axlsx` file by default. ([@georf][])
* [#5490](https://github.com/bbatsov/rubocop/issues/5490): Add new `Lint/OrderedMagicComments` cop. ([@koic][])
* [#4008](https://github.com/bbatsov/rubocop/issues/4008): Add new `Style/ExpandPathArguments` cop. ([@koic][])
* [#4812](https://github.com/bbatsov/rubocop/issues/4812): Add `beginning_only` and `ending_only` style options to `Layout/EmptyLinesAroundClassBody` cop. ([@jmks][])
* [#5591](https://github.com/bbatsov/rubocop/pull/5591): Include `.arb` file by default. ([@deivid-rodriguez][])
* [#5473](https://github.com/bbatsov/rubocop/issues/5473): Use `gems.locked` or `Gemfile.lock` to determine the best `TargetRailsVersion` when it is not specified in the config. ([@roberts1000][])
* Add new `Naming/MemoizedInstanceVariableName` cop. ([@satyap][])
* [#5376](https://github.com/bbatsov/rubocop/issues/5376): Add new `Style/EmptyLineAfterGuardClause` cop. ([@unkmas][])
* Add new `Rails/ActiveRecordAliases` cop. ([@elebow][])

### Bug fixes

* [#4105](https://github.com/bbatsov/rubocop/issues/4105): Fix `Lint/IndentationWidth` when `Lint/EndAlignment` is configured with `start_of_line`. ([@brandonweiss][])
* [#5453](https://github.com/bbatsov/rubocop/issues/5453): Fix erroneous downcase in `Performance/Casecmp` auto-correction. ([@walinga][])
* [#5343](https://github.com/bbatsov/rubocop/issues/5343): Fix offense detection in `Style/TrailingMethodEndStatement`. ([@garettarrowood][])
* [#5334](https://github.com/bbatsov/rubocop/issues/5334): Fix semicolon removal for `Style/TrailingBodyOnMethodDefinition` autocorrection. ([@garettarrowood][])
* [#5350](https://github.com/bbatsov/rubocop/issues/5350): Fix `Metric/LineLength` false offenses for URLs in double quotes. ([@garettarrowood][])
* [#5333](https://github.com/bbatsov/rubocop/issues/5333): Fix `Layout/EmptyLinesAroundArguments` false positives for inline access modifiers. ([@garettarrowood][])
* [#5339](https://github.com/bbatsov/rubocop/issues/5339): Fix `Layout/EmptyLinesAroundArguments` false positives for multiline heredoc arguments. ([@garettarrowood][])
* [#5383](https://github.com/bbatsov/rubocop/issues/5383): Fix `Rails/Presence` false detection of receiver for locally defined `blank?` & `present?` methods. ([@garettarrowood][])
* [#5314](https://github.com/bbatsov/rubocop/issues/5314): Fix false positives for `Lint/NestedPercentLiteral` when percent characters are nested. ([@asherkach][])
* [#5357](https://github.com/bbatsov/rubocop/issues/5357): Fix `Lint/InterpolationCheck` false positives on escaped interpolations. ([@pocke][])
* [#5409](https://github.com/bbatsov/rubocop/issues/5409): Fix multiline indent for `Style/SymbolArray` and `Style/WordArray` autocorrect. ([@flyerhzm][])
* [#5393](https://github.com/bbatsov/rubocop/issues/5393): Fix `Rails/Delegate`'s false positive with a method call with arguments. ([@pocke][])
* [#5348](https://github.com/bbatsov/rubocop/issues/5348): Fix false positive for `Style/SafeNavigation` when safe guarding more comparison methods. ([@rrosenblum][])
* [#4889](https://github.com/bbatsov/rubocop/issues/4889): Auto-correcting `Style/SafeNavigation` will add safe navigation to all methods in a method chain. ([@rrosenblum][])
* [#5287](https://github.com/bbatsov/rubocop/issues/5287): Do not register an offense in `Style/SafeNavigation` if there is an unsafe method used in a method chain. ([@rrosenblum][])
* [#5401](https://github.com/bbatsov/rubocop/issues/5401): Fix `Style/RedundantReturn` to trigger when begin-end, rescue, and ensure blocks present. ([@asherkach][])
* [#5426](https://github.com/bbatsov/rubocop/issues/5426): Make `Rails/InverseOf` accept `inverse_of: nil` to opt-out. ([@wata727][])
* [#5448](https://github.com/bbatsov/rubocop/issues/5448): Improve `Rails/LexicallyScopedActionFilter`. ([@wata727][])
* [#3947](https://github.com/bbatsov/rubocop/issues/3947): Fix false positive for `Rails/FilePath` when using `Rails.root.join` in string interpolation of argument. ([@koic][])
* [#5479](https://github.com/bbatsov/rubocop/issues/5479): Fix false positives for `Rails/Presence` when using with `elsif`. ([@wata727][])
* [#5427](https://github.com/bbatsov/rubocop/pull/5427): Fix exception when executing from a different drive on Windows. ([@orgads][])
* [#5429](https://github.com/bbatsov/rubocop/issues/5429): Detect tabs other than indentation by `Layout/Tab`. ([@pocke][])
* [#5496](https://github.com/bbatsov/rubocop/pull/5496): Fix a false positive of `Style/FormatStringToken` with unrelated `format` call. ([@pocke][])
* [#5503](https://github.com/bbatsov/rubocop/issues/5503): Fix `Rails/CreateTableWithTimestamps` false positive when using `to_proc` syntax. ([@wata727][])
* [#5512](https://github.com/bbatsov/rubocop/issues/5512): Improve `Lint/Void` to detect `Kernel#tap` as method that ignores the block's value. ([@untitaker][])
* [#5520](https://github.com/bbatsov/rubocop/issues/5520): Fix `Style/RedundantException` auto-correction does not keep parenthesization. ([@dpostorivo][])
* [#5524](https://github.com/bbatsov/rubocop/issues/5524): Return the instance based on the new type when calls `RuboCop::AST::Node#updated`. ([@wata727][])
* [#5527](https://github.com/bbatsov/rubocop/issues/5527): Avoid behavior-changing corrections in `Style/SafeNavigation`. ([@jonas054][])
* [#5539](https://github.com/bbatsov/rubocop/pull/5539): Fix compilation error and ruby code generation when passing args to funcall and predicates. ([@Edouard-chin][])
* [#4669](https://github.com/bbatsov/rubocop/issues/4669): Use binary file contents for cache key so changing EOL characters invalidates the cache. ([@jonas054][])
* [#3947](https://github.com/bbatsov/rubocop/issues/3947): Fix false positive for `Performance::RegexpMatch` when using `MatchData` before guard clause. ([@koic][])
* [#5515](https://github.com/bbatsov/rubocop/issues/5515): Fix `Style/EmptyElse` autocorrect for nested if and case statements. ([@asherkach][])
* [#5582](https://github.com/bbatsov/rubocop/issues/5582): Fix `end` alignment for variable assignment with line break after `=` in `Layout/EndAlignment`. ([@jonas054][])
* [#5602](https://github.com/bbatsov/rubocop/pull/5602): Fix false positive for `Style/ColonMethodCall` when using Java package namespace. ([@koic][])
* [#5603](https://github.com/bbatsov/rubocop/pull/5603): Fix falsy offense for `Style/RedundantSelf` with pseudo variables. ([@pocke][])
* [#5547](https://github.com/bbatsov/rubocop/issues/5547): Fix auto-correction of of `Layout/BlockEndNewline` when there is top level code outside of a class. ([@rrosenblum][])
* [#5599](https://github.com/bbatsov/rubocop/issues/5599): Fix the suggestion being used by `Lint/NumberConversion` to use base 10 with Integer. ([@rrosenblum][])
* [#5534](https://github.com/bbatsov/rubocop/issues/5534): Fix `Style/EachWithObject` auto-correction leaves an empty line. ([@flyerhzm][])
* Fix `Layout/EmptyLinesAroundAccessModifier` false-negative when next string after access modifier started with end. ([@unkmas][])

### Changes

* [#5589](https://github.com/bbatsov/rubocop/issues/5589): Remove `Performance/HashEachMethods` cop as it no longer provides a performance benefit. ([@urbanautomaton][])
* [#3394](https://github.com/bbatsov/rubocop/issues/3394): Remove `Style/TrailingCommmaInLiteral` in favor of two new cops. ([@garettarrowood][])
* Rename `Lint/UnneededDisable` to `Lint/UnneededCopDisableDirective`. ([@garettarrowood][])
* [#5365](https://github.com/bbatsov/rubocop/pull/5365): Add `*.gemfile` to Bundler cop target. ([@sue445][])
* [#4477](https://github.com/bbatsov/rubocop/issues/4477): Warn when user configuration overrides other user configuration. ([@jonas054][])
* [#5240](https://github.com/bbatsov/rubocop/pull/5240): Make `Style/StringHashKeys` to accepts environment variables. ([@pocke][])
* [#5395](https://github.com/bbatsov/rubocop/pull/5395): Always exit 2 when specified configuration file does not exist. ([@pocke][])
* [#5402](https://github.com/bbatsov/rubocop/pull/5402): Remove undefined `ActiveSupport::TimeZone#strftime` method from defined dangerous methods of `Rails/TimeZone` cop. ([@koic][])
* [#4704](https://github.com/bbatsov/rubocop/issues/4704): Move `Lint/EndAlignment`, `Lint/DefEndAlignment`, `Lint/BlockAlignment`, and `Lint/ConditionPosition` to the `Layout` namespace. ([@bquorning][])
* [#5283](https://github.com/bbatsov/rubocop/issues/5283): Change file path output by `Formatter::JSONFormatter` from relative path to smart path. ([@koic][])
* `Style/SafeNavigation` will now register an offense for methods that `nil` responds to. ([@rrosenblum][])
* [#5542](https://github.com/bbatsov/rubocop/pull/5542): Exclude `.git/` by default. ([@pocke][])
* Tell Read the Docs to build downloadable docs. ([@eostrom][])
* Change `Style/SafeNavigation` to no longer register an offense for method chains exceeding 2 methods. ([@rrosenblum][])
* Remove auto-correction from `Lint/SafeNavigationChain`. ([@rrosenblum][])
* Change the highlighting of `Lint/SafeNavigationChain` to highlight the entire method chain beyond the safe navigation portion. ([@rrosenblum][])

## 0.52.1 (2017-12-27)

### Bug fixes

* [#5241](https://github.com/bbatsov/rubocop/issues/5241): Fix an error for `Layout/AlignHash` when using a hash including only a keyword splat. ([@wata727][])
* [#5245](https://github.com/bbatsov/rubocop/issues/5245): Make `Style/FormatStringToken` to allow regexp token. ([@pocke][])
* [#5224](https://github.com/bbatsov/rubocop/pull/5224): Fix false positives for `Layout/EmptyLinesAroundArguments` operating on blocks. ([@garettarrowood][])
* [#5234](https://github.com/bbatsov/rubocop/issues/5234): Fix a false positive for `Rails/HasManyOrHasOneDependent` when using `class_name` option. ([@koic][])
* [#5273](https://github.com/bbatsov/rubocop/issues/5273): Fix `Style/EvalWithLocation` reporting bad line offset. ([@pocke][])
* [#5228](https://github.com/bbatsov/rubocop/issues/5228): Handle overridden `Metrics/LineLength:Max` for `--auto-gen-config`. ([@jonas054][])
* [#5226](https://github.com/bbatsov/rubocop/issues/5226): Suppress false positives for `Rails/RedundantReceiverInWithOptions` when including another receiver in `with_options`. ([@wata727][])
* [#5259](https://github.com/bbatsov/rubocop/pull/5259): Fix false positives in `Style/CommentedKeyword`. ([@garettarrowood][])
* [#5238](https://github.com/bbatsov/rubocop/pull/5238): Fix error when #present? or #blank? is used in if or unless modifier. ([@eitoball][])
* [#5261](https://github.com/bbatsov/rubocop/issues/5261): Fix a false positive for `Style/MixinUsage` when using inside class or module. ([@koic][])
* [#5289](https://github.com/bbatsov/rubocop/issues/5289): Fix `Layout/SpaceInsideReferenceBrackets` and `Layout/SpaceInsideArrayLiteralBrackets` configuration conflicts. ([@garettarrowood][])
* [#4444](https://github.com/bbatsov/rubocop/issues/4444): Fix `Style/AutoResourceCleanup` shouldn't flag `File.open(...).close`. ([@dpostorivo][])
* [#5278](https://github.com/bbatsov/rubocop/pull/5278): Fix deprecation check to use `loaded_path` in warning. ([@chrishulton][])
* [#5293](https://github.com/bbatsov/rubocop/issues/5293): Fix a regression for `Rails/HasManyOrHasOneDependent` when using a option of `has_many` or `has_one` association. ([@koic][])
* [#5223](https://github.com/bbatsov/rubocop/issues/5223): False offences in :unannotated Style/FormatStringToken. ([@nattfodd][])
* [#5258](https://github.com/bbatsov/rubocop/issues/5258): Fix incorrect autocorrection for `Rails/Presence` when the else block is multiline. ([@wata727][])
* [#5297](https://github.com/bbatsov/rubocop/pull/5297): Improve inspection for `Rails/InverseOf` when including `through` or `polymorphic` options. ([@wata727][])
* [#5281](https://github.com/bbatsov/rubocop/issues/5281): Fix issue where `--auto-gen-config` might fail on invalid YAML. ([@bquorning][])
* [#5313](https://github.com/bbatsov/rubocop/issues/5313): Fix `Style/HashSyntax` from stripping quotes off of symbols during autocorrection for ruby22+. ([@garettarrowood][])
* [#5315](https://github.com/bbatsov/rubocop/issues/5315): Fix a false positive of `Layout/RescueEnsureAlignment` in Ruby 2.5. ([@pocke][])
* [#5236](https://github.com/bbatsov/rubocop/issues/5236): Fix false positives for `Rails/InverseOf` when using `with_options`. ([@wata727][])
* [#5291](https://github.com/bbatsov/rubocop/issues/5291): Fix multiline indent for `Style/BracesAroundHashParameters` autocorrect. ([@flyerhzm][])
* [#3318](https://github.com/bbatsov/rubocop/issues/3318): Look for `.ruby-version` in parent directories. ([@ybiquitous][])

### Changes

* [#5300](https://github.com/bbatsov/rubocop/pull/5300): Display correction candidate if an incorrect cop name is given. ([@yhirano55][])
* [#5233](https://github.com/bbatsov/rubocop/pull/5233): Remove `Style/ExtendSelf` cop. ([@pocke][])
* [#5221](https://github.com/bbatsov/rubocop/issues/5221): Change `Layout/SpaceBeforeBlockBraces`'s `EnforcedStyleForEmptyBraces` from `no_space` to `space`. ([@garettarrowood][])
* [#3558](https://github.com/bbatsov/rubocop/pull/3558): Create `Corrector` classes and move all `autocorrect` methods out of mixin Modules. ([@garettarrowood][])
* [#3437](https://github.com/bbatsov/rubocop/issues/3437): Add new `Lint/NumberConversion` cop. ([@albertpaulp][])

## 0.52.0 (2017-12-12)

### New features

* [#5101](https://github.com/bbatsov/rubocop/pull/5101): Allow to specify `TargetRubyVersion` 2.5. ([@walf443][])
* [#1575](https://github.com/bbatsov/rubocop/issues/1575): Add new `Layout/ClassStructure` cop that checks whether definitions in a class are in the configured order. This cop is disabled by default. ([@jonatas][])
* New cop `Rails/InverseOf` checks for association arguments that require setting the `inverse_of` option manually. ([@bdewater][])
* [#4811](https://github.com/bbatsov/rubocop/issues/4811): Add new `Layout/SpaceInsideReferenceBrackets` cop. ([@garettarrowood][])
* [#4811](https://github.com/bbatsov/rubocop/issues/4811): Add new `Layout/SpaceInsideArrayLiteralBrackets` cop. ([@garettarrowood][])
* [#4252](https://github.com/bbatsov/rubocop/issues/4252): Add new `Style/TrailingBodyOnMethodDefinition` cop. ([@garettarrowood][])
* Add new `Style/TrailingMethodEndStatment` cop. ([@garettarrowood][])
* [#5074](https://github.com/bbatsov/rubocop/issues/5074): Add Layout/EmptyLinesAroundArguments cop. ([@garettarrowood][])
* [#4650](https://github.com/bbatsov/rubocop/issues/4650): Add new `Style/StringHashKeys` cop. ([@donjar][])
* [#1583](https://github.com/bbatsov/rubocop/issues/1583): Add a quiet formatter. ([@drenmi][])
* Add new `Style/RandomWithOffset` cop. ([@donjar][])
* [#4892](https://github.com/bbatsov/rubocop/issues/4892): Add new `Lint/ShadowedArgument` cop and remove argument shadowing detection from `Lint/UnusedBlockArgument` and `Lint/UnusedMethodArgument`. ([@akhramov][])
* [#4674](https://github.com/bbatsov/rubocop/issues/4674): Add a new `Lint/MissingCopEnableDirective` cop. ([@tdeo][])
* Add new `Rails/EnvironmentComparison` cop. ([@tdeo][])
* Add `AllowedChars` option to `Style/AsciiComments` cop. ([@hedgesky][])
* [#5031](https://github.com/bbatsov/rubocop/pull/5031): Add new `Style/EmptyBlockParameter` and `Style/EmptyLambdaParameter` cops. ([@pocke][])
* [#5057](https://github.com/bbatsov/rubocop/pull/5057): Add new `Gemspec/RequiredRubyVersion` cop. ([@koic][])
* [#5087](https://github.com/bbatsov/rubocop/pull/5087): Add new `Gemspec/RedundantAssignment` cop. ([@koic][])
* Add `unannotated` option to `Style/FormatStringToken` cop. ([@drenmi][])
* [#5077](https://github.com/bbatsov/rubocop/pull/5077): Add new `Rails/CreateTableWithTimestamps` cop. ([@wata727][])
* Add new `Style/ColonMethodDefinition` cop. ([@rrosenblum][])
* Add new `Style/ExtendSelf` cop. ([@drenmi][])
* [#5185](https://github.com/bbatsov/rubocop/pull/5185): Add new `Rails/RedundantReceiverInWithOptions` cop. ([@koic][])
* [#5177](https://github.com/bbatsov/rubocop/pull/5177): Add new `Rails/LexicallyScopedActionFilter` cop. ([@wata727][])
* [#5173](https://github.com/bbatsov/rubocop/pull/5173): Add new `Style/EvalWithLocation` cop. ([@pocke][])
* [#5208](https://github.com/bbatsov/rubocop/pull/5208): Add new `Rails/Presence` cop. ([@wata727][])
* Allow auto-correction of ClassAndModuleChildren. ([@siggymcfried][], [@melch][])

### Bug fixes

* [#5096](https://github.com/bbatsov/rubocop/issues/5096): Fix incorrect detection and autocorrection of multiple extend/include/prepend. ([@marcandre][])
* [#5219](https://github.com/bbatsov/rubocop/issues/5219): Fix incorrect empty line detection for block arguments in `Layout/EmptyLinesAroundArguments`. ([@garettarrowood][])
* [#4662](https://github.com/bbatsov/rubocop/issues/4662): Fix incorrect indent level detection when first line of heredoc is blank. ([@sambostock][])
* [#5016](https://github.com/bbatsov/rubocop/issues/5016): Fix a false positive for `Style/ConstantName` with constant names using non-ASCII capital letters with accents. ([@timrogers][])
* [#4866](https://github.com/bbatsov/rubocop/issues/4866): Prevent `Layout/BlockEndNewline` cop from introducing trailing whitespaces. ([@bgeuken][])
* [#3396](https://github.com/bbatsov/rubocop/issues/3396): Concise error when config. file not found. ([@jaredbeck][])
* [#4881](https://github.com/bbatsov/rubocop/issues/4881): Fix a false positive for `Performance/HashEachMethods` when unused argument(s) exists in other blocks. ([@pocke][])
* [#4883](https://github.com/bbatsov/rubocop/pull/4883): Fix auto-correction for `Performance/HashEachMethods`. ([@pocke][])
* [#4896](https://github.com/bbatsov/rubocop/pull/4896): Fix Style/DateTime wrongly triggered on classes `...::DateTime`. ([@dpostorivo][])
* [#4938](https://github.com/bbatsov/rubocop/pull/4938): Fix behavior of `Lint/UnneededDisable`, which was returning offenses even after being disabled in a comment. ([@tdeo][])
* [#4887](https://github.com/bbatsov/rubocop/pull/4887): Add undeclared configuration option `EnforcedStyleForEmptyBraces` for `Layout/SpaceBeforeBlockBraces` cop. ([@drenmi][])
* [#4987](https://github.com/bbatsov/rubocop/pull/4987): Skip permission check when using stdin option. ([@mtsmfm][])
* [#4909](https://github.com/bbatsov/rubocop/issues/4909): Make `Rails/HasManyOrHasOneDependent` aware of multiple associations in `with_options`. ([@koic][])
* [#4794](https://github.com/bbatsov/rubocop/issues/4794): Fix an error in `Layout/MultilineOperationIndentation` when an operation spans multiple lines and contains a ternary expression. ([@rrosenblum][])
* [#4885](https://github.com/bbatsov/rubocop/issues/4885): Fix false offense detected by `Style/MixinUsage` cop. ([@koic][])
* [#3363](https://github.com/bbatsov/rubocop/pull/3363): Fix `Style/EmptyElse` autocorrection removes comments from branches. ([@dpostorivo][])
* [#5025](https://github.com/bbatsov/rubocop/issues/5025): Fix error with Layout/MultilineMethodCallIndentation cop and lambda.(...). ([@dpostorivo][])
* [#4781](https://github.com/bbatsov/rubocop/issues/4781): Prevent `Style/UnneededPercentQ` from breaking on strings that are concated with backslash. ([@pocke][])
* [#4363](https://github.com/bbatsov/rubocop/issues/4363): Fix `Style/PercentLiteralDelimiters` incorrectly automatically modifies escaped percent literal delimiter. ([@koic][])
* [#5053](https://github.com/bbatsov/rubocop/issues/5053): Fix `Naming/ConstantName` false offense on assigning to a nonoffensive assignment. ([@garettarrowood][])
* [#5019](https://github.com/bbatsov/rubocop/pull/5019): Fix auto-correct for `Style/HashSyntax` cop when hash is used as unspaced argument. ([@drenmi][])
* [#5052](https://github.com/bbatsov/rubocop/pull/5052): Improve accuracy of `Style/BracesAroundHashParameters` auto-correction. ([@garettarrowood][])
* [#5059](https://github.com/bbatsov/rubocop/issues/5059): Fix a false positive for `Style/MixinUsage` when `include` call is a method argument. ([@koic][])
* [#5071](https://github.com/bbatsov/rubocop/pull/5071): Fix a false positive in `Lint/UnneededSplatExpansion`, when `Array.new` resides in an array literal. ([@akhramov][])
* [#4071](https://github.com/bbatsov/rubocop/issues/4071): Prevent generating wrong code by Style/ColonMethodCall and Style/RedundantSelf. ([@pocke][])
* [#5089](https://github.com/bbatsov/rubocop/issues/5089): Fix false positive for `Style/SafeNavigation` when safe guarding arithmetic operation or assignment. ([@tiagotex][])
* [#5099](https://github.com/bbatsov/rubocop/pull/5099): Prevent `Style/MinMax` from breaking on implicit receivers. ([@drenmi][])
* [#5079](https://github.com/bbatsov/rubocop/issues/5079): Fix false positive for `Style/SafeNavigation` when safe guarding comparisons. ([@tiagotex][])
* [#5075](https://github.com/bbatsov/rubocop/issues/5075): Fix auto-correct for `Style/RedundantParentheses` cop when unspaced ternary is present. ([@tiagotex][])
* [#5155](https://github.com/bbatsov/rubocop/issues/5155): Fix a false negative for `Naming/ConstantName` cop when using frozen object assignment. ([@koic][])
* Fix a false positive in `Style/SafeNavigation` when the right hand side is negated. ([@rrosenblum][])
* [#5128](https://github.com/bbatsov/rubocop/issues/5128): Fix `Bundler/OrderedGems` when gems are references from variables (ignores them in the sorting). ([@tdeo][])

### Changes

* [#4848](https://github.com/bbatsov/rubocop/pull/4848): Exclude lambdas and procs from `Metrics/ParameterLists`. ([@reitermarkus][])
* [#5120](https://github.com/bbatsov/rubocop/pull/5120):  Improve speed of RuboCop::PathUtil#smart_path. ([@walf443][])
* [#4888](https://github.com/bbatsov/rubocop/pull/4888): Improve offense message of `Style/StderrPuts`. ([@jaredbeck][])
* [#4886](https://github.com/bbatsov/rubocop/issues/4886): Fix false offense for Style/CommentedKeyword. ([@michniewicz][])
* [#4977](https://github.com/bbatsov/rubocop/pull/4977): Make `Lint/RedundantWithIndex` cop aware of offset argument. ([@koic][])
* [#2679](https://github.com/bbatsov/rubocop/issues/2679): Handle dependencies to `Metrics/LineLength: Max` when generating `.rubocop_todo.yml`. ([@jonas054][])
* [#4943](https://github.com/bbatsov/rubocop/pull/4943): Make cop generator compliant with the repo's rubocop config. ([@tdeo][])
* [#5011](https://github.com/bbatsov/rubocop/pull/5011): Remove `SupportedStyles` from "Configuration parameters" in `.rubocop_todo.yml`. ([@pocke][])
* `Lint/RescueWithoutErrorClass` has been replaced by `Style/RescueStandardError`. ([@rrosenblum][])
* [#4811](https://github.com/bbatsov/rubocop/issues/4811): Remove `Layout/SpaceInsideBrackets` in favor of two new configurable cops. ([@garettarrowood][])
* [#5042](https://github.com/bbatsov/rubocop/pull/5042): Make offense locations of metrics cops to contain whole a method. ([@pocke][])
* [#5044](https://github.com/bbatsov/rubocop/pull/5044): Add last_line and last_column into outputs of the JSON formatter. ([@pocke][])
* [#4633](https://github.com/bbatsov/rubocop/issues/4633): Make metrics cops aware of `define_method`. ([@pocke][])
* [#5037](https://github.com/bbatsov/rubocop/pull/5037): Make display cop names to enable by default. ([@pocke][])
* [#4449](https://github.com/bbatsov/rubocop/issues/4449): Make `Layout/IndentHeredoc` aware of line length. ([@pocke][])
* [#5146](https://github.com/bbatsov/rubocop/pull/5146): Make `--show-cops` option aware of `--force-default-config`. ([@pocke][])
* [#3001](https://github.com/bbatsov/rubocop/issues/3001): Add configuration to `Lint/MissingCopEnableDirective` cop. ([@tdeo][])
* [#4932](https://github.com/bbatsov/rubocop/issues/4932): Do not fail if configuration contains `Lint/Syntax` cop with the same settings as the default. ([@tdeo][])
* [#5175](https://github.com/bbatsov/rubocop/pull/5175): Make Style/RedundantBegin aware of do-end block in Ruby 2.5. ([@pocke][])

## 0.51.0 (2017-10-18)

### New features

* [#4791](https://github.com/bbatsov/rubocop/pull/4791): Add new `Rails/UnknownEnv` cop. ([@pocke][])
* [#4690](https://github.com/bbatsov/rubocop/issues/4690): Add new `Lint/UnneededRequireStatement` cop. ([@koic][])
* [#4813](https://github.com/bbatsov/rubocop/pull/4813): Add new `Style/StderrPuts` cop. ([@koic][])
* [#4796](https://github.com/bbatsov/rubocop/pull/4796): Add new `Lint/RedundantWithObject` cop. ([@koic][])
* [#4663](https://github.com/bbatsov/rubocop/issues/4663): Add new `Style/CommentedKeyword` cop. ([@donjar][])
* Add `IndentationWidth` configuration for `Layout/Tab` cop. ([@rrosenblum][])
* [#4854](https://github.com/bbatsov/rubocop/pull/4854): Add new `Lint/RegexpAsCondition` cop. ([@pocke][])
* [#4862](https://github.com/bbatsov/rubocop/pull/4862): Add `MethodDefinitionMacros` option to `Naming/PredicateName` cop. ([@koic][])
* [#4874](https://github.com/bbatsov/rubocop/pull/4874): Add new `Gemspec/OrderedDependencies` cop. ([@sue445][])
* [#4840](https://github.com/bbatsov/rubocop/pull/4840): Add new `Style/MixinUsage` cop. ([@koic][])
* [#1952](https://github.com/bbatsov/rubocop/issues/1952): Add new `Style/DateTime` cop. ([@dpostorivo][])
* [#4727](https://github.com/bbatsov/rubocop/issues/4727): Make `Lint/Void` check for nonmutating methods as well. ([@donjar][])

### Bug fixes

* [#3312](https://github.com/bbatsov/rubocop/issues/3312): Make `Rails/Date` Correct false positive on `#to_time` for strings ending in UTC-"Z".([@erikdstock][])
* [#4741](https://github.com/bbatsov/rubocop/issues/4741): Make `Style/SafeNavigation` correctly exclude methods called without dot. ([@drenmi][])
* [#4740](https://github.com/bbatsov/rubocop/issues/4740): Make `Lint/RescueWithoutErrorClass` aware of modifier form `rescue`. ([@drenmi][])
* [#4745](https://github.com/bbatsov/rubocop/issues/4745): Make `Style/SafeNavigation` ignore negated continuations. ([@drenmi][])
* [#4732](https://github.com/bbatsov/rubocop/issues/4732): Prevent `Performance/HashEachMethods` from registering an offense when `#each` follows `#to_a`. ([@drenmi][])
* [#4730](https://github.com/bbatsov/rubocop/issues/4730): False positive on Lint/InterpolationCheck. ([@koic][])
* [#4751](https://github.com/bbatsov/rubocop/issues/4751): Prevent `Rails/HasManyOrHasOneDependent` cop from registering offense if `:through` option was specified. ([@smakagon][])
* [#4737](https://github.com/bbatsov/rubocop/issues/4737): Fix ReturnInVoidContext cop when `return` is in top scope. ([@frodsan][])
* [#4776](https://github.com/bbatsov/rubocop/issues/4776): Non utf-8 magic encoding comments are now respected. ([@deivid-rodriguez][])
* [#4241](https://github.com/bbatsov/rubocop/issues/4241): Prevent `Rails/Blank` and `Rails/Present` from breaking when there is no explicit receiver. ([@rrosenblum][])
* [#4814](https://github.com/bbatsov/rubocop/issues/4814): Prevent `Rails/Blank` from breaking on send with an argument. ([@pocke][])
* [#4759](https://github.com/bbatsov/rubocop/issues/4759): Make `Naming/HeredocDelimiterNaming` and `Naming/HeredocDelimiterCase` aware of more delimiter patterns. ([@drenmi][])
* [#4823](https://github.com/bbatsov/rubocop/issues/4823): Make `Lint/UnusedMethodArgument` and `Lint/UnusedBlockArgument` aware of overriding assignments. ([@akhramov][])
* [#4830](https://github.com/bbatsov/rubocop/issues/4830): Prevent `Lint/BooleanSymbol` from truncating symbol's value in the message when offense is located in the new syntax hash. ([@akhramov][])
* [#4747](https://github.com/bbatsov/rubocop/issues/4747): Fix `Rails/HasManyOrHasOneDependent` cop incorrectly flags `with_options` blocks. ([@koic][])
* [#4836](https://github.com/bbatsov/rubocop/issues/4836): Make `Rails/OutputSafety` aware of safe navigation operator. ([@drenmi][])
* [#4843](https://github.com/bbatsov/rubocop/issues/4843): Make `Lint/ShadowedException` cop aware of same system error code. ([@koic][])
* [#4757](https://github.com/bbatsov/rubocop/issues/4757): Make `Style/TrailingUnderscoreVariable` work for nested assignments. ([@donjar][])
* [#4597](https://github.com/bbatsov/rubocop/pull/4597): Fix `Style/StringLiterals` cop not registering an offense on single quoted strings containing an escaped single quote when configured to use double quotes. ([@promisedlandt][])
* [#4850](https://github.com/bbatsov/rubocop/issues/4850): `Lint/UnusedMethodArgument` respects `IgnoreEmptyMethods` setting by ignoring unused method arguments for singleton methods. ([@jmks][])
* [#2040](https://github.com/bbatsov/rubocop/issues/2040): Document how to write a custom cop. ([@jonatas][])

### Changes

* [#4746](https://github.com/bbatsov/rubocop/pull/4746): The `Lint/InvalidCharacterLiteral` cop has been removed since it was never being actually triggered. ([@deivid-rodriguez][])
* [#4789](https://github.com/bbatsov/rubocop/pull/4789): Analyzing code that needs to support MRI 1.9 is no longer supported. ([@deivid-rodriguez][])
* [#4582](https://github.com/bbatsov/rubocop/issues/4582): `Severity` and other common parameters can be configured on department level. ([@jonas054][])
* [#4787](https://github.com/bbatsov/rubocop/pull/4787): Analyzing code that needs to support MRI 2.0 is no longer supported. ([@deivid-rodriguez][])
* [#4787](https://github.com/bbatsov/rubocop/pull/4787): RuboCop no longer installs on MRI 2.0. ([@deivid-rodriguez][])
* [#4266](https://github.com/bbatsov/rubocop/issues/4266): Download the inherited config files of a remote file from the same remote. ([@tdeo][])
* [#4853](https://github.com/bbatsov/rubocop/pull/4853): Make `Lint/LiteralInCondition` cop aware of `!` and `not`. ([@pocke][])
* [#4864](https://github.com/bbatsov/rubocop/pull/4864): Rename `Lint/LiteralInCondition` to `Lint/LiteralAsCondition`. ([@pocke][])

## 0.50.0 (2017-09-14)

### New features

* [#4464](https://github.com/bbatsov/rubocop/pull/4464): Add `EnforcedStyleForEmptyBraces` parameter to `Layout/SpaceBeforeBlockBraces` cop. ([@palkan][])
* [#4453](https://github.com/bbatsov/rubocop/pull/4453): New cop `Style/RedundantConditional` checks for conditionals that return true/false. ([@petehamilton][])
* [#4448](https://github.com/bbatsov/rubocop/pull/4448): Add new `TapFormatter`. ([@cyberdelia][])
* [#4467](https://github.com/bbatsov/rubocop/pull/4467): Add new `Style/HeredocDelimiters` cop(Note: This cop was renamed to `Naming/HeredocDelimiterNaming`). ([@drenmi][])
* [#4153](https://github.com/bbatsov/rubocop/issues/4153): New cop `Lint/ReturnInVoidContext` checks for the use of a return with a value in a context where it will be ignored. ([@harold-s][])
* [#4506](https://github.com/bbatsov/rubocop/pull/4506): Add auto-correct support to `Lint/ScriptPermission`. ([@rrosenblum][])
* [#4514](https://github.com/bbatsov/rubocop/pull/4514): Add configuration options to `Style/YodaCondition` to support checking all comparison operators or equality operators only. ([@smakagon][])
* [#4515](https://github.com/bbatsov/rubocop/pull/4515): Add new `Lint/BooleanSymbol` cop. ([@droptheplot][])
* [#4535](https://github.com/bbatsov/rubocop/pull/4535): Make `Rails/PluralizationGrammar` use singular methods for `-1` / `-1.0`. ([@promisedlandt][])
* [#4541](https://github.com/bbatsov/rubocop/pull/4541): Add new `Rails/HasManyOrHasOneDependent` cop. ([@oboxodo][])
* [#4552](https://github.com/bbatsov/rubocop/pull/4552): Add new `Style/Dir` cop. ([@drenmi][])
* [#4548](https://github.com/bbatsov/rubocop/pull/4548): Add new `Style/HeredocDelimiterCase` cop(Note: This cop is renamed to `Naming/HeredocDelimiterCase`). ([@drenmi][])
* [#2943](https://github.com/bbatsov/rubocop/pull/2943): Add new `Lint/RescueWithoutErrorClass` cop. ([@drenmi][])
* [#4568](https://github.com/bbatsov/rubocop/pull/4568): Fix autocorrection for `Style/TrailingUnderscoreVariable`. ([@smakagon][])
* [#4586](https://github.com/bbatsov/rubocop/pull/4586): Add new `Performance/UnfreezeString` cop. ([@pocke][])
* [#2976](https://github.com/bbatsov/rubocop/issues/2976): Add `Whitelist` configuration option to `Style/NestedParenthesizedCalls` cop. ([@drenmi][])
* [#3965](https://github.com/bbatsov/rubocop/issues/3965): Add new `Style/OrAssignment` cop. ([@donjar][])
* [#4655](https://github.com/bbatsov/rubocop/pull/4655): Make `rake new_cop` create parent directories if they do not already exist. ([@highb][])
* [#4368](https://github.com/bbatsov/rubocop/issues/4368): Make `Performance/HashEachMethod` inspect send nodes with any receiver. ([@gohdaniel15][])
* [#4508](https://github.com/bbatsov/rubocop/issues/4508): Add new `Style/ReturnNil` cop. ([@donjar][])
* [#4629](https://github.com/bbatsov/rubocop/issues/4629): Add Metrics/MethodLength cop for `define_method`. ([@jekuta][])
* [#4702](https://github.com/bbatsov/rubocop/pull/4702): Add new `Lint/UriEscapeUnescape` cop. ([@koic][])
* [#4696](https://github.com/bbatsov/rubocop/pull/4696): Add new `Performance/UriDefaultParser` cop. ([@koic][])
* [#4694](https://github.com/bbatsov/rubocop/pull/4694): Add new `Lint/UriRegexp` cop. ([@koic][])
* [#4711](https://github.com/bbatsov/rubocop/pull/4711): Add new `Style/MinMax` cop. ([@drenmi][])
* [#4720](https://github.com/bbatsov/rubocop/pull/4720): Add new `Bundler/InsecureProtocolSource` cop. ([@koic][])
* [#4708](https://github.com/bbatsov/rubocop/pull/4708): Add new `Lint/RedundantWithIndex` cop. ([@koic][])
* [#4480](https://github.com/bbatsov/rubocop/pull/4480): Add new `Lint/InterpolationCheck` cop. ([@GauthamGoli][])
* [#4628](https://github.com/bbatsov/rubocop/issues/4628): Add new `Lint/NestedPercentLiteral` cop. ([@asherkach][])

### Bug fixes

* [#4709](https://github.com/bbatsov/rubocop/pull/4709): Use cached remote config on network failure. ([@kristjan][])
* [#4688](https://github.com/bbatsov/rubocop/pull/4688): Accept yoda condition which isn't commutative. ([@fujimura][])
* [#4676](https://github.com/bbatsov/rubocop/issues/4676): Make `Style/RedundantConditional` cop work with elsif. ([@akhramov][])
* [#4656](https://github.com/bbatsov/rubocop/issues/4656): Modify `Style/ConditionalAssignment` autocorrection to work with unbracketed arrays. ([@akhramov][])
* [#4615](https://github.com/bbatsov/rubocop/pull/4615): Don't consider `<=>` a comparison method. ([@iGEL][])
* [#4664](https://github.com/bbatsov/rubocop/pull/4664): Fix typos in Rails/HttpPositionalArguments. ([@JoeCohen][])
* [#4618](https://github.com/bbatsov/rubocop/pull/4618): Fix `Lint/FormatParameterMismatch` false positive if format string includes `%%5B` (CGI encoded left bracket). ([@barthez][])
* [#4604](https://github.com/bbatsov/rubocop/pull/4604): Fix `Style/LambdaCall` to autocorrect `obj.call` to `obj.`. ([@iGEL][])
* [#4443](https://github.com/bbatsov/rubocop/pull/4443): Prevent `Style/YodaCondition` from breaking `not LITERAL`. ([@pocke][])
* [#4434](https://github.com/bbatsov/rubocop/issues/4434): Prevent bad auto-correct in `Style/Alias` for non-literal arguments. ([@drenmi][])
* [#4451](https://github.com/bbatsov/rubocop/issues/4451): Make `Style/AndOr` cop aware of comparison methods. ([@drenmi][])
* [#4457](https://github.com/bbatsov/rubocop/pull/4457): Fix false negative in `Lint/Void` with initialize and setter methods. ([@pocke][])
* [#4418](https://github.com/bbatsov/rubocop/issues/4418): Register an offense in `Style/ConditionalAssignment` when the assignment line is the longest line, and it does not exceed the max line length. ([@rrosenblum][])
* [#4491](https://github.com/bbatsov/rubocop/issues/4491): Prevent bad auto-correct in `Style/EmptyElse` for nested `if`. ([@pocke][])
* [#4485](https://github.com/bbatsov/rubocop/pull/4485): Handle 304 status for remote config files. ([@daniloisr][])
* [#4529](https://github.com/bbatsov/rubocop/pull/4529): Make `Lint/UnreachableCode` aware of `if` and `case`. ([@pocke][])
* [#4469](https://github.com/bbatsov/rubocop/issues/4469): Include permissions in file cache. ([@pocke][])
* [#4270](https://github.com/bbatsov/rubocop/issues/4270): Fix false positive in `Performance/RegexpMatch` for named captures. ([@pocke][])
* [#4525](https://github.com/bbatsov/rubocop/pull/4525): Fix regexp for checking comment config of `rubocop:disable all` in `Lint/UnneededDisable`. ([@meganemura][])
* [#4555](https://github.com/bbatsov/rubocop/issues/4555): Make `Style/VariableName` aware of optarg, kwarg and other arguments. ([@pocke][])
* [#4481](https://github.com/bbatsov/rubocop/issues/4481): Prevent `Style/WordArray` and `Style/SymbolArray` from registering offenses where percent arrays don't work. ([@drenmi][])
* [#4447](https://github.com/bbatsov/rubocop/issues/4447): Prevent `Layout/EmptyLineBetweenDefs` from removing too many lines. ([@drenmi][])
* [#3892](https://github.com/bbatsov/rubocop/issues/3892): Make `Style/NumericPredicate` ignore numeric comparison of global variables. ([@drenmi][])
* [#4101](https://github.com/bbatsov/rubocop/issues/4101): Skip auto-correct for literals with trailing comment and chained method call in `Layout/Multiline*BraceLayout`. ([@jonas054][])
* [#4518](https://github.com/bbatsov/rubocop/issues/4518): Fix bug where `Style/SafeNavigation` does not register an offense when there are chained method calls. ([@rrosenblum][])
* [#3040](https://github.com/bbatsov/rubocop/issues/3040): Ignore safe navigation in `Rails/Delegate`. ([@cgriego][])
* [#4587](https://github.com/bbatsov/rubocop/pull/4587): Fix false negative for void unary operators in `Lint/Void` cop. ([@pocke][])
* [#4589](https://github.com/bbatsov/rubocop/issues/4589): Fix false positive in `Performance/RegexpMatch` cop for `=~` is in a class method. ([@pocke][])
* [#4578](https://github.com/bbatsov/rubocop/issues/4578): Fix false positive in `Lint/FormatParameterMismatch` for format with "asterisk" (`*`) width and precision. ([@smakagon][])
* [#4285](https://github.com/bbatsov/rubocop/issues/4285): Make `Lint/DefEndAlignment` aware of multiple modifiers. ([@drenmi][])
* [#4634](https://github.com/bbatsov/rubocop/issues/4634): Handle heredoc that contains empty lines only in `Layout/IndentHeredoc` cop. ([@pocke][])
* [#4646](https://github.com/bbatsov/rubocop/issues/4646): Make `Lint/Debugger` aware of `Kernel` and cbase. ([@pocke][])
* [#4643](https://github.com/bbatsov/rubocop/issues/4643): Modify `Style/InverseMethods` to not register a separate offense for an inverse method nested inside of the block of an inverse method offense. ([@rrosenblum][])
* [#4593](https://github.com/bbatsov/rubocop/issues/4593): Fix false positive in `Rails/SaveBang` when `save/update_attribute` is used with a `case` statement. ([@theRealNG][])
* [#4322](https://github.com/bbatsov/rubocop/issues/4322): Fix Style/MultilineMemoization from autocorrecting to invalid ruby. ([@dpostorivo][])
* [#4722](https://github.com/bbatsov/rubocop/pull/4722): Fix `rake new_cop` problem that doesn't add `require` line. ([@koic][])
* [#4723](https://github.com/bbatsov/rubocop/issues/4723): Fix `RaiseArgs` auto-correction issue for `raise` with 3 arguments. ([@smakagon][])

### Changes

* [#4470](https://github.com/bbatsov/rubocop/issues/4470): Improve the error message for `Lint/AssignmentInCondition`. ([@brandonweiss][])
* [#4553](https://github.com/bbatsov/rubocop/issues/4553): Add `node_modules` to default excludes. ([@iainbeeston][])
* [#4445](https://github.com/bbatsov/rubocop/pull/4445): Make `Style/Encoding` cop enabled by default. ([@deivid-rodriguez][])
* [#4452](https://github.com/bbatsov/rubocop/pull/4452): Add option to `Rails/Delegate` for enforcing the prefixed method name case. ([@klesse413][])
* [#4493](https://github.com/bbatsov/rubocop/pull/4493): Make `Lint/Void` cop aware of `Enumerable#each` and `for`. ([@pocke][])
* [#4492](https://github.com/bbatsov/rubocop/pull/4492): Make `Lint/DuplicateMethods` aware of `alias` and `alias_method`. ([@pocke][])
* [#4478](https://github.com/bbatsov/rubocop/issues/4478): Fix confusing message of `Performance/Caller` cop. ([@pocke][])
* [#4543](https://github.com/bbatsov/rubocop/pull/4543): Make `Lint/DuplicateMethods` aware of `attr_*` methods. ([@pocke][])
* [#4550](https://github.com/bbatsov/rubocop/pull/4550): Mark `RuboCop::CLI#run` as a public API. ([@yujinakayama][])
* [#4551](https://github.com/bbatsov/rubocop/pull/4551): Make `Performance/Caller` aware of `caller_locations`. ([@pocke][])
* [#4547](https://github.com/bbatsov/rubocop/pull/4547): Rename `Style/HeredocDelimiters` to `Style/HeredocDelimiterNaming`. ([@drenmi][])
* [#4157](https://github.com/bbatsov/rubocop/issues/4157): Enhance offense message for `Style/RedudantReturn` cop. ([@gohdaniel15][])
* [#4521](https://github.com/bbatsov/rubocop/issues/4521): Move naming related cops into their own `Naming` department. ([@drenmi][])
* [#4600](https://github.com/bbatsov/rubocop/pull/4600): Make `Style/RedundantSelf` aware of arguments of a block. ([@Envek][])
* [#4658](https://github.com/bbatsov/rubocop/issues/4658): Disable auto-correction for `Performance/TimesMap` by default. ([@Envek][])

## 0.49.1 (2017-05-29)

### Bug fixes

* [#4411](https://github.com/bbatsov/rubocop/issues/4411): Handle properly safe navigation in `Style/YodaCondition`. ([@bbatsov][])
* [#4412](https://github.com/bbatsov/rubocop/issues/4412): Handle properly literal comparisons in `Style/YodaCondition`. ([@bbatsov][])
* Handle properly class variables and global variables in `Style/YodaCondition`. ([@bbatsov][])
* [#4392](https://github.com/bbatsov/rubocop/issues/4392): Fix the auto-correct of `Style/Next` when the `end` is misaligned. ([@rrosenblum][])
* [#4407](https://github.com/bbatsov/rubocop/issues/4407): Prevent `Performance/RegexpMatch` from blowing up on `match` without arguments. ([@pocke][])
* [#4414](https://github.com/bbatsov/rubocop/issues/4414): Handle pseudo-assignments in `for` loops in `Style/ConditionalAssignment`. ([@bbatsov][])
* [#4419](https://github.com/bbatsov/rubocop/issues/4419): Handle combination `AllCops: DisabledByDefault: true` and `Rails: Enabled: true`. ([@jonas054][])
* [#4422](https://github.com/bbatsov/rubocop/issues/4422): Fix missing space in message for `Style/MultipleComparison`. ([@timrogers][])
* [#4420](https://github.com/bbatsov/rubocop/issues/4420): Ensure `Style/EmptyMethod` honours indentation when auto-correcting. ([@drenmi][])
* [#4442](https://github.com/bbatsov/rubocop/pull/4442): Prevent `Style/WordArray` from breaking on strings that aren't valid UTF-8. ([@pocke][])
* [#4441](https://github.com/bbatsov/rubocop/pull/4441): Prevent `Layout/SpaceAroundBlockParameters` from breaking on lambda. ([@pocke][])

### Changes

* [#4436](https://github.com/bbatsov/rubocop/pull/4436): Display 'Running parallel inspection' only with --debug. ([@pocke][])

## 0.49.0 (2017-05-24)

### New features

* [#117](https://github.com/bbatsov/rubocop/issues/117): Add `--parallel` option for running RuboCop in multiple processes or threads. ([@jonas054][])
* Add auto-correct support to `Style/MixinGrouping`. ([@rrosenblum][])
* [#4236](https://github.com/bbatsov/rubocop/issues/4236): Add new `Rails/ApplicationJob` and `Rails/ApplicationRecord` cops. ([@tjwp][])
* [#4078](https://github.com/bbatsov/rubocop/pull/4078): Add new `Performance/Caller` cop. ([@alpaca-tc][])
* [#4314](https://github.com/bbatsov/rubocop/pull/4314): Check slow hash accessing in `Array#sort` by `Performance/CompareWithBlock`. ([@pocke][])
* [#3438](https://github.com/bbatsov/rubocop/issues/3438): Add new `Style/FormatStringToken` cop. ([@backus][])
* [#4342](https://github.com/bbatsov/rubocop/pull/4342): Add new `Lint/ScriptPermission` cop. ([@yhirano55][])
* [#4145](https://github.com/bbatsov/rubocop/issues/4145): Add new `Style/YodaCondition` cop. ([@smakagon][])
* [#4403](https://github.com/bbatsov/rubocop/pull/4403): Add public API `Cop.autocorrect_incompatible_with` for specifying other cops that should not autocorrect together. ([@backus][])
* [#4354](https://github.com/bbatsov/rubocop/pull/4354): Add autocorrect to `Style/FormatString`. ([@hoshinotsuyoshi][])
* [#4021](https://github.com/bbatsov/rubocop/pull/4021): Add new `Style/MultipleComparison` cop. ([@dabroz][])
* New `Lint/RescueType` cop. ([@rrosenblum][])
* [#4328](https://github.com/bbatsov/rubocop/issues/4328): Add `--ignore-parent-exclusion` flag to ignore AllCops/Exclude inheritance. ([@nelsonjr][])

### Changes

* [#4262](https://github.com/bbatsov/rubocop/pull/4262): Add new `MinSize` configuration to `Style/SymbolArray`, consistent with the same configuration in `Style/WordArray`. ([@scottmatthewman][])
* [#3400](https://github.com/bbatsov/rubocop/issues/3400): Remove auto-correct support from Lint/Debugger. ([@ilansh][])
* [#4278](https://github.com/bbatsov/rubocop/pull/4278): Move all cops dealing with whitespace into a new department called `Layout`. ([@jonas054][])
* [#4320](https://github.com/bbatsov/rubocop/pull/4320): Update `Rails/OutputSafety` to disallow wrapping `raw` or `html_safe` with `safe_join`. ([@klesse413][])
* [#4336](https://github.com/bbatsov/rubocop/issues/4336): Store `rubocop_cache` in safer directories. ([@jonas054][])
* [#4361](https://github.com/bbatsov/rubocop/pull/4361): Use relative path for offense message in `Lint/DuplicateMethods`. ([@pocke][])
* [#4385](https://github.com/bbatsov/rubocop/pull/4385): Include `.jb` file by default. ([@pocke][])

### Bug fixes

* [#4265](https://github.com/bbatsov/rubocop/pull/4265): Require a space before first argument of a method call in `Style/SpaceBeforeFirstArg` cop. ([@cjlarose][])
* [#4237](https://github.com/bbatsov/rubocop/pull/4237): Fix false positive in `Lint/AmbiguousBlockAssociation` cop for lambdas. ([@smakagon][])
* [#4242](https://github.com/bbatsov/rubocop/issues/4242): Add `Capfile` to the list of known Ruby filenames. ([@bbatsov][])
* [#4240](https://github.com/bbatsov/rubocop/issues/4240): Handle `||=` in `Rails/RelativeDateConstant`. ([@bbatsov][])
* [#4241](https://github.com/bbatsov/rubocop/issues/4241): Prevent `Rails/Blank` and `Rails/Present` from breaking when there is no explicit receiver. ([@rrosenblum][])
* [#4249](https://github.com/bbatsov/rubocop/issues/4249): Handle multiple assignment in `Rails/RelativeDateConstant`. ([@bbatsov][])
* [#4250](https://github.com/bbatsov/rubocop/issues/4250): Improve a bit the Ruby code detection config. ([@bbatsov][])
* [#4283](https://github.com/bbatsov/rubocop/issues/4283): Fix `Style/EmptyCaseCondition` autocorrect bug - when first `when` branch includes comma-delimited alternatives. ([@ilansh][])
* [#4268](https://github.com/bbatsov/rubocop/issues/4268): Handle end-of-line comments when autocorrecting Style/EmptyLinesAroundAccessModifier. ([@vergenzt][])
* [#4275](https://github.com/bbatsov/rubocop/issues/4275): Prevent `Style/MethodCallWithArgsParentheses` from blowing up on `yield`. ([@drenmi][])
* [#3969](https://github.com/bbatsov/rubocop/issues/3969): Handle multiline method call alignment for arguments to methods. ([@jonas054][])
* [#4304](https://github.com/bbatsov/rubocop/pull/4304): Allow enabling whole departments when `DisabledByDefault` is `true`. ([@jonas054][])
* [#4264](https://github.com/bbatsov/rubocop/issues/4264): Prevent `Rails/SaveBang` from blowing up when using the assigned variable in a hash. ([@drenmi][])
* [#4310](https://github.com/bbatsov/rubocop/pull/4310): Treat paths containing invalid byte sequences as non-matches. ([@mclark][])
* [#4063](https://github.com/bbatsov/rubocop/issues/4063): Fix Rails/ReversibleMigration misdetection. ([@gprado][])
* [#4339](https://github.com/bbatsov/rubocop/pull/4339): Fix false positive in `Security/Eval` cop for multiline string lietral. ([@pocke][])
* [#4339](https://github.com/bbatsov/rubocop/pull/4339): Fix false negative in `Security/Eval` cop for `Binding#eval`. ([@pocke][])
* [#4327](https://github.com/bbatsov/rubocop/issues/4327): Prevent `Layout/SpaceInsidePercentLiteralDelimiters` from registering offenses on execute-strings. ([@drenmi][])
* [#4371](https://github.com/bbatsov/rubocop/issues/4371): Prevent `Style/MethodName` from complaining about unary operator definitions. ([@drenmi][])
* [#4366](https://github.com/bbatsov/rubocop/issues/4366): Prevent `Performance/RedundantMerge` from blowing up on double splat arguments. ([@drenmi][])
* [#4352](https://github.com/bbatsov/rubocop/issues/4352): Fix the auto-correct of `Style/AndOr` when Enumerable accessors (`[]`) are used. ([@rrosenblum][])
* [#4393](https://github.com/bbatsov/rubocop/issues/4393): Prevent `Style/InverseMethods` from registering an offense for methods that are double negated. ([@rrosenblum][])
* [#4394](https://github.com/bbatsov/rubocop/issues/4394): Prevent some cops from breaking on safe navigation operator. ([@drenmi][])
* [#4260](https://github.com/bbatsov/rubocop/issues/4260): Prevent `Rails/SkipsModelValidations` from registering an offense for `FileUtils.touch`. ([@rrosenblum][])

## 0.48.1 (2017-04-03)

### Changes

* [#4219](https://github.com/bbatsov/rubocop/issues/4219): Add a link to style guide for `Style/IndentationConsistency` cop. ([@pocke][])
* [#4168](https://github.com/bbatsov/rubocop/issues/4168): Removed `-n` option. ([@sadovnik][])
* [#4039](https://github.com/bbatsov/rubocop/pull/4039): Change `Style/PercentLiteralDelimiters` default configuration to match Style Guide update. ([@drenmi][])
* [#4235](https://github.com/bbatsov/rubocop/pull/4235): Improved copy of offense message in `Lint/AmbiguousBlockAssociation` cop. ([@smakagon][])

### Bug fixes

* [#4171](https://github.com/bbatsov/rubocop/pull/4171): Prevent `Rails/Blank` from breaking when RHS of `or` is a naked falsiness check. ([@drenmi][])
* [#4189](https://github.com/bbatsov/rubocop/pull/4189): Make `Lint/AmbiguousBlockAssociation` aware of lambdas passed as arguments. ([@drenmi][])
* [#4179](https://github.com/bbatsov/rubocop/pull/4179): Prevent `Rails/Blank` from breaking when LHS of `or` is a naked falsiness check. ([@rrosenblum][])
* [#4172](https://github.com/bbatsov/rubocop/pull/4172): Fix false positives in `Style/MixinGrouping` cop. ([@drenmi][])
* [#4185](https://github.com/bbatsov/rubocop/pull/4185): Make `Lint/NestedMethodDefinition` aware of `#*_exec` class of methods. ([@drenmi][])
* [#4197](https://github.com/bbatsov/rubocop/pull/4197): Fix false positive in `Style/RedundantSelf` cop with parallel assignment. ([@drenmi][])
* [#4199](https://github.com/bbatsov/rubocop/issues/4199): Fix incorrect auto correction in `Style/SymbolArray` and `Style/WordArray` cop. ([@pocke][])
* [#4218](https://github.com/bbatsov/rubocop/pull/4218): Make `Lint/NestedMethodDefinition` aware of class shovel scope. ([@drenmi][])
* [#4198](https://github.com/bbatsov/rubocop/pull/4198): Make `Lint/AmbguousBlockAssociation` aware of operator methods. ([@drenmi][])
* [#4152](https://github.com/bbatsov/rubocop/pull/4152): Make `Style/MethodCallWithArgsParentheses` not require parens on setter methods. ([@drenmi][])
* [#4226](https://github.com/bbatsov/rubocop/pull/4226): Show in `--help` output that `--stdin` takes a file name argument. ([@jonas054][])
* [#4217](https://github.com/bbatsov/rubocop/pull/4217): Fix false positive in `Rails/FilePath` cop with non string argument. ([@soutaro][])
* [#4106](https://github.com/bbatsov/rubocop/pull/4106): Make `Style/TernaryParentheses` unsafe autocorrect detector aware of literals and constants. ([@drenmi][])
* [#4228](https://github.com/bbatsov/rubocop/pull/4228): Fix false positive in `Lint/AmbiguousBlockAssociation` cop. ([@smakagon][])
* [#4234](https://github.com/bbatsov/rubocop/pull/4234): Fix false positive in `Rails/RelativeDate` for lambdas and procs. ([@smakagon][])

## 0.48.0 (2017-03-26)

### New features

* [#4107](https://github.com/bbatsov/rubocop/pull/4107): New `TargetRailsVersion` configuration parameter can be used to specify which version of Rails the inspected code is intended to run on. ([@maxbeizer][])
* [#4104](https://github.com/bbatsov/rubocop/pull/4104): Add `prefix` and `postfix` styles to `Style/NegatedIf`. ([@brandonweiss][])
* [#4083](https://github.com/bbatsov/rubocop/pull/4083): Add new configuration `NumberOfEmptyLines` for `Style/EmptyLineBetweenDefs`. ([@dorian][])
* [#4045](https://github.com/bbatsov/rubocop/pull/4045): Add new configuration `Strict` for `Style/NumericLiteral` to make the change to this cop in 0.47.0 configurable. ([@iGEL][])
* [#4005](https://github.com/bbatsov/rubocop/issues/4005): Add new `AllCops/EnabledByDefault` option. ([@betesh][])
* [#3893](https://github.com/bbatsov/rubocop/issues/3893): Add a new configuration, `IncludeActiveSupportAliases`, to `Performance/DoublStartEndWith`. This configuration will check for ActiveSupport's `starts_with?` and `ends_with?`. ([@rrosenblum][])
* [#3889](https://github.com/bbatsov/rubocop/pull/3889): Add new `Style/EmptyLineAfterMagicComment` cop. ([@backus][])
* [#3800](https://github.com/bbatsov/rubocop/issues/3800): Make `Style/EndOfLine` configurable with `lf`, `crlf`, and `native` (default) styles. ([@jonas054][])
* [#3936](https://github.com/bbatsov/rubocop/issues/3936): Add new `Style/MixinGrouping` cop. ([@drenmi][])
* [#4003](https://github.com/bbatsov/rubocop/issues/4003): Add new `Rails/RelativeDateConstant` cop. ([@sinsoku][])
* [#3984](https://github.com/bbatsov/rubocop/pull/3984): Add new `Style/EmptyLinesAroundBeginBody` cop. ([@pocke][])
* [#3995](https://github.com/bbatsov/rubocop/pull/3995): Add new `Style/EmptyLinesAroundExceptionHandlingKeywords` cop. ([@pocke][])
* [#4019](https://github.com/bbatsov/rubocop/pull/4019): Make configurable `Style/MultilineMemoization` cop. ([@pocke][])
* [#4018](https://github.com/bbatsov/rubocop/pull/4018): Add autocorrect `Lint/EmptyEnsure` cop. ([@pocke][])
* [#4028](https://github.com/bbatsov/rubocop/pull/4028): Add new `Style/IndentHeredoc` cop. ([@pocke][])
* [#3931](https://github.com/bbatsov/rubocop/issues/3931): Add new `Lint/AmbiguousBlockAssociation` cop. ([@smakagon][])
* Add new `Style/InverseMethods` cop. ([@rrosenblum][])
* [#4038](https://github.com/bbatsov/rubocop/pull/4038): Allow `default` key in the `Style/PercentLiteralDelimiters` cop config to set all preferred delimiters. ([@kddeisz][])
* Add `IgnoreMacros` option to `Style/MethodCallWithArgsParentheses`. ([@drenmi][])
* [#3937](https://github.com/bbatsov/rubocop/issues/3937): Add new `Rails/ActiveSupportAliases` cop. ([@tdeo][])
* Add new `Rails/Blank` cop. ([@rrosenblum][])
* Add new `Rails/Present` cop. ([@rrosenblum][])
* [#4004](https://github.com/bbatsov/rubocop/issues/4004): Allow not treating comment lines as group separators in `Bundler/OrderedGems` cop. ([@konto-andrzeja][])

### Changes

* [#4100](https://github.com/bbatsov/rubocop/issues/4100): Rails/SaveBang should flag `update_attributes`. ([@andriymosin][])
* [#4083](https://github.com/bbatsov/rubocop/pull/4083): `Style/EmptyLineBetweenDefs` doesn't allow more than one empty line between method definitions by default (see `NumberOfEmptyLines`). ([@dorian][])
* [#3997](https://github.com/bbatsov/rubocop/pull/3997): Include all ruby files by default and exclude non-ruby files. ([@dorian][])
* [#4012](https://github.com/bbatsov/rubocop/pull/4012): Mark `foo[:bar]` as not complex in `Style/TernaryParentheses` cop with `require_parentheses_when_complex` style. ([@onk][])
* [#3915](https://github.com/bbatsov/rubocop/issues/3915): Make configurable whitelist for `Lint/SafeNavigationChain` cop. ([@pocke][])
* [#3944](https://github.com/bbatsov/rubocop/issues/3944): Allow keyword arguments in `Style/RaiseArgs` cop. ([@mikegee][])
* Add auto-correct to `Performance/DoubleStartEndWith`. ([@rrosenblum][])
* [#3951](https://github.com/bbatsov/rubocop/pull/3951): Make `Rails/Date` cop to register an offence for a string without timezone. ([@sinsoku][])
* [#4020](https://github.com/bbatsov/rubocop/pull/4020): Fixed `new_cop.rake` suggested path. ([@dabroz][])
* [#4055](https://github.com/bbatsov/rubocop/pull/4055): Add parameters count to offense message for `Metrics/ParameterLists` cop. ([@pocke][])
* [#4081](https://github.com/bbatsov/rubocop/pull/4081): Allow `Marshal.load` if argument is a `Marshal.dump` in `Security/MarshalLoad` cop. ([@droptheplot][])
* [#4124](https://github.com/bbatsov/rubocop/issues/4124): Make `Style/SymbolArray` cop to enable by default. ([@pocke][])
* [#3331](https://github.com/bbatsov/rubocop/issues/3331): Change `Style/MultilineMethodCallIndentation` `indented_relative_to_receiver` to indent relative to the receiver and not relative to the caller. ([@jfelchner][])
* [#4137](https://github.com/bbatsov/rubocop/pull/4137): Allow lines to be exempted from `IndentationWidth` by regex. ([@jfelchner][])

### Bug fixes

* [#4007](https://github.com/bbatsov/rubocop/pull/4007): Skip `Rails/SkipsModelValidations` for methods that don't accept arguments. ([@dorian][])
* [#3923](https://github.com/bbatsov/rubocop/issues/3923): Allow asciibetical sorting in `Bundler/OrderedGems`. ([@mikegee][])
* [#3855](https://github.com/bbatsov/rubocop/issues/3855): Make `Lint/NonLocalExitFromIterator` aware of method definitions. ([@drenmi][])
* [#2643](https://github.com/bbatsov/rubocop/issues/2643): Allow uppercase and dashes in `MagicComment`. ([@mikegee][])
* [#3959](https://github.com/bbatsov/rubocop/issues/3959): Don't wrap "percent arrays" with extra brackets when autocorrecting `Style/MutableConstant`. ([@mikegee][])
* [#3978](https://github.com/bbatsov/rubocop/pull/3978): Fix false positive in `Performance/RegexpMatch` with `English` module. ([@pocke][])
* [#3242](https://github.com/bbatsov/rubocop/issues/3242): Ignore `Errno::ENOENT` during cache cleanup from `File.mtime` too. ([@mikegee][])
* [#3958](https://github.com/bbatsov/rubocop/issues/3958): `Style/SpaceInsideHashLiteralBraces` doesn't add and offence when checking an hash where a value is a left brace string (e.g. { k: '{' }). ([@nodo][])
* [#4006](https://github.com/bbatsov/rubocop/issues/4006): Prevent `Style/WhileUntilModifier` from breaking on a multiline modifier. ([@drenmi][])
* [#3345](https://github.com/bbatsov/rubocop/issues/3345): Allow `Style/WordArray`'s `WordRegex` configuration value to be an instance of `String`. ([@mikegee][])
* [#4013](https://github.com/bbatsov/rubocop/pull/4013): Follow redirects for RemoteConfig. ([@buenaventure][])
* [#3917](https://github.com/bbatsov/rubocop/issues/3917): Rails/FilePath Match nodes in a method call only once. ([@unmanbearpig][])
* [#3673](https://github.com/bbatsov/rubocop/issues/3673): Fix regression on `Style/RedundantSelf` when assigning to same local variable. ([@bankair][])
* [#4047](https://github.com/bbatsov/rubocop/issues/4047): Allow `find_zone` and `find_zone!` methods in `Rails/TimeZone`. ([@attilahorvath][])
* [#3457](https://github.com/bbatsov/rubocop/issues/3457): Clear a warning and prevent new warnings. ([@mikegee][])
* [#4066](https://github.com/bbatsov/rubocop/issues/4066): Register an offense in `Lint/ShadowedException` when an exception is shadowed and there is an implicit begin. ([@rrosenblum][])
* [#4001](https://github.com/bbatsov/rubocop/issues/4001): Lint/UnneededDisable of Metrics/LineLength that isn't unneeded. ([@wkurniawan07][])
* [#3960](https://github.com/bbatsov/rubocop/issues/3960): Let `Include`/`Exclude` paths in all files beginning with `.rubocop` be relative to the configuration file's directory and not to the current directory. ([@jonas054][])
* [#4049](https://github.com/bbatsov/rubocop/pull/4049): Bugfix for `Style/EmptyLiteral` cop. ([@ota42y][])
* [#4112](https://github.com/bbatsov/rubocop/pull/4112): Fix false positives about double quotes in `Style/StringLiterals`, `Style/UnneededCapitalW` and `Style/UnneededPercentQ` cops. ([@pocke][])
* [#4109](https://github.com/bbatsov/rubocop/issues/4109): Fix incorrect auto correction in `Style/SelfAssignment` cop. ([@pocke][])
* [#4110](https://github.com/bbatsov/rubocop/issues/4110): Fix incorrect auto correction in `Style/BracesAroundHashParameters` cop. ([@musialik][])
* [#4084](https://github.com/bbatsov/rubocop/issues/4084): Fix incorrect auto correction in `Style/TernaryParentheses` cop. ([@musialik][])
* [#4102](https://github.com/bbatsov/rubocop/issues/4102): Fix `Security/JSONLoad`, `Security/MarshalLoad` and `Security/YAMLLoad` cops patterns not matching ::Const. ([@musialik][])
* [#3580](https://github.com/bbatsov/rubocop/issues/3580): Handle combinations of `# rubocop:disable all` and `# rubocop:disable SomeCop`. ([@jonas054][])
* [#4124](https://github.com/bbatsov/rubocop/issues/4124): Fix auto correction bugs in `Style/SymbolArray` cop. ([@pocke][])
* [#4128](https://github.com/bbatsov/rubocop/issues/4128): Prevent `Style/CaseIndentation` cop from registering offenses on single-line case statements. ([@drenmi][])
* [#4143](https://github.com/bbatsov/rubocop/issues/4143): Prevent `Style/IdenticalConditionalBranches` from registering offenses when a case statement has an empty when. ([@dpostorivo][])
* [#4160](https://github.com/bbatsov/rubocop/pull/4160): Fix a regression where `UselessAssignment` cop may not properly detect useless assignments when there's only a single conditional expression in the top level scope. ([@yujinakayama][])
* [#4162](https://github.com/bbatsov/rubocop/pull/4162): Fix a false negative in `UselessAssignment` cop with nested conditionals. ([@yujinakayama][])

## 0.47.1 (2017-01-18)

### Bug fixes

* [#3911](https://github.com/bbatsov/rubocop/issues/3911): Prevent a crash in `Performance/RegexpMatch` cop with module definition. ([@pocke][])
* [#3908](https://github.com/bbatsov/rubocop/issues/3908): Prevent `Style/AlignHash` from breaking on a keyword splat when using enforced `table` style. ([@drenmi][])
* [#3918](https://github.com/bbatsov/rubocop/issues/3918): Prevent `Rails/EnumUniqueness` from breaking on a non-literal hash value. ([@drenmi][])
* [#3914](https://github.com/bbatsov/rubocop/pull/3914): Fix department resolution for third party cops required through configuration. ([@backus][])
* [#3846](https://github.com/bbatsov/rubocop/issues/3846): `NodePattern` works for hyphenated node types. ([@alexdowad][])
* [#3922](https://github.com/bbatsov/rubocop/issues/3922): Prevent `Style/NegatedIf` from breaking on negated ternary. ([@drenmi][])
* [#3915](https://github.com/bbatsov/rubocop/issues/3915): Fix a false positive in `Lint/SafeNavigationChain` cop with `try` method. ([@pocke][])

## 0.47.0 (2017-01-16)

### New features

* [#3822](https://github.com/bbatsov/rubocop/pull/3822): Add `Rails/FilePath` cop. ([@iguchi1124][])
* [#3821](https://github.com/bbatsov/rubocop/pull/3821): Add `Security/YAMLLoad` cop. ([@cyberdelia][])
* [#3816](https://github.com/bbatsov/rubocop/pull/3816): Add `Security/MarshalLoad` cop. ([@cyberdelia][])
* [#3757](https://github.com/bbatsov/rubocop/pull/3757): Add Auto-Correct for `Bundler/OrderedGems` cop. ([@pocke][])
* `Style/FrozenStringLiteralComment` now supports the style `never` that will remove the `frozen_string_literal` comment. ([@rrosenblum][])
* [#3795](https://github.com/bbatsov/rubocop/pull/3795): Add `Lint/MultipleCompare` cop. ([@pocke][])
* [#3772](https://github.com/bbatsov/rubocop/issues/3772): Allow exclusion of certain methods for `Metrics/BlockLength`. ([@NobodysNightmare][])
* [#3804](https://github.com/bbatsov/rubocop/pull/3804): Add new `Lint/SafeNavigationChain` cop. ([@pocke][])
* [#3670](https://github.com/bbatsov/rubocop/pull/3670): Add `CountBlocks` boolean option to `Metrics/BlockNesting`. It allows blocks to be counted towards the nesting limit. ([@georgyangelov][])
* [#2992](https://github.com/bbatsov/rubocop/issues/2992): Add a configuration to `Style/ConditionalAssignment` to toggle offenses for ternary expressions. ([@rrosenblum][])
* [#3824](https://github.com/bbatsov/rubocop/pull/3824): Add new `Performance/RegexpMatch` cop. ([@pocke][])
* [#3825](https://github.com/bbatsov/rubocop/pull/3825): Add new `Rails/SkipsModelValidations` cop. ([@rahulcs][])
* [#3737](https://github.com/bbatsov/rubocop/issues/3737): Add new `Style/MethodCallWithArgsParentheses` cop. ([@dominh][])
* Renamed `MethodCallParentheses` to `MethodCallWithoutArgsParentheses`. ([@dominh][])
* [#3854](https://github.com/bbatsov/rubocop/pull/3854): Add new `Rails/ReversibleMigration` cop. ([@sue445][])
* [#3872](https://github.com/bbatsov/rubocop/pull/3872): Detect `String#%` with hash literal. ([@backus][])
* [#2731](https://github.com/bbatsov/rubocop/issues/2731): Allow configuration of method calls that create methods for `Lint/UselessAccessModifier`. ([@pat][])

### Changes

* [#3820](https://github.com/bbatsov/rubocop/pull/3820): Rename `Lint/Eval` to `Security/Eval`. ([@cyberdelia][])
* [#3725](https://github.com/bbatsov/rubocop/issues/3725): Disable `Style/SingleLineBlockParams` by default. ([@tejasbubane][])
* [#3765](https://github.com/bbatsov/rubocop/pull/3765): Add a validation for supported styles other than EnforcedStyle. `AlignWith`, `IndentWhenRelativeTo` and `EnforcedMode` configurations are renamed. ([@pocke][])
* [#3782](https://github.com/bbatsov/rubocop/pull/3782): Add check for `add_reference` method by `Rails/NotNullColumn` cop. ([@pocke][])
* [#3761](https://github.com/bbatsov/rubocop/pull/3761): Update `Style/RedundantFreeze` message from `Freezing immutable objects is pointless.` to `Do not freeze immutable objects, as freezing them has no effect.`. ([@lucasuyezu][])
* [#3753](https://github.com/bbatsov/rubocop/issues/3753): Change error message of `Bundler/OrderedGems` to mention `Alphabetize Gems`. ([@tejasbubane][])
* [#3802](https://github.com/bbatsov/rubocop/pull/3802): Ignore case when checking Gemfile order. ([@breckenedge][])
* Add missing examples in `Lint` cops documentation. ([@enriikke][])
* Make `Style/EmptyMethod` cop aware of class methods. ([@drenmi][])
* [#3871](https://github.com/bbatsov/rubocop/pull/3871): Add check for void `defined?` and `self` by `Lint/Void` cop. ([@pocke][])
* Allow ignoring methods in `Style/BlockDelimiters` when using any style. ([@twe4ked][])

### Bug fixes

* [#3751](https://github.com/bbatsov/rubocop/pull/3751): Avoid crash in `Rails/EnumUniqueness` cop. ([@pocke][])
* [#3766](https://github.com/bbatsov/rubocop/pull/3766): Avoid crash in `Style/ConditionalAssignment` cop with masgn. ([@pocke][])
* [#3770](https://github.com/bbatsov/rubocop/pull/3770): `Style/RedundantParentheses` Don't flag raised to a power negative numeric literals, since removing the parentheses would change the meaning of the expressions. ([@amogil][])
* [#3750](https://github.com/bbatsov/rubocop/issues/3750): Register an offense in `Style/ConditionalAssignment` when the assignment spans multiple lines. ([@rrosenblum][])
* [#3775](https://github.com/bbatsov/rubocop/pull/3775): Avoid crash in `Style/HashSyntax` cop with an empty hash. ([@pocke][])
* [#3783](https://github.com/bbatsov/rubocop/pull/3783): Maintain parentheses in `Rails/HttpPositionalArguments` when methods are defined with them. ([@kevindew][])
* [#3786](https://github.com/bbatsov/rubocop/pull/3786): Avoid crash `Style/ConditionalAssignment` cop with mass assign method. ([@pocke][])
* [#3749](https://github.com/bbatsov/rubocop/pull/3749): Detect corner case of `Style/NumericLitterals`. ([@kamaradclimber][])
* [#3788](https://github.com/bbatsov/rubocop/pull/3788): Prevent bad auto-correct in `Style/Next` when block has nested conditionals. ([@drenmi][])
* [#3807](https://github.com/bbatsov/rubocop/pull/3807): Prevent `Style/Documentation` and `Style/DocumentationMethod` from mistaking RuboCop directives for class documentation. ([@drenmi][])
* [#3815](https://github.com/bbatsov/rubocop/pull/3815): Fix false positive in `Style/IdenticalConditionalBranches` cop when branches have same line at leading. ([@pocke][])
* Fix false negative in `Rails/HttpPositionalArguments` where offense would go undetected if one of the request parameter names matched one of the special keyword arguments. ([@deivid-rodriguez][])
* Fix false negative in `Rails/HttpPositionalArguments` where offense would go undetected if the `:format` keyword was used with other non-special keywords. ([@deivid-rodriguez][])
* [#3406](https://github.com/bbatsov/rubocop/issues/3406): Enable cops if Enabled is not explicitly set to false. ([@metcalf][])
* Fix `Lint/FormatParameterMismatch` for splatted last argument. ([@zverok][])
* [#3853](https://github.com/bbatsov/rubocop/pull/3853): Fix false positive in `RedundantParentheses` cop with multiple expression. ([@pocke][])
* [#3870](https://github.com/bbatsov/rubocop/pull/3870): Avoid crash in `Rails/HttpPositionalArguments`. ([@pocke][])
* [#3869](https://github.com/bbatsov/rubocop/pull/3869): Prevent `Lint/FormatParameterMismatch` from breaking when `#%` is passed an empty array. ([@drenmi][])
* [#3879](https://github.com/bbatsov/rubocop/pull/3879): Properly handle Emacs and Vim magic comments for `FrozenStringLiteralComment`. ([@backus][])
* [#3736](https://github.com/bbatsov/rubocop/issues/3736): Fix to remove accumulator return value by auto-correction in `Style/EachWithObject`. ([@pocke][])

## 0.46.0 (2016-11-30)

### New features

* [#3600](https://github.com/bbatsov/rubocop/issues/3600): Add new `Bundler/DuplicatedGem` cop. ([@jmks][])
* [#3624](https://github.com/bbatsov/rubocop/pull/3624): Add new configuration option `empty_lines_special` to `Style/EmptyLinesAroundClassBody` and `Style/EmptyLinesAroundModuleBody`. ([@legendetm][])
* Add new `Style/EmptyMethod` cop. ([@drenmi][])
* `Style/EmptyLiteral` will now auto-correct `Hash.new` when it is the first argument being passed to a method. The arguments will be wrapped with parenthesis. ([@rrosenblum][])
* [#3713](https://github.com/bbatsov/rubocop/pull/3713): Respect `DisabledByDefault` in parent configs. ([@aroben][])
* New cop `Rails/EnumUniqueness` checks for duplicate values defined in enum config. ([@olliebennett][])
* New cop `Rails/EnumUniqueness` checks for duplicate values defined in enum config hash. ([@olliebennett][])
* [#3451](https://github.com/bbatsov/rubocop/issues/3451): Add new `require_parentheses_when_complex` style to `Style/TernaryParentheses` cop. ([@swcraig][])
* [#3600](https://github.com/bbatsov/rubocop/issues/3600): Add new `Bundler/OrderedGems` cop. ([@tdeo][])
* [#3479](https://github.com/bbatsov/rubocop/issues/3479): Add new configuration option `IgnoredPatterns` to `Metrics/LineLength`. ([@jonas054][])

### Changes

* The offense range for `Performance/FlatMap` now includes any parameters that are passed to `flatten`. ([@rrosenblum][])
* [#1747](https://github.com/bbatsov/rubocop/issues/1747): Update `Style/SpecialGlobalVars` messages with a reminder to `require 'English'`. ([@ivanovaleksey][])
* Checks `binding.irb` call by `Lint/Debugger` cop. ([@pocke][])
* [#3742](https://github.com/bbatsov/rubocop/pull/3742): Checks `min` and `max` call by `Performance/CompareWithBlock` cop. ([@pocke][])

### Bug fixes

* [#3662](https://github.com/bbatsov/rubocop/issues/3662): Fix the auto-correction of `Lint/UnneededSplatExpansion` when the splat expansion is inside of another array. ([@rrosenblum][])
* [#3699](https://github.com/bbatsov/rubocop/issues/3699): Fix false positive in `Style/VariableNumber` on variable names ending with an underscore. ([@bquorning][])
* [#3687](https://github.com/bbatsov/rubocop/issues/3687): Fix the fact that `Style/TernaryParentheses` cop claims to correct uncorrected offenses. ([@Ana06][])
* [#3568](https://github.com/bbatsov/rubocop/issues/3568): Fix `--auto-gen-config` behavior for `Style/VariableNumber`. ([@jonas054][])
* Add `format` as an acceptable keyword argument for `Rails/HttpPositionalArguments`. ([@aesthetikx][])
* [#3598](https://github.com/bbatsov/rubocop/issues/3598): In `Style/NumericPredicate`, don't report `x != 0` or `x.nonzero?` as the expressions have different values. ([@jonas054][])
* [#3690](https://github.com/bbatsov/rubocop/issues/3690): Do not register an offense for multiline braces with content in `Style/SpaceInsideBlockBraces`. ([@rrosenblum][])
* [#3746](https://github.com/bbatsov/rubocop/issues/3746): `Lint/NonLocalExitFromIterator` does not warn about `return` in a block which is passed to `Object#define_singleton_method`. ([@AlexWayfer][])

## 0.45.0 (2016-10-31)

### New features

* [#3615](https://github.com/bbatsov/rubocop/pull/3615): Add autocorrection for `Lint/EmptyInterpolation`. ([@pocke][])
* Make `PercentLiteralDelimiters` enforce delimiters around `%I()` too. ([@bronson][])
* [#3408](https://github.com/bbatsov/rubocop/issues/3408): Add check for repeated values in case conditionals. ([@swcraig][])
* [#3646](https://github.com/bbatsov/rubocop/pull/3646): Add new `Lint/EmptyWhen` cop. ([@drenmi][])
* [#3246](https://github.com/bbatsov/rubocop/issues/3246): Add list of all cops to the manual (generated automatically from a rake task). ([@sihu][])
* [#3647](https://github.com/bbatsov/rubocop/issues/3647): Add `--force-default-config` option. ([@jawshooah][])
* [#3570](https://github.com/bbatsov/rubocop/issues/3570): Add new `MultilineIfModifier` cop to avoid usage of if/unless-modifiers on multiline statements. ([@tessi][])
* [#3631](https://github.com/bbatsov/rubocop/issues/3631): Add new `Style/SpaceInLambdaLiteral` cop to check for spaces in lambda literals. ([@swcraig][])
* Add new `Lint/EmptyExpression` cop. ([@drenmi][])

### Bug fixes

* [#3553](https://github.com/bbatsov/rubocop/pull/3553): Make `Style/RedundantSelf` cop to not register an offence for `self.()`. ([@iGEL][])
* [#3474](https://github.com/bbatsov/rubocop/issues/3474): Make the `Rails/TimeZone` only analyze functions which have "Time" in the receiver. ([@b-t-g][])
* [#3607](https://github.com/bbatsov/rubocop/pull/3607): Fix `Style/RedundantReturn` cop for empty if body. ([@pocke][])
* [#3291](https://github.com/bbatsov/rubocop/issues/3291): Improve detection of `raw` and `html_safe` methods in `Rails/OutputSafety`. ([@lumeet][])
* Redundant return style now properly handles empty `when` blocks. ([@albus522][])
* [#3622](https://github.com/bbatsov/rubocop/pull/3622): Fix false positive for `Metrics/MethodLength` and `Metrics/BlockLength`. ([@meganemura][])
* [#3625](https://github.com/bbatsov/rubocop/pull/3625): Fix some cops errors when condition is empty brace. ([@pocke][])
* [#3468](https://github.com/bbatsov/rubocop/issues/3468): Fix bug regarding alignment inside `begin`..`end` block in `Style/MultilineMethodCallIndentation`. ([@jonas054][])
* [#3644](https://github.com/bbatsov/rubocop/pull/3644): Fix generation incorrect documentation. ([@pocke][])
* [#3637](https://github.com/bbatsov/rubocop/issues/3637): Fix Style/NonNilCheck crashing for ternary condition. ([@tejasbubane][])
* [#3654](https://github.com/bbatsov/rubocop/pull/3654): Add missing keywords for `Rails/HttpPositionalArguments`. ([@eitoball][])
* [#3652](https://github.com/bbatsov/rubocop/issues/3652): Avoid crash Rails/HttpPositionalArguments for lvar params when auto-correct. ([@pocke][])
* Fix bug in `Style/SafeNavigation` where there is a check for an object in an elsif statement with a method call on that object in the branch. ([@rrosenblum][])
* [#3660](https://github.com/bbatsov/rubocop/pull/3660): Fix false positive for Rails/SafeNavigation when without receiver. ([@pocke][])
* [#3650](https://github.com/bbatsov/rubocop/issues/3650): Fix `Style/VariableNumber` registering an offense for variables with double digit numbers. ([@rrosenblum][])
* [#3494](https://github.com/bbatsov/rubocop/issues/3494): Check `rails` style indentation also inside blocks in `Style/IndentationWidth`. ([@jonas054][])
* [#3676](https://github.com/bbatsov/rubocop/issues/3676): Ignore raw and html_safe invocations when wrapped inside a safe_join. ([@b-t-g][])

### Changes

* [#3601](https://github.com/bbatsov/rubocop/pull/3601): Change default args for `Style/SingleLineBlockParams`. This cop checks that `reduce` and `inject` use the variable names `a` and `e` for block arguments. These defaults are uncommunicative variable names and thus conflict with the ["Uncommunicative Variable Name" check in Reek](https://github.com/troessner/reek/blob/master/docs/Uncommunicative-Variable-Name.md). Default args changed to `acc` and `elem`.([@jessieay][])
* [#3645](https://github.com/bbatsov/rubocop/pull/3645): Fix bug with empty case when nodes in `Style/RedundantReturn`. ([@tiagocasanovapt][])
* [#3263](https://github.com/bbatsov/rubocop/issues/3263): Fix auto-correct of if statements inside of unless else statements in `Style/ConditionalAssignment`. ([@rrosenblum][])
* Bump default Ruby version to 2.1. ([@drenmi][])

## 0.44.1 (2016-10-13)

### Bug fixes

* Remove a debug `require`. ([@bbatsov][])

## 0.44.0 (2016-10-13)

### New features

* [#3560](https://github.com/bbatsov/rubocop/pull/3560): Add a configuration option `empty_lines_except_namespace` to `Style/EmptyLinesAroundClassBody` and `Style/EmptyLinesAroundModuleBody`. ([@legendetm][])
* [#3370](https://github.com/bbatsov/rubocop/issues/3370): Add new `Rails/HttpPositionalArguments` cop to check your Rails 5 test code for existence of positional args usage. ([@logicminds][])
* [#3510](https://github.com/bbatsov/rubocop/issues/3510): Add a configuration option, `ConvertCodeThatCanStartToReturnNil`, to `Style/SafeNavigation` to check for code that could start returning `nil` if safe navigation is used. ([@rrosenblum][])
* Add a new `AllCops/StyleGuideBaseURL` setting that allows the use of relative paths and/or fragments within each cop's `StyleGuide` setting, to make forking of custom style guides easier. ([@scottmatthewman][])
* [#3566](https://github.com/bbatsov/rubocop/issues/3566): Add new `Metric/BlockLength` cop to ensure blocks don't get too long. ([@savef][])
* [#3428](https://github.com/bbatsov/rubocop/issues/3428): Add support for configuring `Style/PreferredHashMethods` with either `short` or `verbose` style method names. ([@abrom][])
* [#3455](https://github.com/bbatsov/rubocop/issues/3455): Add new `Rails/DynamicFindBy` cop. ([@pocke][])
* [#3542](https://github.com/bbatsov/rubocop/issues/3542): Add a configuration option, `IgnoreCopDirectives`, to `Metrics/LineLength` to stop cop directives (`# rubocop:disable Metrics/AbcSize`) from being counted when considering line length. ([@jmks][])
* Add new `Rails/DelegateAllowBlank` cop. ([@connorjacobsen][])
* Add new `Style/MultilineMemoization` cop. ([@drenmi][])

### Bug fixes

* [#3103](https://github.com/bbatsov/rubocop/pull/3103): Make `Style/ExtraSpacing` cop register an offense for extra spaces present in single-line hash literals. ([@tcdowney][])
* [#3513](https://github.com/bbatsov/rubocop/pull/3513): Fix false positive in `Style/TernaryParentheses` for a ternary with ranges. ([@dreyks][])
* [#3520](https://github.com/bbatsov/rubocop/issues/3520): Fix regression causing `Lint/AssignmentInCondition` false positive. ([@savef][])
* [#3514](https://github.com/bbatsov/rubocop/issues/3514): Make `Style/VariableNumber` cop not register an offense when valid normal case variable names have an integer after the first `_`. ([@b-t-g][])
* [#3516](https://github.com/bbatsov/rubocop/issues/3516): Make `Style/VariableNumber` cop not register an offense when valid normal case variable names have an integer in the middle. ([@b-t-g][])
* [#3436](https://github.com/bbatsov/rubocop/issues/3436): Make `Rails/SaveBang` cop not register an offense when return value of a non-bang method is returned by the parent method. ([@coorasse][])
* [#3540](https://github.com/bbatsov/rubocop/issues/3540): Fix `Style/GuardClause` to register offense for instance and singleton methods. ([@tejasbubane][])
* [#3311](https://github.com/bbatsov/rubocop/issues/3311): Detect incompatibilities with the external encoding to prevent bad autocorrections in `Style/StringLiterals`. ([@deivid-rodriguez][])
* [#3499](https://github.com/bbatsov/rubocop/issues/3499): Ensure `Lint/UnusedBlockArgument` doesn't make recommendations that would change arity for methods defined using `#define_method`. ([@drenmi][])
* [#3430](https://github.com/bbatsov/rubocop/issues/3430): Fix exception in `Performance/RedundantMerge` when inspecting a `#merge!` with implicit receiver. ([@drenmi][])
* [#3411](https://github.com/bbatsov/rubocop/issues/3411): Avoid auto-correction crash for single `when` in `Performance/CaseWhenSplat`. ([@jonas054][])
* [#3286](https://github.com/bbatsov/rubocop/issues/3286): Allow `self.a, self.b = b, a` in `Style/ParallelAssignment`. ([@jonas054][])
* [#3419](https://github.com/bbatsov/rubocop/issues/3419): Report offense for `unless x.nil?` in `Style/NonNilCheck` if `IncludeSemanticChanges` is `true`. ([@jonas054][])
* [#3382](https://github.com/bbatsov/rubocop/issues/3382): Avoid auto-correction crash for multiple elsifs in `Style/EmptyElse`. ([@lumeet][])
* [#3334](https://github.com/bbatsov/rubocop/issues/3334): Do not register an offense for a literal space (`\s`) in `Style/UnneededCapitalW`. ([@rrosenblum][])
* [#3390](https://github.com/bbatsov/rubocop/issues/3390): Fix SaveBang cop for multiple conditional. ([@tejasbubane][])
* [#3577](https://github.com/bbatsov/rubocop/issues/3577): Fix `Style/RaiseArgs` not allowing compact raise with splatted args. ([@savef][])
* [#3578](https://github.com/bbatsov/rubocop/issues/3578): Fix safe navigation method call counting in `Metrics/AbcSize`. ([@savef][])
* [#3592](https://github.com/bbatsov/rubocop/issues/3592): Fix `Style/RedundantParentheses` for indexing with literals. ([@thegedge][])
* [#3597](https://github.com/bbatsov/rubocop/issues/3597): Fix the autocorrect of `Performance/CaseWhenSplat` when trying to rearange splat expanded variables to the end of a when condition. ([@rrosenblum][])

### Changes

* [#3512](https://github.com/bbatsov/rubocop/issues/3512): Change error message of `Lint/UnneededSplatExpansion` for array in method parameters. ([@tejasbubane][])
* [#3510](https://github.com/bbatsov/rubocop/issues/3510): Fix some issues with `Style/SafeNavigation`. Fix auto-correct of multiline if expressions, and do not register an offense for scenarios using `||` and ternary expression. ([@rrosenblum][])
* [#3503](https://github.com/bbatsov/rubocop/issues/3503): Change misleading message of `Style/EmptyLinesAroundAccessModifier`. ([@bquorning][])
* [#3407](https://github.com/bbatsov/rubocop/issues/3407): Turn off autocorrect for unsafe rules by default. ([@ptarjan][])
* [#3521](https://github.com/bbatsov/rubocop/issues/3521): Turn off autocorrect for `Security/JSONLoad` by default. ([@savef][])
* [#2903](https://github.com/bbatsov/rubocop/issues/2903): `Style/RedundantReturn` looks for redundant `return` inside conditional branches. ([@lumeet][])

## 0.43.0 (2016-09-19)

### New features

* [#3379](https://github.com/bbatsov/rubocop/issues/3379): Add table of contents at the beginning of HTML formatted output. ([@hedgesky][])
* [#2968](https://github.com/bbatsov/rubocop/issues/2968): Add new `Style/DocumentationMethod` cop. ([@sooyang][])
* [#3360](https://github.com/bbatsov/rubocop/issues/3360): Add `RequireForNonPublicMethods` configuration option to `Style/DocumentationMethod` cop. ([@drenmi][])
* Add new `Rails/SafeNavigation` cop to convert `try!` to `&.`. ([@rrosenblum][])
* [#3415](https://github.com/bbatsov/rubocop/pull/3415): Add new `Rails/NotNullColumn` cop. ([@pocke][])
* [#3167](https://github.com/bbatsov/rubocop/issues/3167): Add new `Style/VariableNumber` cop. ([@sooyang][])
* Add new style `no_mixed_keys` to `Style/HashSyntax` to only check for hashes with mixed keys. ([@daviddavis][])
* Allow including multiple configuration files from a single gem. ([@tjwallace][])
* Add check for `persisted?` method call when using a create method in `Rails/SaveBang`. ([@QuinnHarris][])
* Add new `Style/SafeNavigation` cop to convert method calls safeguarded by a non `nil` check for the object to `&.`. ([@rrosenblum][])
* Add new `Performance/SortWithBlock` cop to use `sort_by(&:foo)` instead of `sort { |a, b| a.foo <=> b.foo }`. ([@koic][])
* [#3492](https://github.com/bbatsov/rubocop/pull/3492): Add new `UnifiedInteger` cop. ([@pocke][])

### Bug fixes

* [#3383](https://github.com/bbatsov/rubocop/issues/3383): Fix the local variable reset issue with `Style/RedundantSelf` cop. ([@bankair][])
* [#3445](https://github.com/bbatsov/rubocop/issues/3445): Fix bad autocorrect for `Style/AndOr` cop. ([@mikezter][])
* [#3349](https://github.com/bbatsov/rubocop/issues/3349): Fix bad autocorrect for `Style/Lambda` cop. ([@metcalf][])
* [#3351](https://github.com/bbatsov/rubocop/issues/3351): Fix bad auto-correct for `Performance/RedundantMatch` cop. ([@annaswims][])
* [#3347](https://github.com/bbatsov/rubocop/issues/3347): Prevent infinite loop in `Style/TernaryParentheses` cop when used together with `Style/RedundantParentheses`. ([@drenmi][])
* [#3209](https://github.com/bbatsov/rubocop/issues/3209): Remove faulty line length check from `Style/GuardClause` cop. ([@drenmi][])
* [#3366](https://github.com/bbatsov/rubocop/issues/3366): Make `Style/MutableConstant` cop aware of splat assignments. ([@drenmi][])
* [#3372](https://github.com/bbatsov/rubocop/pull/3372): Fix RuboCop crash with empty brackets in `Style/Next` cop. ([@pocke][])
* [#3358](https://github.com/bbatsov/rubocop/issues/3358): Make `Style/MethodMissing` cop aware of class scope. ([@drenmi][])
* [#3342](https://github.com/bbatsov/rubocop/issues/3342): Fix error in `Lint/ShadowedException` cop if last rescue does not have parameter. ([@soutaro][])
* [#3380](https://github.com/bbatsov/rubocop/issues/3380): Fix false positive in `Style/TrailingUnderscoreVariable` cop. ([@drenmi][])
* [#3388](https://github.com/bbatsov/rubocop/issues/3388): Fix bug where `Lint/ShadowedException` would register an offense when rescuing different numbers of custom exceptions in multiple rescue groups. ([@rrosenblum][])
* [#3386](https://github.com/bbatsov/rubocop/issues/3386): Make `VariableForce` understand an empty RegExp literal as LHS to `=~`. ([@drenmi][])
* [#3421](https://github.com/bbatsov/rubocop/pull/3421): Fix clobbering `inherit_from` additions when not using Namespaces in the configs. ([@nicklamuro][])
* [#3425](https://github.com/bbatsov/rubocop/pull/3425): Fix bug for invalid bytes in UTF-8 in `Lint/PercentStringArray` cop. ([@pocke][])
* [#3374](https://github.com/bbatsov/rubocop/issues/3374): Make `SpaceInsideBlockBraces` and `SpaceBeforeBlockBraces` not depend on `BlockDelimiters` configuration. ([@jonas054][])
* Fix error in `Lint/ShadowedException` cop for higher number of rescue groups. ([@groddeck][])
* [#3456](https://github.com/bbatsov/rubocop/pull/3456): Don't crash on a multiline empty brace in `Style/MultilineMethodCallBraceLayout`. ([@pocke][])
* [#3423](https://github.com/bbatsov/rubocop/issues/3423): Checks if .rubocop is a file before parsing. ([@joejuzl][])
* [#3439](https://github.com/bbatsov/rubocop/issues/3439): Fix variable assignment check not working properly when a block is used in `Rails/SaveBang`. ([@QuinnHarris][])
* [#3401](https://github.com/bbatsov/rubocop/issues/3401): Read file contents in binary mode so `Style/EndOfLine` works on Windows. ([@jonas054][])
* [#3450](https://github.com/bbatsov/rubocop/issues/3450): Prevent `Style/TernaryParentheses` cop from making unsafe corrections. ([@drenmi][])
* [#3460](https://github.com/bbatsov/rubocop/issues/3460): Fix false positives in `Style/InlineComment` cop. ([@drenmi][])
* [#3485](https://github.com/bbatsov/rubocop/issues/3485): Make OneLineConditional cop not register offense for empty else. ([@tejasbubane][])
* [#3508](https://github.com/bbatsov/rubocop/pull/3508): Fix false negatives in `Rails/NotNullColumn`. ([@pocke][])
* [#3462](https://github.com/bbatsov/rubocop/issues/3462): Don't create MultilineMethodCallBraceLayout offenses for single-line method calls when receiver spans multiple lines. ([@maxjacobson][])

### Changes

* [#3341](https://github.com/bbatsov/rubocop/issues/3341): Exclude RSpec tests from inspection by `Style/NumericPredicate` cop. ([@drenmi][])
* Rename `Lint/UselessArraySplat` to `Lint/UnneededSplatExpansion`, and add functionality to check for unnecessary expansion of other literals. ([@rrosenblum][])
* No longer register an offense for splat expansion of an array literal in `Performance/CaseWhenSplat`. `Lint/UnneededSplatExpansion` now handles this behavior. ([@rrosenblum][])
* `Lint/InheritException` restricts inheriting from standard library subclasses of `Exception`. ([@metcalf][])
* No longer register an offense if the first line of code starts with `#\` in `Style/LeadingCommentSpace`. `config.ru` files consider such lines as options. ([@scottohara][])
* [#3292](https://github.com/bbatsov/rubocop/issues/3292): Remove `Performance/PushSplat` as it can produce code that is slower or even cause failure. ([@jonas054][])

## 0.42.0 (2016-07-25)

### New features

* [#3306](https://github.com/bbatsov/rubocop/issues/3306): Add autocorrection for `Style/EachWithObject`. ([@owst][])
* Add new `Style/TernaryParentheses` cop. ([@drenmi][])
* [#3136](https://github.com/bbatsov/rubocop/issues/3136): Add config for `UselessAccessModifier` so it can be made aware of ActiveSupport's `concerning` and `class_methods` methods. ([@maxjacobson][])
* [#3128](https://github.com/bbatsov/rubocop/issues/3128): Add new `Rails/SaveBang` cop. ([@QuinnHarris][])
* Add new `Style/NumericPredicate` cop. ([@drenmi][])

### Bug fixes

* [#3271](https://github.com/bbatsov/rubocop/issues/3271): Fix bad auto-correct for `Style/EachForSimpleLoop` cop. ([@drenmi][])
* [#3288](https://github.com/bbatsov/rubocop/issues/3288): Fix auto-correct of word and symbol arrays in `Style/ParallelAssignment` cop. ([@jonas054][])
* [#3307](https://github.com/bbatsov/rubocop/issues/3307): Fix exception when inspecting an operator assignment with `Style/MethodCallParentheses` cop. ([@drenmi][])
* [#3316](https://github.com/bbatsov/rubocop/issues/3316): Fix error for blocks without arguments in `Style/SingleLineBlockParams` cop. ([@owst][])
* [#3320](https://github.com/bbatsov/rubocop/issues/3320): Make `Style/OpMethod` aware of the backtick method. ([@drenmi][])
* Do not register an offense in `Lint/ShadowedException` when rescuing an exception built into Ruby before a custom exception. ([@rrosenblum][])

### Changes

* [#2645](https://github.com/bbatsov/rubocop/issues/2645): `Style/EmptyLiteral` no longer generates an offense for `String.new` when using frozen string literals. ([@drenmi][])
* [#3308](https://github.com/bbatsov/rubocop/issues/3308): Make `Lint/NextWithoutAccumulator` aware of nested enumeration. ([@drenmi][])
* Extend `Style/MethodMissing` cop to check for the conditions in the style guide. ([@drenmi][])
* [#3325](https://github.com/bbatsov/rubocop/issues/3325): Drop support for MRI 1.9.3. ([@drenmi][])
* Add support for MRI 2.4. ([@dvandersluis][])
* [#3256](https://github.com/bbatsov/rubocop/issues/3256): Highlight the closing brace in `Style/Multiline...BraceLayout` cops. ([@jonas054][])
* Always register an offense when rescuing `Exception` before or along with any other exception in `Lint/ShadowedException`. ([@rrosenblum][])

## 0.41.2 (2016-07-07)

### Bug fixes

* [#3248](https://github.com/bbatsov/rubocop/issues/3248): Support 'ruby-' prefix in `.ruby-version`. ([@tjwp][])
* [#3250](https://github.com/bbatsov/rubocop/pull/3250): Make regexp for cop names less restrictive in CommentConfig lines. ([@tjwp][])
* [#3261](https://github.com/bbatsov/rubocop/pull/3261): Prefer `TargetRubyVersion` to `.ruby-version`. ([@tjwp][])
* [#3249](https://github.com/bbatsov/rubocop/issues/3249): Account for `rescue nil` in `Style/ShadowedException`. ([@rrosenblum][])
* Modify the highlighting in `Style/ShadowedException` to be more useful. Highlight just `rescue` area. ([@rrosenblum][])
* [#3129](https://github.com/bbatsov/rubocop/issues/3129): Fix `Style/MethodCallParentheses` to work with multiple assignments. ([@tejasbubane][])
* [#3247](https://github.com/bbatsov/rubocop/issues/3247): Ensure whitespace after beginning of block in `Style/BlockDelimiters`. ([@tjwp][])
* [#2941](https://github.com/bbatsov/rubocop/issues/2941): Make sure `Lint/UnneededDisable` can do auto-correction. ([@jonas054][])
* [#3269](https://github.com/bbatsov/rubocop/pull/3269):  Fix `Lint/ShadowedException` to block arbitrary code execution. ([@pocke][])
* [#3266](https://github.com/bbatsov/rubocop/issues/3266): Handle empty parentheses in `Performance/RedundantBlockCall` auto-correct. ([@jonas054][])
* [#3272](https://github.com/bbatsov/rubocop/issues/3272): Add escape character missing to LITERAL_REGEX. ([@pocke][])
* [#3255](https://github.com/bbatsov/rubocop/issues/3255): Fix auto-correct for `Style/RaiseArgs` when constructing exception without arguments. ([@drenmi][])
* [#3294](https://github.com/bbatsov/rubocop/pull/3294): Allow to use `Time.zone_default`. ([@Tei][])
* [#3300](https://github.com/bbatsov/rubocop/issues/3300): Do not replace `%q()`s containing escaped non-backslashes. ([@owst][])

### Changes

* [#3230](https://github.com/bbatsov/rubocop/issues/3230): Improve highlighting for `Style/AsciiComments` cop. ([@drenmi][])
* Improve highlighting for `Style/AsciiIdentifiers` cop. ([@drenmi][])
* [#3265](https://github.com/bbatsov/rubocop/issues/3265): Include --no-offense-counts in .rubocop_todo.yml. ([@vergenzt][])

## 0.41.1 (2016-06-26)

### Bug fixes

* [#3245](https://github.com/bbatsov/rubocop/pull/3245): Fix `UniqBeforePluck` cop by solving difference of config name. ([@pocke][])

## 0.41.0 (2016-06-25)

### New features

* [#2956](https://github.com/bbatsov/rubocop/issues/2956): Prefer `.ruby-version` to `TargetRubyVersion`. ([@pclalv][])
* [#3095](https://github.com/bbatsov/rubocop/issues/3095): Add `IndentationWidth` configuration parameter for `Style/AlignParameters` cop. ([@alexdowad][])
* [#3066](https://github.com/bbatsov/rubocop/issues/3066): Add new `Style/ImplicitRuntimeError` cop which advises the use of an explicit exception class when raising an error. ([@alexdowad][])
* [#3018](https://github.com/bbatsov/rubocop/issues/3018): Add new `Style/EachForSimpleLoop` cop which advises the use of `Integer#times` for simple loops which iterate a fixed number of times. ([@alexdowad][])
* [#2595](https://github.com/bbatsov/rubocop/issues/2595): New `compact` style for `Style/SpaceInsideLiteralHashBraces`. ([@alexdowad][])
* [#2927](https://github.com/bbatsov/rubocop/issues/2927): Add autocorrect for `Rails/Validation` cop. ([@neodelf][])
* [#3135](https://github.com/bbatsov/rubocop/pull/3135): Add new `Rails/OutputSafety` cop. ([@josh][])
* [#3164](https://github.com/bbatsov/rubocop/pull/3164): Add [Fastlane](https://fastlane.tools/)'s Fastfile to the default Includes. ([@jules2689][])
* [#3173](https://github.com/bbatsov/rubocop/pull/3173): Make `Style/ModuleFunction` configurable with `module_function` and `extend_self` styles. ([@tjwp][])
* [#3105](https://github.com/bbatsov/rubocop/issues/3105): Add new `Rails/RequestReferer` cop. ([@giannileggio][])
* [#3200](https://github.com/bbatsov/rubocop/pull/3200): Add autocorrect for `Style/EachForSimpleLoop` cop. ([@tejasbubane][])
* [#3058](https://github.com/bbatsov/rubocop/issues/3058): Add new `Style/SpaceInsideArrayPercentLiteral` cop. ([@owst][])
* [#3058](https://github.com/bbatsov/rubocop/issues/3058): Add new `Style/SpaceInsidePercentLiteralDelimiters` cop. ([@owst][])
* [#3179](https://github.com/bbatsov/rubocop/pull/3179): Expose files to support testings Cops using RSpec. ([@tjwp][])
* [#3191](https://github.com/bbatsov/rubocop/issues/3191): Allow arbitrary comments after cop names in CommentConfig lines (e.g. rubocop:enable). ([@owst][])
* [#3165](https://github.com/bbatsov/rubocop/pull/3165): Add new `Lint/PercentStringArray` cop. ([@owst][])
* [#3165](https://github.com/bbatsov/rubocop/pull/3165): Add new `Lint/PercentSymbolArray` cop. ([@owst][])
* [#3177](https://github.com/bbatsov/rubocop/pull/3177): Add new `Style/NumericLiteralPrefix` cop. ([@tejasbubane][])
* [#1646](https://github.com/bbatsov/rubocop/issues/1646): Add configuration style `indented_relative_to_receiver` for `Style/MultilineMethodCallIndentation`. ([@jonas054][])
* New cop `Lint/ShadowedException` checks for the order which exceptions are rescued to avoid rescueing a less specific exception before a more specific exception. ([@rrosenblum][])
* [#3127](https://github.com/bbatsov/rubocop/pull/3127): New cop `Lint/InheritException` checks for error classes inheriting from `Exception`, and instead suggests `RuntimeError` or `StandardError`. ([@drenmi][])
* Add new `Performance/PushSplat` cop. ([@segiddins][])
* [#3089](https://github.com/bbatsov/rubocop/issues/3089): Add new `Rails/Exit` cop. ([@sgringwe][])
* [#3104](https://github.com/bbatsov/rubocop/issues/3104): Add new `Style/MethodMissing` cop. ([@haziqhafizuddin][])

### Bug fixes

* [#3005](https://github.com/bbatsov/rubocop/issues/3005): Symlink protection prevents use of caching in CI context. ([@urbanautomaton][])
* [#3037](https://github.com/bbatsov/rubocop/issues/3037): `Style/StringLiterals` understands that a bare '#', not '#@variable' or '#{interpolation}', does not require double quotes. ([@alexdowad][])
* [#2722](https://github.com/bbatsov/rubocop/issues/2722): `Style/ExtraSpacing` does not attempt to align an equals sign in an argument list with one in an assignment statement. ([@alexdowad][])
* [#3133](https://github.com/bbatsov/rubocop/issues/3133): `Style/MultilineMethodCallBraceLayout` does not register offenses for single-line calls. ([@alexdowad][])
* [#3170](https://github.com/bbatsov/rubocop/issues/3170): `Style/MutableConstant` does not infinite-loop when correcting an array with no brackets. ([@alexdowad][])
* [#3150](https://github.com/bbatsov/rubocop/issues/3150): Fix auto-correct for Style/MultilineArrayBraceLayout. ([@jspanjers][])
* [#3192](https://github.com/bbatsov/rubocop/pull/3192): Fix `Lint/UnusedBlockArgument`'s `IgnoreEmptyBlocks` parameter from being removed from configuration. ([@jfelchner][])
* [#3114](https://github.com/bbatsov/rubocop/issues/3114): Fix alignment `end` when auto-correcting `Style/EmptyElse`. ([@rrosenblum][])
* [#3120](https://github.com/bbatsov/rubocop/issues/3120): Fix `Lint/UselessAccessModifier` reporting useless access modifiers inside {Class,Module,Struct}.new blocks. ([@owst][])
* [#3125](https://github.com/bbatsov/rubocop/issues/3125): Fix `Rails/UniqBeforePluck` to ignore `uniq` with block. ([@tejasbubane][])
* [#3116](https://github.com/bbatsov/rubocop/issues/3116): `Style/SpaceAroundKeyword` allows `&.` method calls after `super` and `yield`. ([@segiddins][])
* [#3131](https://github.com/bbatsov/rubocop/issues/3131): Fix `Style/ZeroLengthPredicate` to ignore `size` and `length` variables. ([@tejasbubane][])
* [#3146](https://github.com/bbatsov/rubocop/pull/3146): Fix `NegatedIf` and `NegatedWhile` to ignore double negations. ([@natalzia-paperless][])
* [#3140](https://github.com/bbatsov/rubocop/pull/3140): `Style/FrozenStringLiteralComment` works with file doesn't have any tokens. ([@pocke][])
* [#3154](https://github.com/bbatsov/rubocop/issues/3154): Fix handling of `()` in `Style/RedundantParentheses`. ([@lumeet][])
* [#3155](https://github.com/bbatsov/rubocop/issues/3155): Fix `Style/SpaceAfterNot` reporting on the `not` keyword. ([@NobodysNightmare][])
* [#3160](https://github.com/bbatsov/rubocop/pull/3160): `Style/Lambda` fix whitespacing when auto-correcting unparenthesized arguments. ([@palkan][])
* [#2944](https://github.com/bbatsov/rubocop/issues/2944): Don't crash on strings that span multiple lines but only have one pair of delimiters in `Style/StringLiterals`. ([@jonas054][])
* [#3157](https://github.com/bbatsov/rubocop/issues/3157): Don't let `LineEndConcatenation` and `UnneededInterpolation` make changes to the same string during auto-correct. ([@jonas054][])
* [#3187](https://github.com/bbatsov/rubocop/issues/3187): Let `Style/BlockDelimiters` ignore blocks in *all* method arguments. ([@jonas054][])
* Modify `Style/ParallelAssignment` to use implicit begins when parallel assignment uses a `rescue` modifier and is the only thing in the method. ([@rrosenblum][])
* [#3217](https://github.com/bbatsov/rubocop/pull/3217): Fix output of ellipses for multi-line offense ranges in HTML formatter. ([@jonas054][])
* [#3207](https://github.com/bbatsov/rubocop/issues/3207): Auto-correct modifier `while`/`until` and `begin`..`end` + `while`/`until` in `Style/InfiniteLoop`. ([@jonas054][])
* [#3202](https://github.com/bbatsov/rubocop/issues/3202): Fix `Style/EmptyElse` registering wrong offenses and thus making RuboCop crash. ([@deivid-rodriguez][])
* [#3183](https://github.com/bbatsov/rubocop/issues/3183): Ensure `Style/SpaceInsideBlockBraces` reports offenses for multi-line blocks. ([@owst][])
* [#3017](https://github.com/bbatsov/rubocop/issues/3017): Fix `Style/StringLiterals` to register offenses on non-ascii strings. ([@deivid-rodriguez][])
* [#3056](https://github.com/bbatsov/rubocop/issues/3056): Fix `Style/StringLiterals` to register offenses on non-ascii strings. ([@deivid-rodriguez][])
* [#2986](https://github.com/bbatsov/rubocop/issues/2986): Fix `RedundantBlockCall` to not report calls that pass block arguments, or where the block has been overridden. ([@owst][])
* [#3223](https://github.com/bbatsov/rubocop/issues/3223): Return can take many arguments. ([@ptarjan][])
* [#3239](https://github.com/bbatsov/rubocop/pull/3239): Fix bug with --auto-gen-config and a file that does not exist. ([@meganemura][])
* [#3138](https://github.com/bbatsov/rubocop/issues/3138): Fix RuboCop crashing when config file contains utf-8 characters and external encoding is not utf-8. ([@deivid-rodriguez][])
* [#3175](https://github.com/bbatsov/rubocop/pull/3175): Generate 'Exclude' list for the cops with configurable enforced style to `.rubocop_todo.yml` if different styles are used. ([@flexoid][])
* [#3231](https://github.com/bbatsov/rubocop/pull/3231): Make `Rails/UniqBeforePluck` more conservative. ([@tjwp][])

### Changes

* [#3149](https://github.com/bbatsov/rubocop/pull/3149): Make `Style/HashSyntax` configurable to not report hash rocket syntax for symbols ending with ? or ! when using ruby19 style. ([@owst][])
* [#1758](https://github.com/bbatsov/rubocop/issues/1758): Let `Style/ClosingParenthesisIndentation` follow `Style/AlignParameters` configuration for method calls. ([@jonas054][])
* [#3224](https://github.com/bbatsov/rubocop/issues/3224): Rename `Style/DeprecatedHashMethods` to `Style/PreferredHashMethods`. ([@tejasbubane][])

## 0.40.0 (2016-05-09)

### New features

* [#2997](https://github.com/bbatsov/rubocop/pull/2997): `Performance/CaseWhenSplat` can now identify multiple offenses in the same branch and offenses that do not occur as the first argument. ([@rrosenblum][])
* [#2928](https://github.com/bbatsov/rubocop/issues/2928): `Style/NestedParenthesizedCalls` cop can auto-correct. ([@drenmi][])
* `Style/RaiseArgs` cop can auto-correct. ([@drenmi][])
* [#2993](https://github.com/bbatsov/rubocop/pull/2993): `Style/SpaceAfterColon` now checks optional keyword arguments. ([@owst][])
* [#3003](https://github.com/bbatsov/rubocop/pull/3003): Read command line options from `.rubocop` file and `RUBOCOP_OPTS` environment variable. ([@bolshakov][])
* [#2857](https://github.com/bbatsov/rubocop/issues/2857): `Style/MultilineArrayBraceLayout` enforced style is configurable and supports `symmetrical` and `new_line` options. ([@panthomakos][])
* [#2857](https://github.com/bbatsov/rubocop/issues/2857): `Style/MultilineHashBraceLayout` enforced style is configurable and supports `symmetrical` and `new_line` options. ([@panthomakos][])
* [#2857](https://github.com/bbatsov/rubocop/issues/2857): `Style/MultilineMethodCallBraceLayout` enforced style is configurable and supports `symmetrical` and `new_line` options. ([@panthomakos][])
* [#2857](https://github.com/bbatsov/rubocop/issues/2857): `Style/MultilineMethodDefinitionBraceLayout` enforced style is configurable and supports `symmetrical` and `new_line` options. ([@panthomakos][])
* [#3052](https://github.com/bbatsov/rubocop/pull/3052): `Style/MultilineArrayBraceLayout` enforced style supports `same_line` option. ([@panthomakos][])
* [#3052](https://github.com/bbatsov/rubocop/pull/3052): `Style/MultilineHashBraceLayout` enforced style supports `same_line` option. ([@panthomakos][])
* [#3052](https://github.com/bbatsov/rubocop/pull/3052): `Style/MultilineMethodCallBraceLayout` enforced style supports `same_line` option. ([@panthomakos][])
* [#3052](https://github.com/bbatsov/rubocop/pull/3052): `Style/MultilineMethodDefinitionBraceLayout` enforced style supports `same_line` option. ([@panthomakos][])
* [#3019](https://github.com/bbatsov/rubocop/issues/3019): Add new `Style/EmptyCaseCondition` cop. ([@owst][], [@rrosenblum][])
* [#3072](https://github.com/bbatsov/rubocop/pull/3072): Add new `Lint/UselessArraySplat` cop. ([@owst][])
* [#3022](https://github.com/bbatsov/rubocop/issues/3022): `Style/Lambda` enforced style supports `literal` option. ([@drenmi][])
* [#2909](https://github.com/bbatsov/rubocop/issues/2909): `Style/Lambda` enforced style supports `lambda` option. ([@drenmi][])
* [#3092](https://github.com/bbatsov/rubocop/pull/3092): Allow `Style/Encoding` to enforce using no encoding comments. ([@NobodysNightmare][])
* New cop `Rails/UniqBeforePluck` checks that `uniq` is used before `pluck`. ([@tjwp][])

### Bug fixes

* [#3112](https://github.com/bbatsov/rubocop/issues/3112): Fix `Style/ClassAndModuleChildren` for nested classes with explicit superclass. ([@jspanjers][])
* [#3032](https://github.com/bbatsov/rubocop/issues/3032): Fix autocorrecting parentheses for predicate methods without space before args. ([@graemeboy][])
* [#3000](https://github.com/bbatsov/rubocop/pull/3000): Fix encoding crash on HTML output. ([@gerrywastaken][])
* [#2983](https://github.com/bbatsov/rubocop/pull/2983): `Style/AlignParameters` message was clarified for `with_fixed_indentation` style. ([@dylanahsmith][])
* [#2314](https://github.com/bbatsov/rubocop/pull/2314): Ignore `UnusedBlockArgument` for keyword arguments. ([@volkert][])
* [#2975](https://github.com/bbatsov/rubocop/issues/2975): Make comment indentation before `)` consistent with comment indentation before `}` or `]`. ([@jonas054][])
* [#3010](https://github.com/bbatsov/rubocop/issues/3010): Fix double reporting/correction of spaces after ternary operator colons (now only reported by `Style/SpaceAroundOperators`, and not `Style/SpaceAfterColon` too). ([@owst][])
* [#3006](https://github.com/bbatsov/rubocop/issues/3006): Register an offense for calling `merge!` on a method on a variable inside `each_with_object` in `Performance/RedundantMerge`. ([@lumeet][], [@rrosenblum][])
* [#2886](https://github.com/bbatsov/rubocop/issues/2886): Custom cop changes now bust the cache. ([@ptarjan][])
* [#3043](https://github.com/bbatsov/rubocop/issues/3043): `Style/SpaceAfterNot` will now register an offense for a receiver that is wrapped in parentheses. ([@rrosenblum][])
* [#3039](https://github.com/bbatsov/rubocop/issues/3039): Accept `match` without a receiver in `Performance/EndWith`. ([@lumeet][])
* [#3039](https://github.com/bbatsov/rubocop/issues/3039): Accept `match` without a receiver in `Performance/StartWith`. ([@lumeet][])
* [#3048](https://github.com/bbatsov/rubocop/issues/3048): `Lint/NestedMethodDefinition` shouldn't flag methods defined on Structs. ([@owst][])
* [#2912](https://github.com/bbatsov/rubocop/issues/2912): Check whether a line is aligned with the following line if the preceding line is not an assignment. ([@akihiro17][])
* [#3036](https://github.com/bbatsov/rubocop/issues/3036): Don't let `Lint/UnneededDisable` inspect files that are excluded for the cop. ([@jonas054][])
* [#2874](https://github.com/bbatsov/rubocop/issues/2874): Fix bug when the closing parenthesis is preceded by a newline in array and hash literals in `Style/RedundantParentheses`. ([@lumeet][])
* [#3049](https://github.com/bbatsov/rubocop/issues/3049): Make `Lint/UselessAccessModifier` detect conditionally defined methods and correctly handle dynamically defined methods and singleton class methods. ([@owst][])
* [#3004](https://github.com/bbatsov/rubocop/pull/3004): Don't add `Style/Alias` offenses for use of `alias` in `instance_eval` blocks, since object instances don't respond to `alias_method`. ([@magni-][])
* [#3061](https://github.com/bbatsov/rubocop/pull/3061): Custom cops now show up in --show-cops. ([@ptarjan][])
* [#3088](https://github.com/bbatsov/rubocop/pull/3088): Ignore offenses that involve conflicting HEREDOCs in the `Style/Multiline*BraceLayout` cops. ([@panthomakos][])
* [#3083](https://github.com/bbatsov/rubocop/issues/3083): Do not register an offense for splat block args in `Style/SymbolProc`. ([@rrosenblum][])
* [#3063](https://github.com/bbatsov/rubocop/issues/3063): Don't auto-correct `a + \` into `a + \\` in `Style/LineEndConcatenation`. ([@jonas054][])
* [#3034](https://github.com/bbatsov/rubocop/issues/3034): Report offenses for `RuntimeError.new(msg)` in `Style/RedundantException`. ([@jonas054][])
* [#3016](https://github.com/bbatsov/rubocop/issues/3016): `Style/SpaceAfterComma` now uses `Style/SpaceInsideHashLiteralBraces`'s setting. ([@ptarjan][])

### Changes

* [#2995](https://github.com/bbatsov/rubocop/issues/2995): Removed deprecated path matching syntax. ([@gerrywastaken][])
* [#3025](https://github.com/bbatsov/rubocop/pull/3025): Removed deprecation warnings for `rubocop-todo.yml`. ([@ptarjan][])
* [#3028](https://github.com/bbatsov/rubocop/pull/3028): Add `define_method` to the default list of `IgnoredMethods` of `Style/SymbolProc`. ([@jastkand][])
* [#3064](https://github.com/bbatsov/rubocop/pull/3064): `Style/SpaceAfterNot` highlights the entire expression instead of just the exlamation mark. ([@rrosenblum][])
* [#3085](https://github.com/bbatsov/rubocop/pull/3085): Enable `Style/MultilineArrayBraceLayout` and `Style/MultilineHashBraceLayout` with the `symmetrical` style by default. ([@panthomakos][])
* [#3091](https://github.com/bbatsov/rubocop/pull/3091): Enable `Style/MultilineMethodCallBraceLayout` and `Style/MultilineMethodDefinitionBraceLayout` with the `symmetrical` style by default. ([@panthomakos][])
* [#1830](https://github.com/bbatsov/rubocop/pull/1830): `Style/PredicateName` now ignores the `spec/` directory, since there is a strong convention for using `have_*` and `be_*` helper methods in RSpec. ([@gylaz][])

## 0.39.0 (2016-03-27)

### New features

* `Performance/TimesMap` cop can auto-correct. ([@lumeet][])
* `Style/ZeroLengthPredicate` cop can auto-correct. ([@lumeet][])
* [#2828](https://github.com/bbatsov/rubocop/issues/2828): `Style/ConditionalAssignment` is now configurable to enforce assignment inside of conditions or to enforce assignment to conditions. ([@rrosenblum][])
* [#2862](https://github.com/bbatsov/rubocop/pull/2862): `Performance/Detect` and `Performance/Count` have a new configuration `SafeMode` that is defaulted to `true`. These cops have known issues with `Rails` and other ORM frameworks. With this default configuration, these cops will not run if the `Rails` cops are enabled. ([@rrosenblum][])
* `Style/IfUnlessModifierOfIfUnless` cop added. ([@amuino][])

### Bug fixes

* [#2948](https://github.com/bbatsov/rubocop/issues/2948): `Style/SpaceAroundKeyword` should allow `yield[n]` and `super[n]`. ([@laurelfan][])
* [#2950](https://github.com/bbatsov/rubocop/issues/2950): Fix auto-correcting cases in which precedence has changed in `Style/OneLineConditional`. ([@lumeet][])
* [#2947](https://github.com/bbatsov/rubocop/issues/2947): Fix auto-correcting `if-then` in `Style/Next`. ([@lumeet][])
* [#2904](https://github.com/bbatsov/rubocop/issues/2904): `Style/RedundantParentheses` doesn't flag `-(1.method)` or `+(1.method)`, since removing the parentheses would change the meaning of these expressions. ([@alexdowad][])
* [#2958](https://github.com/bbatsov/rubocop/issues/2958): `Style/MultilineMethodCallIndentation` doesn't fail when inspecting unary ops which span multiple lines. ([@alexdowad][])
* [#2959](https://github.com/bbatsov/rubocop/issues/2959): `Lint/LiteralInInterpolation` doesn't report offenses for iranges and eranges with non-literal endpoints. ([@alexdowad][])
* [#2960](https://github.com/bbatsov/rubocop/issues/2960): `Lint/AssignmentInCondition` catches method assignments (like `obj.attr = val`) in a condition. ([@alexdowad][])
* [#2871](https://github.com/bbatsov/rubocop/issues/2871): Second solution for possible encoding incompatibility when outputting an HTML report. ([@jonas054][])
* [#2967](https://github.com/bbatsov/rubocop/pull/2967): Fix auto-correcting of `===`, `<=`, and `>=` in `Style/ConditionalAssignment`. ([@rrosenblum][])
* [#2977](https://github.com/bbatsov/rubocop/issues/2977): Fix auto-correcting of `"#{$!}"` in `Style/SpecialGlobalVars`. ([@lumeet][])
* [#2935](https://github.com/bbatsov/rubocop/issues/2935): Make configuration loading work if `SafeYAML.load` is private. ([@jonas054][])

### Changes

* `require:` only does relative includes when it starts with a `.`. ([@ptarjan][])
* `Style/IfUnlessModifier` does not trigger if the body is another conditional. ([@amuino][])
* [#2963](https://github.com/bbatsov/rubocop/pull/2963): `Performance/RedundantMerge` will now register an offense inside of `each_with_object`. ([@rrosenblum][])

## 0.38.0 (2016-03-09)

### New features

* `Style/UnlessElse` cop can auto-correct. ([@lumeet][])
* [#2629](https://github.com/bbatsov/rubocop/pull/2629): Add a new public API method, `highlighted_area` to offense. This method returns the range of the highlighted portion of an offense. ([@rrosenblum][])
* `Style/OneLineConditional` cop can auto-correct. ([@lumeet][])
* [#2905](https://github.com/bbatsov/rubocop/issues/2905): `Style/ZeroLengthPredicate` flags code like `array.length < 1`, `1 > array.length`, and so on. ([@alexdowad][])
* [#2892](https://github.com/bbatsov/rubocop/issues/2892): `Lint/BlockAlignment` cop can be configured to be stricter. ([@ptarjan][])
* `Style/Not` is able to autocorrect in cases where parentheses must be added to preserve the meaning of an expression. ([@alexdowad][])
* `Style/Not` auto-corrects comparison expressions by removing `not` and using the opposite comparison. ([@alexdowad][])

### Bug fixes

* Add `require 'time'` to `remote_config.rb` to avoid "undefined method \`rfc2822'". ([@necojackarc][])
* Replace `Rake::TaskManager#last_comment` with `Rake::TaskManager#last_description` for Rake 11 compatibility. ([@tbrisker][])
* Fix false positive in `Style/TrailingCommaInArguments` & `Style/TrailingCommaInLiteral` cops with consistent_comma style. ([@meganemura][])
* [#2861](https://github.com/bbatsov/rubocop/pull/2861): Fix false positive in `Style/SpaceAroundKeyword` for `rescue(...`. ([@rrosenblum][])
* [#2832](https://github.com/bbatsov/rubocop/issues/2832): `Style/MultilineOperationIndentation` treats operations inside blocks inside other operations correctly. ([@jonas054][])
* [#2865](https://github.com/bbatsov/rubocop/issues/2865): Change `require:` in config to be relative to the `.rubocop.yml` file itself. ([@ptarjan][])
* [#2845](https://github.com/bbatsov/rubocop/issues/2845): Handle heredocs in `Style/MultilineLiteralBraceLayout` auto-correct. ([@jonas054][])
* [#2848](https://github.com/bbatsov/rubocop/issues/2848): Handle comments inside arrays in `Style/MultilineArrayBraceLayout` auto-correct. ([@jonas054][])
* `Style/TrivialAccessors` allows predicate methods by default. ([@alexdowad][])
* [#2869](https://github.com/bbatsov/rubocop/issues/2869): Offenses which occur in the body of a `when` clause with multiple arguments will not be missed. ([@alexdowad][])
* `Lint/UselessAccessModifier` recognizes method defs inside a `begin` block. ([@alexdowad][])
* [#2870](https://github.com/bbatsov/rubocop/issues/2870): `Lint/UselessAccessModifier` recognizes method definitions which are passed as an argument to a method call. ([@alexdowad][])
* [#2859](https://github.com/bbatsov/rubocop/issues/2859): `Style/RedundantParentheses` doesn't consider the parentheses in `(!receiver.method arg)` to be redundant, since they might change the meaning of an expression, depending on precedence. ([@alexdowad][])
* [#2852](https://github.com/bbatsov/rubocop/issues/2852): `Performance/Casecmp` doesn't flag uses of `downcase`/`upcase` which are not redundant. ([@alexdowad][])
* [#2850](https://github.com/bbatsov/rubocop/issues/2850): `Style/FileName` doesn't choke on empty files with spaces in their names. ([@alexdowad][])
* [#2834](https://github.com/bbatsov/rubocop/issues/2834): When configured as `ConsistentQuotesInMultiline: true`, `Style/StringLiterals` doesn't error out when inspecting a heredoc with differing indentation across multiple lines. ([@alexdowad][])
* [#2876](https://github.com/bbatsov/rubocop/issues/2876): `Style/ConditionalAssignment` behaves correctly when assignment statement uses a character which has a special meaning in a regex. ([@alexdowad][])
* [#2877](https://github.com/bbatsov/rubocop/issues/2877): `Style/SpaceAroundKeyword` doesn't flag `!super.method`, `!yield.method`, and so on. ([@alexdowad][])
* [#2631](https://github.com/bbatsov/rubocop/issues/2631): `Style/Encoding` can remove unneeded encoding comment when autocorrecting with `when_needed` style. ([@alexdowad][])
* [#2860](https://github.com/bbatsov/rubocop/issues/2860): Fix false positive in `Rails/Date` when `to_time` is chained with safe method. ([@palkan][])
* [#2898](https://github.com/bbatsov/rubocop/issues/2898): `Lint/NestedMethodDefinition` allows methods defined inside `Class.new(S)` blocks. ([@segiddins][])
* [#2894](https://github.com/bbatsov/rubocop/issues/2894): Fix auto-correct an unless with a comparison operator. ([@jweir][])
* [#2911](https://github.com/bbatsov/rubocop/issues/2911): `Style/ClassAndModuleChildren` doesn't flag nested class definitions, where the outer class has an explicit superclass (because such definitions can't be converted to `compact` style). ([@alexdowad][])
* [#2871](https://github.com/bbatsov/rubocop/issues/2871): Don't crash when offense messages are read back from cache with `ASCII-8BIT` encoding and output as HTML or JSON. ([@jonas054][])
* [#2901](https://github.com/bbatsov/rubocop/issues/2901): Don't crash when `ENV['HOME']` is undefined. ([@mikegee][])
* [#2627](https://github.com/bbatsov/rubocop/issues/2627): `Style/BlockDelimiters` does not flag blocks delimited by `{}` when a block call is the final value in a hash with implicit braces (one which is the last argument to an outer method call). ([@alexdowad][])

### Changes

* Update Rake to version 11. ([@tbrisker][])
* [#2629](https://github.com/bbatsov/rubocop/pull/2629): Change the offense range for metrics cops to default to `expression` instead of `keyword` (the offense now spans the entire method, class, or module). ([@rrosenblum][])
* [#2891](https://github.com/bbatsov/rubocop/pull/2891): Change the caching of remote configs to live alongside the parent file. ([@Fryguy][])
* [#2662](https://github.com/bbatsov/rubocop/issues/2662): When setting options for Rake task, nested arrays can be used in the `options`, `formatters`, and `requires` arrays. ([@alexdowad][])
* [#2925](https://github.com/bbatsov/rubocop/pull/2925): Bump unicode-display_width dependency to >= 1.0.1. ([@jspanjers][])
* [#2875](https://github.com/bbatsov/rubocop/issues/2875): `Style/SignalException` does not flag calls to `fail` if a custom method named `fail` is defined in the same file. ([@alexdowad][])
* [#2923](https://github.com/bbatsov/rubocop/issues/2923): `Style/FileName` considers file names which contain a ? or ! character to still be "snake case". ([@alexdowad][])
* [#2879](https://github.com/bbatsov/rubocop/issues/2879): When autocorrecting, `Lint/UnusedMethodArgument` removes unused block arguments rather than simply prefixing them with an underscore. ([@alexdowad][])

## 0.37.2 (2016-02-11)

### Bug fixes

* Fix auto-correction of array and hash literals in `Lint/LiteralInInterpolation`. ([@lumeet][])
* [#2815](https://github.com/bbatsov/rubocop/pull/2815): Fix missing assets for html formatter. ([@prsimp][])
* `Style/RedundantParentheses` catches offenses involving the 2nd argument to a method call without parentheses, if the 2nd argument is a hash. ([@alexdowad][])
* `Style/RedundantParentheses` catches offenses inside an array literal. ([@alexdowad][])
* `Style/RedundantParentheses` doesn't flag `method (:arg) {}`, since removing the parentheses would change the meaning of the expression. ([@alexdowad][])
* `Performance/Detect` doesn't flag code where `first` or `last` takes an argument, as it cannot be transformed to equivalent code using `detect`. ([@alexdowad][])
* `Style/SpaceAroundOperators` ignores aref assignments. ([@alexdowad][])
* `Style/RescueModifier` indents code correctly when auto-correcting. ([@alexdowad][])
* `Style/RedundantMerge` indents code correctly when auto-correcting, even if the corrected hash had multiple keys, and even if the corrected code was indented to start with. ([@alexdowad][])
* [#2831](https://github.com/bbatsov/rubocop/issues/2831): `Performance/RedundantMerge` doesn't break code by autocorrecting a `#merge!` call which occurs at tail position in a block. ([@alexdowad][])

### Changes

* Handle auto-correction of nested interpolations in `Lint/LiteralInInterpolation`. ([@lumeet][])
* RuboCop results cache uses different directory names when there are many (or long) CLI options, to avoid a very long path which could cause failures on some filesystems. ([@alexdowad][])

## 0.37.1 (2016-02-09)

### New features

* [#2798](https://github.com/bbatsov/rubocop/pull/2798): `Rails/FindEach` cop works with `where.not`. ([@pocke][])
* `Style/MultilineBlockLayout` can correct offenses which involve argument destructuring. ([@alexdowad][])
* `Style/SpaceAroundKeyword` checks `super` nodes with no args. ([@alexdowad][])
* `Style/SpaceAroundKeyword` checks `defined?` nodes. ([@alexdowad][])
* [#2719](https://github.com/bbatsov/rubocop/issues/2719): `Style/ConditionalAssignment` handles correcting the alignment of `end`. ([@rrosenblum][])

### Bug fixes

* Fix auto-correction of `not` with parentheses in `Style/Not`. ([@lumeet][])
* [#2784](https://github.com/bbatsov/rubocop/issues/2784): RuboCop can inspect `super { ... }` and `super(arg) { ... }`. ([@alexdowad][])
* [#2781](https://github.com/bbatsov/rubocop/issues/2781): `Performance/RedundantMerge` doesn't flag calls to `#update`, since many classes have methods by this name (not only `Hash`). ([@alexdowad][])
* [#2780](https://github.com/bbatsov/rubocop/issues/2780): `Lint/DuplicateMethods` does not flag method definitions inside dynamic `Class.new` blocks. ([@alexdowad][])
* [#2775](https://github.com/bbatsov/rubocop/issues/2775): `Style/SpaceAroundKeyword` doesn't flag `yield.method`. ([@alexdowad][])
* [#2774](https://github.com/bbatsov/rubocop/issues/2774): `Style/SpaceAroundOperators` doesn't flag calls to `#[]`. ([@alexdowad][])
* [#2772](https://github.com/bbatsov/rubocop/issues/2772): RuboCop doesn't crash when `AllCops` section in configuration file is empty (rather, it displays a warning as intended). ([@alexdowad][])
* [#2737](https://github.com/bbatsov/rubocop/issues/2737): `Style/GuardClause` handles `elsif` clauses correctly. ([@alexdowad][])
* [#2735](https://github.com/bbatsov/rubocop/issues/2735): `Style/MultilineBlockLayout` doesn't cause an infinite loop by moving `end` onto the same line as the block args. ([@alexdowad][])
* [#2715](https://github.com/bbatsov/rubocop/issues/2715): `Performance/RedundantMatch` doesn't flag calls to `#match` which take a block. ([@alexdowad][])
* [#2704](https://github.com/bbatsov/rubocop/issues/2704): `Lint/NestedMethodDefinition` doesn't flag singleton defs which define a method on the value of a local variable. ([@alexdowad][])
* [#2660](https://github.com/bbatsov/rubocop/issues/2660): `Style/TrailingUnderscoreVariable` shows recommended code in its offense message. ([@alexdowad][])
* [#2671](https://github.com/bbatsov/rubocop/issues/2671): `Style/WordArray` doesn't attempt to inspect strings with invalid encoding, to avoid failing with an encoding error. ([@alexdowad][])

### Changes

* [#2739](https://github.com/bbatsov/rubocop/issues/2739): Change the configuration option `when_needed` in `Style/FrozenStringLiteralComment` to add a `frozen_string_literal` comment to all files when the `TargetRubyVersion` is set to 2.3+. ([@rrosenblum][])

## 0.37.0 (2016-02-04)

### New features

* [#2620](https://github.com/bbatsov/rubocop/pull/2620): New cop `Style/ZeroLengthPredicate` checks for `object.size == 0` and variants, and suggests replacing them with an appropriate `empty?` predicate. ([@drenmi][])
* [#2657](https://github.com/bbatsov/rubocop/pull/2657): Floating headers in HTML output. ([@mattparlane][])
* Add new `Style/SpaceAroundKeyword` cop. ([@lumeet][])
* [#2745](https://github.com/bbatsov/rubocop/pull/2745): New cop `Style/MultilineHashBraceLayout` checks that the closing brace in a hash literal is symmetrical with respect to the opening brace and the hash elements. ([@panthomakos][])
* [#2761](https://github.com/bbatsov/rubocop/pull/2761): New cop `Style/MultilineMethodDefinitionBraceLayout` checks that the closing brace in a method definition is symmetrical with respect to the opening brace and the method parameters. ([@panthomakos][])
* [#2699](https://github.com/bbatsov/rubocop/pull/2699): `Performance/Casecmp` can register offenses when `str.downcase` or `str.upcase` are passed to an equality method. ([@rrosenblum][])
* [#2766](https://github.com/bbatsov/rubocop/pull/2766): New cop `Style/MultilineMethodCallBraceLayout` checks that the closing brace in a method call is symmetrical with respect to the opening brace and the method arguments. ([@panthomakos][])
* `Style/Semicolon` can autocorrect useless semicolons at the beginning of a line. ([@alexdowad][])

### Bug fixes

* [#2723](https://github.com/bbatsov/rubocop/issues/2723): Fix NoMethodError in Style/GuardClause. ([@drenmi][])
* [#2674](https://github.com/bbatsov/rubocop/issues/2674): Also check for Hash#update alias in `Performance/RedundantMerge`. ([@drenmi][])
* [#2630](https://github.com/bbatsov/rubocop/issues/2630): Take frozen string literals into account in `Style/MutableConstant`. ([@segiddins][])
* [#2642](https://github.com/bbatsov/rubocop/issues/2642): Support assignment via `||=` in `Style/MutableConstant`. ([@segiddins][])
* [#2646](https://github.com/bbatsov/rubocop/issues/2646): Fix auto-correcting assignment to a constant in `Style/ConditionalAssignment`. ([@segiddins][])
* [#2614](https://github.com/bbatsov/rubocop/issues/2614): Check for zero return value from `casecmp` in `Performance/casecmp`. ([@segiddins][])
* [#2647](https://github.com/bbatsov/rubocop/issues/2647): Allow `xstr` interpolations in `Lint/LiteralInInterpolation`. ([@segiddins][])
* Report a violation when `freeze` is called on a frozen string literal in `Style/RedundantFreeze`. ([@segiddins][])
* [#2641](https://github.com/bbatsov/rubocop/issues/2641): Fix crashing on empty methods with block args in `Performance/RedundantBlockCall`. ([@segiddins][])
* `Lint/DuplicateMethods` doesn't crash when `class_eval` is used with an implicit receiver. ([@lumeet][])
* [#2654](https://github.com/bbatsov/rubocop/issues/2654): Fix handling of unary operations in `Style/RedundantParentheses`. ([@lumeet][])
* [#2661](https://github.com/bbatsov/rubocop/issues/2661): `Style/Next` doesn't crash when auto-correcting modifier `if/unless`. ([@lumeet][])
* [#2665](https://github.com/bbatsov/rubocop/pull/2665): Make specs pass when running on Windows. ([@jonas054][])
* [#2691](https://github.com/bbatsov/rubocop/pull/2691): Do not register an offense in `Performance/TimesMap` for calling `map` or `collect` on a variable named `times`. ([@rrosenblum][])
* [#2689](https://github.com/bbatsov/rubocop/pull/2689): Change `Performance/RedundantBlockCall` to respect parentheses usage. ([@rrosenblum][])
* [#2694](https://github.com/bbatsov/rubocop/issues/2694): Fix caching when using a different JSON gem such as Oj. ([@georgyangelov][])
* [#2707](https://github.com/bbatsov/rubocop/pull/2707): Change `Lint/NestedMethodDefinition` to respect `Class.new` and `Module.new`. ([@owst][])
* [#2701](https://github.com/bbatsov/rubocop/pull/2701): Do not consider assignments to the same variable as useless if later assignments are within a loop. ([@owst][])
* [#2696](https://github.com/bbatsov/rubocop/issues/2696): `Style/NestedModifier` adds parentheses around a condition when needed. ([@lumeet][])
* [#2666](https://github.com/bbatsov/rubocop/issues/2666): Fix bug when auto-correcting symbol literals in `Lint/LiteralInInterpolation`. ([@lumeet][])
* [#2664](https://github.com/bbatsov/rubocop/issues/2664): `Performance/Casecmp` can auto-correct case comparison to variables and method calls without error. ([@rrosenblum][])
* [#2729](https://github.com/bbatsov/rubocop/issues/2729): Fix handling of hash literal as the first argument in `Style/RedundantParentheses`. ([@lumeet][])
* [#2703](https://github.com/bbatsov/rubocop/issues/2703): Handle byte order mark in `Style/IndentationWidth`, `Style/ElseAlignment`, `Lint/EndAlignment`, and `Lint/DefEndAlignment`. ([@jonas054][])
* [#2710](https://github.com/bbatsov/rubocop/pull/2710): Fix handling of fullwidth characters in some cops. ([@seikichi][])
* [#2690](https://github.com/bbatsov/rubocop/issues/2690): Fix alignment of operands that are part of an assignment in `Style/MultilineOperationIndentation`. ([@jonas054][])
* [#2228](https://github.com/bbatsov/rubocop/issues/2228): Use the config of a related cop whether it's enabled or not. ([@madwort][])
* [#2721](https://github.com/bbatsov/rubocop/issues/2721): Do not register an offense for constants wrapped in parentheses passed to `rescue` in `Style/RedundantParentheses`. ([@rrosenblum][])
* [#2742](https://github.com/bbatsov/rubocop/issues/2742): Fix `Style/TrailingCommaInArguments` & `Style/TrailingCommaInLiteral` for inline single element arrays. ([@annih][])
* [#2768](https://github.com/bbatsov/rubocop/issues/2768): Allow parentheses after keyword `not` in `Style/MethodCallParentheses`. ([@lumeet][])
* [#2758](https://github.com/bbatsov/rubocop/issues/2758): Allow leading underscores in camel case variable names.([@mmcguinn][])

### Changes

* Remove `Style/SpaceAfterControlKeyword` and `Style/SpaceBeforeModifierKeyword` as the more generic `Style/SpaceAroundKeyword` handles the same cases. ([@lumeet][])
* Handle comparisons with `!=` in `Performance/casecmp`. ([@segiddins][])
* [#2684](https://github.com/bbatsov/rubocop/pull/2684): Do not base `Style/FrozenStringLiteralComment` on the version of Ruby that is running. ([@rrosenblum][])
* [#2732](https://github.com/bbatsov/rubocop/issues/2732): Change the default style of `Style/SignalException` to `only_raise`. ([@bbatsov][])

## 0.36.0 (2016-01-14)

### New features

* [#2598](https://github.com/bbatsov/rubocop/pull/2598): New cop `Lint/RandOne` checks for `rand(1)`, `Kernel.rand(1.0)` and similar calls. Such call are most likely a mistake because they always return `0`. ([@DNNX][])
* [#2590](https://github.com/bbatsov/rubocop/pull/2590): New cop `Performance/DoubleStartEndWith` checks for two `start_with?` (or `end_with?`) calls joined by `||` with the same receiver, like `str.start_with?('x') || str.start_with?('y')` and suggests using one call instead: `str.start_with?('x', 'y')`. ([@DNNX][])
* [#2583](https://github.com/bbatsov/rubocop/pull/2583): New cop `Performance/TimesMap` checks for `x.times.map{}` and suggests replacing them with `Array.new(x){}`. ([@DNNX][])
* [#2581](https://github.com/bbatsov/rubocop/pull/2581): New cop `Lint/NextWithoutAccumulator` finds bare `next` in `reduce`/`inject` blocks which assigns `nil` to the accumulator. ([@mvidner][])
* [#2529](https://github.com/bbatsov/rubocop/pull/2529): Add EnforcedStyle config parameter to IndentArray. ([@jawshooah][])
* [#2479](https://github.com/bbatsov/rubocop/pull/2479): Add option `AllowHeredoc` to `Metrics/LineLength`. ([@fphilipe][])
* [#2416](https://github.com/bbatsov/rubocop/pull/2416): New cop `Style/ConditionalAssignment` checks for assignment of the same variable in all branches of conditionals and replaces them with a single assignment to the return of the conditional. ([@rrosenblum][])
* [#2410](https://github.com/bbatsov/rubocop/pull/2410): New cop `Style/IndentAssignment` checks the indentation of the first line of the right-hand-side of a multi-line assignment. ([@panthomakos][])
* [#2431](https://github.com/bbatsov/rubocop/issues/2431): Add `IgnoreExecutableScripts` option to `Style/FileName`. ([@sometimesfood][])
* [#2460](https://github.com/bbatsov/rubocop/pull/2460): New cop `Style/UnneededInterpolation` checks for strings that are just an interpolated expression. ([@cgriego][])
* [#2361](https://github.com/bbatsov/rubocop/pull/2361): `Style/MultilineAssignmentLayout` cop checks for a newline after the assignment operator in a multi-line assignment. ([@panthomakos][])
* [#2462](https://github.com/bbatsov/rubocop/issues/2462): `Lint/UselessAccessModifier` can catch more types of useless access modifiers. ([@alexdowad][])
* [#1677](https://github.com/bbatsov/rubocop/issues/1677): Add new `Performance/Casecmp` cop. ([@alexdowad][])
* [#1677](https://github.com/bbatsov/rubocop/issues/1677): Add new `Performance/RangeInclude` cop. ([@alexdowad][])
* [#1677](https://github.com/bbatsov/rubocop/issues/1677): Add new `Performance/RedundantSortBy` cop. ([@alexdowad][])
* [#1677](https://github.com/bbatsov/rubocop/issues/1677): Add new `Performance/LstripRstrip` cop. ([@alexdowad][])
* [#1677](https://github.com/bbatsov/rubocop/issues/1677): Add new `Performance/StartWith` cop. ([@alexdowad][])
* [#1677](https://github.com/bbatsov/rubocop/issues/1677): Add new `Performance/EndWith` cop. ([@alexdowad][])
* [#1677](https://github.com/bbatsov/rubocop/issues/1677): Add new `Performance/RedundantMerge` cop. ([@alexdowad][])
* `Lint/Debugger` cop can now auto-correct offenses. ([@alexdowad][])
* [#1677](https://github.com/bbatsov/rubocop/issues/1677): Add new `Performance/RedundantMatch` cop. ([@alexdowad][])
* [#1677](https://github.com/bbatsov/rubocop/issues/1677): Add new `Performance/RedundantBlockCall` cop. ([@alexdowad][])
* [#1954](https://github.com/bbatsov/rubocop/issues/1954): `Lint/UnneededDisable` can now autocorrect. ([@alexdowad][])
* [#2501](https://github.com/bbatsov/rubocop/issues/2501): Add new `Lint/ImplicitStringConcatenation` cop. ([@alexdowad][])
* Add new `Style/RedundantParentheses` cop. ([@lumeet][])
* [#1346](https://github.com/bbatsov/rubocop/issues/1346): `Style/SpecialGlobalVars` can be configured to use either `use_english_names` or `use_perl_names` styles. ([@alexdowad][])
* [#2426](https://github.com/bbatsov/rubocop/issues/2426): New `Style/NestedParenthesizedCalls` cop checks for non-parenthesized method calls nested inside a parenthesized call, like `method1(method2 arg)`. ([@alexdowad][])
* [#2502](https://github.com/bbatsov/rubocop/issues/2502): The `--stdin` and `--auto-correct` CLI options can be combined, and if you do so, corrected code is printed to stdout. ([@alexdowad][])
* `Style/ConditionalAssignment` works on conditionals with a common aref assignment (like `array[index] = val`) or attribute assignment (like `self.attribute = val`). ([@alexdowad][])
* [#2476](https://github.com/bbatsov/rubocop/issues/2476): `Style/GuardClause` catches if..else nodes with one branch which terminates the execution of the current scope. ([@alexdowad][])
* New `Style/IdenticalConditionalBranches` flags `if..else` and `case..when..else` constructs with an identical line at the end of each branch. ([@alexdowad][])
* [#207](https://github.com/bbatsov/rubocop/issues/207): Add new `Lint/FloatOutOfRange` cop which catches floating-point literals which are too large or too small for Ruby to represent. ([@alexdowad][])
* `Style/GuardClause` doesn't report offenses in places where correction would make a line too long. ([@alexdowad][])
* `Lint/DuplicateMethods` can find duplicate method definitions in many more circumstances, even across multiple files; however, it ignores definitions inside `if` or something which could be a DSL method. ([@alexdowad][])
* A warning is printed if an invalid `EnforcedStyle` is configured. ([@alexdowad][])
* [#1367](https://github.com/bbatsov/rubocop/issues/1367): New `Lint/IneffectiveAccessModifier` checks for access modifiers which are erroneously applied to a singleton method, where they have no effect. ([@alexdowad][])
* [#1614](https://github.com/bbatsov/rubocop/issues/1614): `Lint/BlockAlignment` aligns block end with splat operator when applied to a splatted method call. ([@alexdowad][])
* [#2263](https://github.com/bbatsov/rubocop/issues/2263): Warn if `task.options = %w(--format ...)` is used when configuring `RuboCop::RakeTask`; this should be `task.formatters = ...` instead. ([@alexdowad][])
* [#2511](https://github.com/bbatsov/rubocop/issues/2511): `--no-offense-counts` CLI option suppresses the inclusion of offense count lines in auto-generated config. ([@alexdowad][])
* [#2504](https://github.com/bbatsov/rubocop/issues/2504): New `AllowForAlignment` config parameter for `Style/SingleSpaceBeforeFirstArg` allows the insertion of extra spaces before the first argument if it aligns it with something on the preceding or following line. ([@alexdowad][])
* [#2478](https://github.com/bbatsov/rubocop/issues/2478): `Style/ExtraSpacing` has new `ForceEqualSignAlignment` config parameter which forces = signs on consecutive lines to be aligned, and it can auto-correct. ([@alexdowad][])
* `Lint/BlockAlignment` aligns block end with unary operators like ~, -, or ! when such operators are applied to the method call taking the block. ([@alexdowad][])
* [#1460](https://github.com/bbatsov/rubocop/issues/1460): `Style/Alias` supports both `prefer_alias` and `prefer_alias_method` styles. ([@alexdowad][])
* [#1569](https://github.com/bbatsov/rubocop/issues/1569): New `ExpectMatchingDefinition` config parameter for `Style/FileName` makes it check for a class or module definition in each file which corresponds to the file name and path. ([@alexdowad][])
* [#2480](https://github.com/bbatsov/rubocop/pull/2480): Add a configuration to `Style/ConditionalAssignment` to check and correct conditionals that contain multiple assignments. ([@rrosenblum][])
* [#2480](https://github.com/bbatsov/rubocop/pull/2480): Allow `Style/ConditionalAssignment` to correct assignment in ternary operations. ([@rrosenblum][])
* [#2480](https://github.com/bbatsov/rubocop/pull/2480): Allow `Style/ConditionalAssignment` to correct comparable methods. ([@rrosenblum][])
* [#1633](https://github.com/bbatsov/rubocop/issues/1633): New cop `Style/MultilineMethodCallIndentation` takes over the responsibility for checking alignment of methods from the `Style/MultilineOperationIndentation` cop. ([@jonas054][])
* [#2472](https://github.com/bbatsov/rubocop/pull/2472): New cop `Style/MultilineArrayBraceLayout` checks that the closing brace in an array literal is symmetrical with respect to the opening brace and the array elements. ([@panthomakos][])
* [#1543](https://github.com/bbatsov/rubocop/issues/1543): `Style/WordArray` has both `percent` and `brackets` (which enforces the use of bracketed arrays for strings) styles. ([@alexdowad][])
* `Style/SpaceAroundOperators` has `AllowForAlignment` config parameter which allows extra spaces on the left if they serve to align the operator with another. ([@alexdowad][])
* `Style/SymbolArray` has both `percent` and `brackets` (which enforces the user of bracketed arrays for symbols) styles. ([@alexdowad][])
* [#2343](https://github.com/bbatsov/rubocop/issues/2343): Entire cop types (or "departments") can be disabled using in .rubocop.yml using config like `Style: Enabled: false`. ([@alexdowad][])
* [#2399](https://github.com/bbatsov/rubocop/issues/2399): New `start_of_line` style for `Lint/EndAlignment` aligns a closing `end` keyword with the start of the line where the opening keyword appears. ([@alexdowad][])
* [#1545](https://github.com/bbatsov/rubocop/issues/1545): New `Regex` config parameter for `Style/FileName` allows user to provide their own regex for validating file names. ([@alexdowad][])
* [#2253](https://github.com/bbatsov/rubocop/issues/2253): New `DefaultFormatter` config parameter can be used to set formatter from within .rubocop.yml. ([@alexdowad][])
* [#2481](https://github.com/bbatsov/rubocop/issues/2481): New `WorstOffendersFormatter` prints a list of files with offenses (and offense counts), showing the files with the most offenses first. ([@alexdowad][])
* New `IfInsideElse` cop catches `if..end` nodes which can be converted into an `elsif` instead, reducing the nesting level. ([@alexdowad][])
* [#1725](https://github.com/bbatsov/rubocop/issues/1725): --color CLI option forces color output, even when not printing to a TTY. ([@alexdowad][])
* [#2549](https://github.com/bbatsov/rubocop/issues/2549): New `ConsistentQuotesInMultiline` config param for `Style/StringLiterals` forces all literals which are concatenated using \ to use the same quote style. ([@alexdowad][])
* [#2560](https://github.com/bbatsov/rubocop/issues/2560): `Style/AccessModifierIndentation`, `Style/CaseIndentation`, `Style/FirstParameterIndentation`, `Style/IndentArray`, `Style/IndentAssignment`, `Style/IndentHash`, `Style/MultilineMethodCallIndentation`, and `Style/MultilineOperationIndentation` all have a new `IndentationWidth` parameter which can be used to override the indentation width from `Style/IndentationWidth`. ([@alexdowad][])
* Add new `Performance/HashEachMethods` cop. ([@ojab][])
* New cop `Style/FrozenStringLiteralComment` will check for and add the comment `# frozen_string_literal: true` to the top of files. This will help with upgrading to Ruby 3.0. ([@rrosenblum][])

### Bug Fixes

* [#2594](https://github.com/bbatsov/rubocop/issues/2594): `Style/EmptyLiteral` autocorrector respects `Style/StringLiterals:EnforcedStyle` config. ([@DNNX][])
* [#2411](https://github.com/bbatsov/rubocop/issues/2411): Make local inherited configuration override configuration loaded from gems. ([@jonas054][])
* [#2413](https://github.com/bbatsov/rubocop/issues/2413): Allow `%Q` for dynamic strings with double quotes inside them. ([@jonas054][])
* [#2404](https://github.com/bbatsov/rubocop/issues/2404): `Style/Next` does not remove comments when auto-correcting. ([@lumeet][])
* `Style/Next` handles auto-correction of nested offenses. ([@lumeet][])
* `Style/VariableInterpolation` now detects non-numeric regex back references. ([@cgriego][])
* `ProgressFormatter` fully respects the `--no-color` switch. ([@savef][])
* Replace `Time.zone.current` with `Time.current` on `Rails::TimeZone` cop message. ([@volmer][])
* [#2451](https://github.com/bbatsov/rubocop/issues/2451): `Style/StabbyLambdaParentheses` does not treat method calls named `lambda` as lambdas. ([@domcleal][])
* [#2463](https://github.com/bbatsov/rubocop/issues/2463): Allow comments before an access modifier. ([@codebeige][])
* [#2471](https://github.com/bbatsov/rubocop/issues/2471): `Style/MethodName` doesn't choke on methods which are defined inside methods. ([@alexdowad][])
* [#2449](https://github.com/bbatsov/rubocop/issues/2449): `Style/StabbyLambdaParentheses` only checks lambdas in the arrow form. ([@lumeet][])
* [#2456](https://github.com/bbatsov/rubocop/issues/2456): `Lint/NestedMethodDefinition` doesn't register offenses for method definitions inside an eval block (either `instance_eval`, `class_eval`, or `module_eval`). ([@alexdowad][])
* [#2464](https://github.com/bbatsov/rubocop/issues/2464): `Style/ParallelAssignment` understands aref and attribute assignments, and doesn't warn if they can't be correctly rearranged into a series of single assignments. ([@alexdowad][])
* [#2482](https://github.com/bbatsov/rubocop/issues/2482): `Style/AndOr` doesn't raise an exception when trying to autocorrect `!variable or ...`. ([@alexdowad][])
* [#2446](https://github.com/bbatsov/rubocop/issues/2446): `Style/Tab` doesn't register errors for leading tabs which occur inside a string literal (including heredoc). ([@alexdowad][])
* [#2452](https://github.com/bbatsov/rubocop/issues/2452): `Style/TrailingComma` incorrectly categorizes single-line hashes in methods calls. ([@panthomakos][])
* [#2441](https://github.com/bbatsov/rubocop/issues/2441): `Style/AlignParameters` doesn't crash if it finds nested offenses. ([@alexdowad][])
* [#2436](https://github.com/bbatsov/rubocop/issues/2436): `Style/SpaceInsideHashLiteralBraces` doesn't mangle a hash literal which is not surrounded by curly braces, but has another hash literal which does as its first key. ([@alexdowad][])
* [#2483](https://github.com/bbatsov/rubocop/issues/2483): `Style/Attr` differentiate between attr_accessor and attr_reader. ([@weh][])
* `Style/ConditionalAssignment` doesn't crash if it finds a `case` with an empty branch. ([@lumeet][])
* [#2506](https://github.com/bbatsov/rubocop/issues/2506): `Lint/FormatParameterMismatch` understands `%{}` and `%<>` interpolations. ([@alexdowad][])
* [#2145](https://github.com/bbatsov/rubocop/issues/2145): `Lint/ParenthesesAsGroupedExpression` ignores calls with multiple arguments, since they are not ambiguous. ([@alexdowad][])
* [#2484](https://github.com/bbatsov/rubocop/issues/2484): Remove two vulnerabilities in cache handling. ([@jonas054][])
* [#2517](https://github.com/bbatsov/rubocop/issues/2517): `Lint/UselessAccessModifier` doesn't think that an access modifier applied to `attr_writer` is useless. ([@alexdowad][])
* [#2518](https://github.com/bbatsov/rubocop/issues/2518): `Style/ConditionalAssignment` doesn't think that branches using `<<` and `[]=` should be combined. ([@alexdowad][])
* `CharacterLiteral` auto-corrector now properly corrects `?'`. ([@bfontaine][])
* [#2313](https://github.com/bbatsov/rubocop/issues/2313): `Rails/FindEach` doesn't break code which uses `order(...).each`, `limit(...).each`, and so on. ([@alexdowad][])
* [#1938](https://github.com/bbatsov/rubocop/issues/1938): `Rails/FindBy` doesn't autocorrect `where(...).first` to `find_by`, since the returned record is often different. ([@alexdowad][])
* [#1801](https://github.com/bbatsov/rubocop/issues/1801): `EmacsFormatter` strips newlines out of error messages, if there are any. ([@alexdowad][])
* [#2534](https://github.com/bbatsov/rubocop/issues/2534): `Style/RescueEnsureAlignment` works on `rescue` nested inside a `class` or `module` block. ([@alexdowad][])
* `Lint/BlockAlignment` does not refer to a block terminator as `end` when it is actually `}`. ([@alexdowad][])
* [#2540](https://github.com/bbatsov/rubocop/issues/2540): `Lint/FormatParameterMismatch` understands format specifiers with multiple flags. ([@alexdowad][])
* [#2538](https://github.com/bbatsov/rubocop/issues/2538): `Style/SpaceAroundOperators` doesn't eat newlines. ([@alexdowad][])
* [#2531](https://github.com/bbatsov/rubocop/issues/2531): `Style/AndOr` autocorrects in cases where parentheses must be added, even inside a nested begin node. ([@alexdowad][])
* [#2450](https://github.com/bbatsov/rubocop/issues/2450): `Style/Next` adjusts indentation when auto-correcting, to avoid introducing new offenses. ([@alexdowad][])
* [#2066](https://github.com/bbatsov/rubocop/issues/2066): `Style/TrivialAccessors` doesn't flag what appear to be trivial accessor method definitions, if they are nested inside a call to `instance_eval`. ([@alexdowad][])
* `Style/SymbolArray` doesn't flag arrays of symbols if a symbol contains a space character. ([@alexdowad][])
* `Style/SymbolArray` can auto-correct offenses. ([@alexdowad][])
* [#2546](https://github.com/bbatsov/rubocop/issues/2546): Report when two `rubocop:disable` comments (not the single line kind) for a given cop apppear in a file with no `rubocop:enable` in between. ([@jonas054][])
* [#2552](https://github.com/bbatsov/rubocop/issues/2552): `Style/Encoding` can auto-correct files with a blank first line. ([@alexdowad][])
* [#2556](https://github.com/bbatsov/rubocop/issues/2556): `Style/SpecialGlobalVariables` generates auto-config correctly. ([@alexdowad][])
* [#2565](https://github.com/bbatsov/rubocop/issues/2565): Let `Style/SpaceAroundOperators` leave spacing around `=>` to `Style/AlignHash`. ([@jonas054][])
* [#2569](https://github.com/bbatsov/rubocop/issues/2569): `Style/MethodCallParentheses` doesn't register warnings for `object.()` syntax, since it is handled by `Style/LambdaCall`. ([@alexdowad][])
* [#2570](https://github.com/bbatsov/rubocop/issues/2570): `Performance/RedundantMerge` doesn't break code with a modifier `if` when autocorrecting. ([@alexdowad][])
* `Performance/RedundantMerge` doesn't break code with a modifier `while` or `until` when autocorrecting. ([@alexdowad][])
* [#2574](https://github.com/bbatsov/rubocop/issues/2574): `variable` style for `Lint/EndAlignment` is working again. ([@alexdowad][])
* `Lint/EndAlignment` can autocorrect offenses on the RHS of an assignment to an instance variable, class variable, constant, and so on; previously, it only worked if the LHS was a local variable. ([@alexdowad][])
* [#2580](https://github.com/bbatsov/rubocop/issues/2580): `Style/StringReplacement` doesn't break code when autocorrection involves a regex with embedded escapes (like /\n/). ([@alexdowad][])
* [#2582](https://github.com/bbatsov/rubocop/issues/2582): `Style/AlignHash` doesn't move a key so far left that it goes onto the previous line (in an attempt to align). ([@alexdowad][])
* [#2588](https://github.com/bbatsov/rubocop/issues/2588): `Style/SymbolProc` doesn't break code when autocorrecting a method call with a trailing comma in the argument list. ([@alexdowad][])
* [#2448](https://github.com/bbatsov/rubocop/issues/2448): `Style/TrailingCommaInArguments` and `Style/TrailingCommaInLiteral` don't special-case single-item lists in a way which contradicts the documentation. ([@alexdowad][])
* Fix for remote config files to only load from on http and https URLs. ([@ptrippett][])
* [#2604](https://github.com/bbatsov/rubocop/issues/2604): `Style/FileName` doesn't fail on empty files when `ExpectMatchingDefinition` is true. ([@alexdowad][])
* `Style/RedundantFreeze` registers offences for frozen dynamic symbols. ([@segiddins][])
* [#2609](https://github.com/bbatsov/rubocop/issues/2609): All cops which rely on the `AutocorrectUnlessChangingAST` module can now autocorrect files which contain `__FILE__`. ([@alexdowad][])
* [#2608](https://github.com/bbatsov/rubocop/issues/2608): `Style/ConditionalAssignment` can autocorrect `=~` within a ternary expression. ([@alexdowad][])

### Changes

* [#2427](https://github.com/bbatsov/rubocop/pull/2427): Allow non-snake-case file names (e.g. `some-random-script`) for Ruby scripts that have a shebang. ([@sometimesfood][])
* [#2430](https://github.com/bbatsov/rubocop/pull/2430): `Lint/UnneededDisable` now adds "unknown cop" to messages if cop names in `rubocop:disable` comments are unrecognized, or "did you mean ..." if they are misspelled names of existing cops. ([@jonas054][])
* [#947](https://github.com/bbatsov/rubocop/issues/947): `Style/Documentation` considers classes and modules which only define constants to be "namespaces", and doesn't flag them for lack of a documentation comment. ([@alexdowad][])
* [#2467](https://github.com/bbatsov/rubocop/issues/2467): Explicitly inheriting configuration from the rubocop gem in .rubocop.yml is not allowed. ([@alexdowad][])
* [#2322](https://github.com/bbatsov/rubocop/issues/2322): Output of --auto-gen-config shows content of default config parameters which are Arrays; this is especially useful for SupportedStyles. ([@alexdowad][])
* [#1566](https://github.com/bbatsov/rubocop/issues/1566): When autocorrecting on Windows, line endings are not converted to "\r\n" in untouched portions of the source files; corrected portions may use "\n" rather than "\r\n". ([@alexdowad][])
* New `rake repl` task can be used for experimentation when working on RuboCop. ([@alexdowad][])
* `Lint/SpaceBeforeFirstArg` cop has been removed, since it just duplicates `Style/SingleSpaceBeforeFirstArg`. ([@alexdowad][])
* `Style/SingleSpaceBeforeFirstArg` cop has been renamed to `Style/SpaceBeforeFirstArg`, which more accurately reflects what it now does. ([@alexdowad][])
* `Style/UnneededPercentQ` reports `%q()` strings with what only appears to be an escape, but is not really (there are no escapes in `%q()` strings). ([@alexdowad][])
* `Performance/StringReplacement`, `Performance\StartWith`, and `Performance\EndWith` more accurately identify code which can be improved. ([@alexdowad][])
* The `MultiSpaceAllowedForOperators` config parameter for `Style/SpaceAroundOperators` has been removed, as it is made redundant by `AllowForAlignment`. If someone attempts to use it, config validation will fail with a helpful message. ([@alexdowad][])
* The `RunRailsCops` config parameter in .rubocop.yml is now obsolete. If someone attempts to use it, config validation will fail with a helpful message. ([@alexdowad][])
* If .rubocop.yml contains configuration for a custom cop, no warning regarding "unknown cop" will be printed. The custom cop must inherit from RuboCop::Cop::Cop, and must be loaded into memory for this to work. ([@alexdowad][])
* [#2102](https://github.com/bbatsov/rubocop/issues/2102): If .rubocop.yml exists in the working directory when running --auto-gen-config, any `Exclude` config parameters in .rubocop.yml will be merged into the generated .rubocop_todo.yml. ([@alexdowad][])
* [#1895](https://github.com/bbatsov/rubocop/issues/1895): Remove `Rails/DefaultScope` cop. ([@alexdowad][])
* [#2550](https://github.com/bbatsov/rubocop/issues/2550): New `TargetRubyVersion` configuration parameter can be used to specify which version of the Ruby interpreter the inspected code is intended to run on. ([@alexdowad][])
* [#2557](https://github.com/bbatsov/rubocop/issues/2557): `Style/GuardClause` does not warn about `if` nodes whose condition spans multiple lines. ([@alexdowad][])
* `Style/EmptyLinesAroundClassBody`, `Style/EmptyLinesAroundModuleBody`, and `Style/EmptyLinesAroundBlockBody` accept an empty body with no blank line, even if configured to `empty_lines` style. This is because the empty lines only serve to provide a break between the header, body, and footer, and are redundant if there is no body. ([@alexdowad][])
* [#2554](https://github.com/bbatsov/rubocop/issues/2554): `Style/FirstMethodArgumentLineBreak` handles implicit hash arguments without braces; `Style/FirstHashElementLineBreak` still handles those with braces. ([@alexdowad][])
* `Style/TrailingComma` has been split into `Style/TrailingCommaInArguments` and `Style/TrailingCommaInLiteral`. ([@alexdowad][])
* RuboCop returns process exit code 2 if it fails due to bad configuration, bad CLI options, or an internal error. If it runs successfully but finds one or more offenses, it still exits with code 1, as was previously the case. This is helpful when invoking RuboCop programmatically, perhaps from a script. ([@alexdowad][])

## 0.35.1 (2015-11-10)

### Bug Fixes

* [#2407](https://github.com/bbatsov/rubocop/issues/2407): Use `Process.uid` rather than `Etc.getlogin` for simplicity and compatibility. ([@jujugrrr][])

## 0.35.0 (2015-11-07)

### New features

* [#2028](https://github.com/bbatsov/rubocop/issues/2028): New config `ExtraDetails` supports addition of `Details` param to all cops to allow extra details on offense to be displayed. ([@tansaku][])
* [#2036](https://github.com/bbatsov/rubocop/issues/2036): New cop `Style/StabbyLambdaParentheses` will find and correct cases where a stabby lambda's parameters are not wrapped in parentheses. ([@hmadison][])
* [#2246](https://github.com/bbatsov/rubocop/pull/2246): `Style/TrailingUnderscoreVariable` will now register an offense for `*_`. ([@rrosenblum][])
* [#2246](https://github.com/bbatsov/rubocop/pull/2246): `Style/TrailingUnderscoreVariable` now has a configuration to remove named underscore variables (Defaulted to false). ([@rrosenblum][])
* [#2276](https://github.com/bbatsov/rubocop/pull/2276): New cop `Performance/FixedSize` will register an offense when calling `length`, `size`, or `count` on statically sized objected (strings, symbols, arrays, and hashes). ([@rrosenblum][])
* New cop `Style/NestedModifier` checks for nested `if`, `unless`, `while` and `until` modifier statements. ([@lumeet][])
* [#2270](https://github.com/bbatsov/rubocop/pull/2270): Add a new `inherit_gem` configuration to inherit a config file from an installed gem [(originally requested in #290)](https://github.com/bbatsov/rubocop/issues/290). ([@jhansche][])
* Allow `StyleGuide` parameters in local configuration for all cops, so users can add references to custom style guide documents. ([@cornelius][])
* `UnusedMethodArgument` cop allows configuration to skip keyword arguments. ([@apiology][])
* [#2318](https://github.com/bbatsov/rubocop/pull/2318): `Lint/Debugger` cop now checks for `Pry.rescue`. ([@rrosenblum][])
* [#2277](https://github.com/bbatsov/rubocop/pull/2277): New cop `Style/FirstArrayElementLineBreak` checks for a line break before the first element in a multi-line array. ([@panthomakos][])
* [#2277](https://github.com/bbatsov/rubocop/pull/2277): New cop `Style/FirstHashElementLineBreak` checks for a line break before the first element in a multi-line hash. ([@panthomakos][])
* [#2277](https://github.com/bbatsov/rubocop/pull/2277): New cop `Style/FirstMethodArgumentLineBreak` checks for a line break before the first argument in a multi-line method call. ([@panthomakos][])
* [#2277](https://github.com/bbatsov/rubocop/pull/2277): New cop `Style/FirstMethodParameterLineBreak` checks for a line break before the first parameter in a multi-line method parameter definition. ([@panthomakos][])
* Add `Rails/PluralizationGrammar` cop, checks for incorrect grammar when using methods like `3.day.ago`, when you should write `3.days.ago`. ([@maxjacobson][])
* [#2347](https://github.com/bbatsov/rubocop/pull/2347): `Lint/Eval` cop does not warn about "security risk" when eval argument is a string literal without interpolations. ([@alexdowad][])
* [#2335](https://github.com/bbatsov/rubocop/issues/2335): `Style/VariableName` cop checks naming style of method parameters. ([@alexdowad][])
* [#2329](https://github.com/bbatsov/rubocop/pull/2329): New style `braces_for_chaining` for `Style/BlockDelimiters` cop enforces braces on a multi-line block if its return value is being chained with another method. ([@panthomakos][])
* `Lint/LiteralInCondition` warns if a symbol or dynamic symbol is used as a condition. ([@alexdowad][])
* [#2369](https://github.com/bbatsov/rubocop/issues/2369): `Style/TrailingComma` doesn't add a trailing comma to a multiline method chain which is the only arg to a method call. ([@alexdowad][])
* `CircularArgumentReference` cop updated to lint for ordinal circular argument references on top of optional keyword arguments. ([@maxjacobson][])
* Added ability to download shared rubocop config files from remote urls. ([@ptrippett][])
* [#1601](https://github.com/bbatsov/rubocop/issues/1601): Add `IgnoreEmptyMethods` config parameter for `Lint/UnusedMethodArgument` and `IgnoreEmptyBlocks` config parameter for `Lint/UnusedBlockArgument` cops. ([@alexdowad][])
* [#1729](https://github.com/bbatsov/rubocop/issues/1729): `Style/MethodDefParentheses` supports new 'require_no_parentheses_except_multiline' style. ([@alexdowad][])
* [#2173](https://github.com/bbatsov/rubocop/issues/2173): `Style/AlignParameters` also checks parameter alignment for method definitions. ([@alexdowad][])
* [#1825](https://github.com/bbatsov/rubocop/issues/1825): New `NameWhitelist` configuration parameter for `Style/PredicateName` can be used to suppress errors on known-good predicate names. ([@alexdowad][])
* `Style/Documentation` recognizes 'Constant = Class.new' as a class definition. ([@alexdowad][])
* [#1608](https://github.com/bbatsov/rubocop/issues/1608): Add new 'align_braces' style for `Style/IndentHash`. ([@alexdowad][])
* `Style/Next` can autocorrect. ([@alexdowad][])

### Bug Fixes

* [#2265](https://github.com/bbatsov/rubocop/issues/2265): Handle unary `+` in `ExtraSpacing` cop. ([@jonas054][])
* [#2275](https://github.com/bbatsov/rubocop/pull/2275): Copy default `Exclude` into `Exclude` lists in `.rubocop_todo.yml`. ([@jonas054][])
* `Style/IfUnlessModifier` accepts blocks followed by a chained call. ([@lumeet][])
* [#2261](https://github.com/bbatsov/rubocop/issues/2261): Make relative `Exclude` paths in `$HOME/.rubocop_todo.yml` be relative to current directory. ([@jonas054][])
* [#2286](https://github.com/bbatsov/rubocop/issues/2286): Handle auto-correction of empty method when `AllowIfMethodIsEmpty` is `false` in `Style/SingleLineMethods`. ([@jonas054][])
* [#2246](https://github.com/bbatsov/rubocop/pull/2246): Do not register an offense for `Style/TrailingUnderscoreVariable` when the underscore variable is preceded by a splat variable. ([@rrosenblum][])
* [#2292](https://github.com/bbatsov/rubocop/pull/2292): Results should not be stored in the cache if affected by errors (crashes). ([@jonas054][])
* [#2280](https://github.com/bbatsov/rubocop/issues/2280): Avoid reporting space between hash literal keys and values in `Style/ExtraSpacing`. ([@jonas054][])
* [#2284](https://github.com/bbatsov/rubocop/issues/2284): Fix result cache being shared between ruby versions. ([@miquella][])
* [#2285](https://github.com/bbatsov/rubocop/issues/2285): Fix `ConfigurableNaming#class_emitter_method?` error when handling singleton class methods. ([@palkan][])
* [#2295](https://github.com/bbatsov/rubocop/issues/2295): Fix Performance/Detect autocorrect to handle rogue newlines. ([@palkan][])
* [#2294](https://github.com/bbatsov/rubocop/issues/2294): Do not register an offense in `Performance/StringReplacement` for regex with options. ([@rrosenblum][])
* Fix `Style/UnneededPercentQ` condition for single-quoted literal containing interpolation-like string. ([@eagletmt][])
* [#2324](https://github.com/bbatsov/rubocop/issues/2324): Handle `--only Lint/Syntax` and `--except Lint/Syntax` correctly. ([@jonas054][])
* [#2317](https://github.com/bbatsov/rubocop/issues/2317): Handle `case` as an argument correctly in `Lint/EndAlignment`. ([@lumeet][])
* [#2287](https://github.com/bbatsov/rubocop/issues/2287): Fix auto-correct of lines with only whitespace in `Style/IndentationWidth`. ([@lumeet][])
* [#2331](https://github.com/bbatsov/rubocop/issues/2331): Do not register an offense in `Performance/Size` for `count` with an argument. ([@rrosenblum][])
* Handle a backslash at the end of a line in `Style/SpaceAroundOperators`. ([@lumeet][])
* Don't warn about lack of "leading space" in a =begin/=end comment. ([@alexdowad][])
* [#2307](https://github.com/bbatsov/rubocop/issues/2307): In `Lint/FormatParameterMismatch`, don't register an offense if either argument to % is not a literal. ([@alexdowad][])
* [#2356](https://github.com/bbatsov/rubocop/pull/2356): `Style/Encoding` will now place the encoding comment on the second line if the first line is a shebang. ([@rrosenblum][])
* `Style/InitialIndentation` cop doesn't error out when a line begins with an integer literal. ([@alexdowad][])
* [#2296](https://github.com/bbatsov/rubocop/issues/2296): In `Style/DotPosition`, don't "correct" (and break) a method call which has a line comment (or blank line) between the dot and the selector. ([@alexdowad][])
* [#2272](https://github.com/bbatsov/rubocop/issues/2272): `Lint/NonLocalExitFromIterator` does not warn about `return` in a block which is passed to `Module#define_method`. ([@alexdowad][])
* [#2262](https://github.com/bbatsov/rubocop/issues/2262): Replace `Rainbow` reference with `Colorizable#yellow`. ([@minustehbare][])
* [#2068](https://github.com/bbatsov/rubocop/issues/2068): Display warning if `Style/Copyright` is misconfigured. ([@alexdowad][])
* [#2321](https://github.com/bbatsov/rubocop/issues/2321): In `Style/EachWithObject`, don't replace reduce with each_with_object if the accumulator parameter is assigned to in the block. ([@alexdowad][])
* [#1981](https://github.com/bbatsov/rubocop/issues/1981): `Lint/UselessAssignment` doesn't erroneously identify assignments in identical if branches as useless. ([@alexdowad][])
* [#2323](https://github.com/bbatsov/rubocop/issues/2323): `Style/IfUnlessModifier` cop parenthesizes autocorrected code when necessary due to operator precedence, to avoid changing its meaning. ([@alexdowad][])
* [#2003](https://github.com/bbatsov/rubocop/issues/2003): Make `Lint/UnneededDisable` work with `--auto-correct`. ([@jonas054][])
* Default RuboCop cache dir moved to per-user folders. ([@br3nda][])
* [#2393](https://github.com/bbatsov/rubocop/pull/2393): `Style/MethodCallParentheses` doesn't fail on `obj.method ||= func()`. ([@alexdowad][])
* [#2344](https://github.com/bbatsov/rubocop/pull/2344): When autocorrecting, `Style/ParallelAssignment` reorders assignment statements, if necessary, to avoid breaking code. ([@alexdowad][])
* `Style/MultilineOperationAlignment` does not try to align the receiver and selector of a method call if both are on the LHS of an assignment. ([@alexdowad][])

### Changes

* [#2194](https://github.com/bbatsov/rubocop/issues/2194): Allow any options with `--auto-gen-config`. ([@agrimm][])

## 0.34.2 (2015-09-21)

### Bug Fixes

* [#2232](https://github.com/bbatsov/rubocop/issues/2232): Fix false positive in `Lint/FormatParameterMismatch` for argument with splat operator. ([@dreyks][])
* [#2237](https://github.com/bbatsov/rubocop/pull/2237): Allow `Lint/FormatParameterMismatch` to be called using `Kernel.format` and `Kernel.sprintf`. ([@rrosenblum][])
* [#2234](https://github.com/bbatsov/rubocop/issues/2234): Do not register an offense for `Lint/FormatParameterMismatch` when the format string is a variable. ([@rrosenblum][])
* [#2240](https://github.com/bbatsov/rubocop/pull/2240): `Lint/UnneededDisable` should not report non-`Lint` `rubocop:disable` comments when running `rubocop --lint`. ([@jonas054][])
* [#2121](https://github.com/bbatsov/rubocop/issues/2121): Allow space before values in hash literals in `Style/ExtraSpacing` to avoid correction conflict. ([@jonas054][])
* [#2241](https://github.com/bbatsov/rubocop/issues/2241): Read cache in binary format. ([@jonas054][])
* [#2247](https://github.com/bbatsov/rubocop/issues/2247): Fix auto-correct of `Performance/CaseWhenSplat` for percent arrays (`%w`, `%W`, `%i`, and `%I`). ([@rrosenblum][])
* [#2244](https://github.com/bbatsov/rubocop/issues/2244): Disregard annotation keywords in `Style/CommentAnnotation` if they don't start a comment. ([@jonas054][])
* [#2257](https://github.com/bbatsov/rubocop/pull/2257): Fix bug where `Style/RescueEnsureAlignment` will register an offense for `rescue` and `ensure` on the same line. ([@rrosenblum][])
* [#2255](https://github.com/bbatsov/rubocop/issues/2255): Refine the offense highlighting for `Style/SymbolProc`. ([@bbatsov][])
* [#2260](https://github.com/bbatsov/rubocop/pull/2260): Make `Exclude` in `.rubocop_todo.yml` work when running from a subdirectory. ([@jonas054][])

### Changes

* [#2248](https://github.com/bbatsov/rubocop/issues/2248): Allow block-pass in `Style/AutoResourceCleanup`. ([@lumeet][])
* [#2258](https://github.com/bbatsov/rubocop/pull/2258): `Style/Documentation` will exclude test directories by default. ([@rrosenblum][])
* [#2260](https://github.com/bbatsov/rubocop/issues/2260): Disable `Style/StringMethods` by default. ([@bbatsov][])

## 0.34.1 (2015-09-09)

### Bug Fixes

* [#2212](https://github.com/bbatsov/rubocop/issues/2212): Handle methods without parentheses in auto-correct. ([@karreiro][])
* [#2214](https://github.com/bbatsov/rubocop/pull/2214): Fix `File name too long error` when `STDIN` option is provided. ([@mrfoto][])
* [#2217](https://github.com/bbatsov/rubocop/issues/2217): Allow block arguments in `Style/SymbolProc`. ([@lumeet][])
* [#2213](https://github.com/bbatsov/rubocop/issues/2213): Write to cache with binary encoding to avoid transcoding exceptions in some locales. ([@jonas054][])
* [#2218](https://github.com/bbatsov/rubocop/issues/2218): Fix loading config error when safe yaml is only partially loaded. ([@maxjacobson][])
* [#2161](https://github.com/bbatsov/rubocop/issues/2161): Allow an explicit receiver (except `Kernel`) in `Style/SignalException`. ([@lumeet][])

## 0.34.0 (2015-09-05)

### New features

* [#2143](https://github.com/bbatsov/rubocop/pull/2143): New cop `Performance/CaseWhenSplat` will identify and rearange `case` `when` statements that contain a `when` condition with a splat. ([@rrosenblum][])
* New cop `Lint/DuplicatedKey` checks for duplicated keys in hashes, which Ruby 2.2 warns against. ([@sliuu][])
* [#2106](https://github.com/bbatsov/rubocop/issues/2106): Add `SuspiciousParamNames` option to `Style/OptionHash`. ([@wli][])
* [#2193](https://github.com/bbatsov/rubocop/pull/2193): `Style/Next` supports more `Enumerable` methods. ([@rrosenblum][])
* [#2179](https://github.com/bbatsov/rubocop/issues/2179): Add `--list-target-files` option to CLI, which prints the files which will be inspected. ([@maxjacobson][])
* New cop `Style/MutableConstant` checks for assignment of mutable objects to constants. ([@bbatsov][])
* New cop `Style/RedudantFreeze` checks for usages of `Object#freeze` on immutable objects. ([@bbatsov][])
* [#1924](https://github.com/bbatsov/rubocop/issues/1924): New option `--cache` and configuration parameter `AllCops: UseCache` turn result caching on (default) or off. ([@jonas054][])
* [#2204](https://github.com/bbatsov/rubocop/pull/2204): New cop `Style/StringMethods` will check for preferred method `to_sym` over `intern`. ([@imtayadeway][])

### Changes

* [#1351](https://github.com/bbatsov/rubocop/issues/1351): Allow class emitter methods in `Style/MethodName`. ([@jonas054][])
* [#2126](https://github.com/bbatsov/rubocop/pull/2126): `Style/RescueModifier` can now auto-correct. ([@rrosenblum][])
* [#2109](https://github.com/bbatsov/rubocop/issues/2109): Allow alignment with a token on the nearest line with same indentation in `Style/ExtraSpacing`. ([@jonas054][])
* `Lint/EndAlignment` handles the `case` keyword. ([@lumeet][])
* [#2146](https://github.com/bbatsov/rubocop/pull/2146): Add STDIN support. ([@caseywebdev][])
* [#2175](https://github.com/bbatsov/rubocop/pull/2175): Files that are excluded from a cop (e.g. using the `Exclude:` config option) are no longer being processed by that cop. ([@bquorning][])
* `Rails/ActionFilter` now handles complete list of methods found in the Rails 4.2 [release notes](https://github.com/rails/rails/blob/4115a12da1409c753c747fd4bab6e612c0c6e51a/guides/source/4_2_release_notes.md#notable-changes-1). ([@MGerrior][])
* [*2138](https://github.com/bbatsov/rubocop/issues/2138): Change the offense in `Style/Next` to highlight the condition instead of the iteration. ([@rrosenblum][])
* `Style/EmptyLineBetweenDefs` now handles class methods as well. ([@unmanbearpig][])
* Improve handling of `super` in `Style/SymbolProc`. ([@lumeet][])
* `Style/SymbolProc` is applied to methods receiving arguments. ([@lumeet][])
* [#1839](https://github.com/bbatsov/rubocop/issues/1839): Remove Rainbow monkey patching of String which conflicts with other gems like colorize. ([@daviddavis][])
* `Style/HashSyntax` is now a bit faster when checking Ruby 1.9 syntax hash keys. ([@bquorning][])
* `Lint/DeprecatedClassMethods` is now a whole lot faster. ([@bquorning][])
* `Lint/BlockAlignment`, `Style/IndentationWidth`, and `Style/MultilineOperationIndentation` are now quite a bit faster. ([@bquorning][])

### Bug Fixes

* [#2123](https://github.com/bbatsov/rubocop/pull/2123): Fix handing of dynamic widths `Lint/FormatParameterMismatch`. ([@edmz][])
* [#2116](https://github.com/bbatsov/rubocop/pull/2116): Fix named params (using hash) `Lint/FormatParameterMismatch`. ([@edmz][])
* [#2135](https://github.com/bbatsov/rubocop/issues/2135): Ignore `super` and `zsuper` nodes in `Style/SymbolProc`. ([@bbatsov][])
* [#2165](https://github.com/bbatsov/rubocop/issues/2165): Fix a NPE in `Style/Alias`. ([@bbatsov][])
* [#2168](https://github.com/bbatsov/rubocop/issues/2168): Fix a NPE in `Rails/TimeZone`. ([@bbatsov][])
* [#2169](https://github.com/bbatsov/rubocop/issues/2169): Fix a NPE in `Rails/Date`. ([@bbatsov][])
* [#2105](https://github.com/bbatsov/rubocop/pull/2105): Fix a warning that was thrown when enabling `Style/OptionHash`. ([@wli][])
* [#2107](https://github.com/bbatsov/rubocop/pull/2107): Fix auto-correct of `Style/ParallelAssignment` for nested expressions. ([@rrosenblum][])
* [#2111](https://github.com/bbatsov/rubocop/issues/2111): Deal with byte order mark in `Style/InitialIndentation`. ([@jonas054][])
* [#2113](https://github.com/bbatsov/rubocop/issues/2113): Handle non-string tokens in `Style/ExtraSpacing`. ([@jonas054][])
* [#2129](https://github.com/bbatsov/rubocop/issues/2129): Handle empty interpolations in `Style/SpaceInsideStringInterpolation`. ([@lumeet][])
* [#2119](https://github.com/bbatsov/rubocop/issues/2119): Do not raise an error in `Style/RescueEnsureAlignment` and `Style/RescueModifier` when processing an excluded file. ([@rrosenblum][])
* [#2149](https://github.com/bbatsov/rubocop/issues/2149): Do not register an offense in `Rails/Date` when `Date#to_time` is called with a time zone argument. ([@maxjacobson][])
* Do not register a `Rails/TimeZone` offense when using Time.new safely. ([@maxjacobson][])
* [#2124](https://github.com/bbatsov/rubocop/issues/2124): Fix bug in `Style/EmptyLineBetweenDefs` when there are only comments between method definitions. ([@lumeet][])
* [#2154](https://github.com/bbatsov/rubocop/issues/2154): `Performance/StringReplacement` can auto-correct replacements with backslash in them. ([@rrosenblum][])
* [#2009](https://github.com/bbatsov/rubocop/issues/2009): Fix bug in `RuboCop::ConfigLoader.load_file` when `safe_yaml` is required. ([@eitoball][])
* [#2155](https://github.com/bbatsov/rubocop/issues/2155): Configuration `EndAlignment: AlignWith: variable` only applies when the operands of `=` are on the same line. ([@jonas054][])
* Fix bug in `Style/IndentationWidth` when `rescue` or `ensure` is preceded by an empty body. ([@lumeet][])
* [#2183](https://github.com/bbatsov/rubocop/issues/2183): Fix bug in `Style/BlockDelimiters` when auto-correcting adjacent braces. ([@lumeet][])
* [#2199](https://github.com/bbatsov/rubocop/issues/2199): Make `rubocop` exit with error when there are only `Lint/UnneededDisable` offenses. ([@jonas054][])
* Fix handling of empty parentheses when auto-correcting in `Style/SymbolProc`. ([@lumeet][])

## 0.33.0 (2015-08-05)

### New features

* [#2081](https://github.com/bbatsov/rubocop/pull/2081): New cop `Style/Send` checks for the use of `send` and instead encourages changing it to `BasicObject#__send__` or `Object#public_send` (disabled by default). ([@syndbg][])
* [#2057](https://github.com/bbatsov/rubocop/pull/2057): New cop `Lint/FormatParameterMismatch` checks for a mismatch between the number of fields expected in format/sprintf/% and what was passed to it. ([@edmz][])
* [#2010](https://github.com/bbatsov/rubocop/pull/2010): Add `space` style for SpaceInsideStringInterpolation. ([@gotrevor][])
* [#2007](https://github.com/bbatsov/rubocop/pull/2007): Allow any modifier before `def`, not only visibility modifiers. ([@fphilipe][])
* [#1980](https://github.com/bbatsov/rubocop/pull/1980): `--auto-gen-config` now outputs an excluded files list for failed cops (up to a maxiumum of 15 files). ([@bmorrall][])
* [#2004](https://github.com/bbatsov/rubocop/pull/2004): Introduced `--exclude-limit COUNT` to configure how many files `--auto-gen-config` will exclude. ([@awwaiid][], [@jonas054][])
* [#1918](https://github.com/bbatsov/rubocop/issues/1918): New configuration parameter `AllCops:DisabledByDefault` when set to `true` makes only cops found in user configuration enabled, which makes cop selection *opt-in*. ([@jonas054][])
* New cop `Performance/StringReplacement` checks for usages of `gsub` that can be replaced with `tr` or `delete`. ([@rrosenblum][])
* [#2001](https://github.com/bbatsov/rubocop/issues/2001): New cop `Style/InitialIndentation` checks for indentation of the first non-blank non-comment line in a file. ([@jonas054][])
* [#2060](https://github.com/bbatsov/rubocop/issues/2060): New cop `Style/RescueEnsureAlignment` checks for bad alignment of `rescue` and `ensure` keywords. ([@lumeet][])
* New cop `Style/OptionalArguments` checks for optional arguments that do not appear at the end of an argument list. ([@rrosenblum][])
* New cop `Lint/CircularArgumentReference` checks for "circular argument references" in keyword arguments, which Ruby 2.2 warns against. ([@maxjacobson][], [@sliuu][])
* [#2030](https://github.com/bbatsov/rubocop/issues/2030): New cop `Style/OptionHash` checks for option hashes and encourages changing them to keyword arguments (disabled by default). ([@maxjacobson][])

### Changes

* [#2052](https://github.com/bbatsov/rubocop/pull/2052): `Style/RescueModifier` uses token stream to identify offenses. ([@urbanautomaton][])
* Rename `Rails/Date` and `Rails/TimeZone` style names to "strict" and "flexible" and make "flexible" to be default. ([@palkan][])
* [#2035](https://github.com/bbatsov/rubocop/issues/2035): `Style/ExtraSpacing` is now enabled by default and has a configuration parameter `AllowForAlignment` that is `true` by default, making it allow extra spacing if it's used for alignment purposes. ([@jonas054][])

### Bugs fixed

* [#2014](https://github.com/bbatsov/rubocop/pull/2014): Fix `Style/TrivialAccessors` to support AllowPredicates: false. ([@gotrevor][])
* [#1988](https://github.com/bbatsov/rubocop/issues/1988): Fix bug in `Style/ParallelAssignment` when assigning from `Module::CONSTANT`. ([@rrosenblum][])
* [#1995](https://github.com/bbatsov/rubocop/pull/1995): Improve message for `Rails/TimeZone`. ([@palkan][])
* [#1977](https://github.com/bbatsov/rubocop/issues/1977): Fix bugs in `Rails/Date` and `Rails/TimeZone` when using namespaced Time/Date. ([@palkan][])
* [#1973](https://github.com/bbatsov/rubocop/issues/1973): Do not register an offense in `Performance/Detect` when `select` is called on `Enumerable::Lazy`. ([@palkan][])
* [#2015](https://github.com/bbatsov/rubocop/issues/2015): Fix bug occurring for auto-correction of a misaligned `end` in a file with only one method. ([@jonas054][])
* Allow string interpolation segments inside single quoted string literals when double quotes are preferred. ([@segiddins][])
* [#2026](https://github.com/bbatsov/rubocop/issues/2026): Allow `Time.current` when style is "acceptable".([@palkan][])
* [#2029](https://github.com/bbatsov/rubocop/issues/2029): Fix bug where `Style/RedundantReturn` auto-corrects returning implicit hashes to invalid syntax. ([@rrosenblum][])
* [#2021](https://github.com/bbatsov/rubocop/issues/2021): Fix bug in `Style/BlockDelimiters` when a `semantic` expression is used in an array or a range. ([@lumeet][])
* [#1992](https://github.com/bbatsov/rubocop/issues/1992): Allow parentheses in assignment to a variable with the same name as the method's in `Style/MethodCallParentheses`. ([@lumeet][])
* [#2045](https://github.com/bbatsov/rubocop/issues/2045): Fix crash in `Style/IndentationWidth` when using `private_class_method def self.foo` syntax. ([@unmanbearpig][])
* [#2006](https://github.com/bbatsov/rubocop/issues/2006): Fix crash in `Style/FirstParameterIndentation` in case of nested offenses. ([@unmanbearpig][])
* [#2059](https://github.com/bbatsov/rubocop/issues/2059): Don't check for trivial accessors in modules. ([@bbatsov][])
* Add proper punctuation to the end of offense messages, where it is missing. ([@lumeet][])
* [#2071](https://github.com/bbatsov/rubocop/pull/2071): Keep line breaks in place on WordArray autocorrect.([@unmanbearpig][])
* [#2075](https://github.com/bbatsov/rubocop/pull/2075): Properly correct `Style/PercentLiteralDelimiters` with escape characters in them. ([@rrosenblum][])
* [#2023](https://github.com/bbatsov/rubocop/issues/2023): Avoid auto-correction corruption in `IndentationWidth`. ([@jonas054][])
* [#2080](https://github.com/bbatsov/rubocop/issues/2080): Properly parse code in `Performance/Count` when calling `select..count` in a class that extends an enumerable. ([@rrosenblum][])
* [#2093](https://github.com/bbatsov/rubocop/issues/2093): Fix bug in `Style/OneLineConditional` which should not raise an offense with an 'if/then/end' statement. ([@sliuu][])

## 0.32.1 (2015-06-24)

### New features

* `Debugger` cop now checks catches methods called with arguments. ([@crazydog115][])

### Bugs fixed

* Make it possible to disable `Lint/UnneededDisable`. ([@jonas054][])
* [#1958](https://github.com/bbatsov/rubocop/issues/1958): Show name of `Lint/UnneededDisable` when `-D/--display-cop-names` is given. ([@jonas054][])
* Do not show `Style/NonNilCheck` offenses as corrected when the source code is not modified. ([@rrosenblum][])
* Fix auto-correct in `Style/RedundantReturn` when `return` has no arguments. ([@lumeet][])
* [#1955](https://github.com/bbatsov/rubocop/issues/1955): Fix false positive for `Style/TrailingComma` cop. ([@mattjmcnaughton][])
* [#1928](https://github.com/bbatsov/rubocop/issues/1928): Avoid auto-correcting two alignment offenses in the same area at the same time. ([@jonas054][])
* [#1964](https://github.com/bbatsov/rubocop/issues/1964): Fix `RedundantBegin` auto-correct issue with comments by doing a smaller correction. ([@jonas054][])
* [#1978](https://github.com/bbatsov/rubocop/pull/1978): Don't count disabled offences if fail-level is autocorrect. ([@sch1zo][])
* [#1986](https://github.com/bbatsov/rubocop/pull/1986): Fix Date false positives on variables. ([@palkan][])

### Changes

* [#1708](https://github.com/bbatsov/rubocop/issues/1708): Improve message for `FirstParameterIndentation`. ([@tejasbubane][])
* [#1959](https://github.com/bbatsov/rubocop/issues/1959): Allow `Lint/UnneededDisable` to be inline disabled. ([@rrosenblum][])

## 0.32.0 (2015-06-06)

### New features

* Adjust behavior of `TrailingComma` cop to account for multi-line hashes nested within method calls. ([@panthomakos][])
* [#1719](https://github.com/bbatsov/rubocop/pull/1719): Display an error and abort the program if input file can't be found. ([@matugm][])
* New cop `SpaceInsideStringInterpolation` checks for spaces within string interpolations. ([@glasnt][])
* New cop `NestedMethodDefinition` checks for method definitions inside other methods. ([@ojab][])
* `LiteralInInterpolation` cop does auto-correction. ([@tmr08c][])
* [#1865](https://github.com/bbatsov/rubocop/issues/1865): New cop `Lint/UnneededDisable` checks for `rubocop:disable` comments that can be removed. ([@jonas054][])
* `EmptyElse` cop does auto-correction. ([@lumeet][])
* Show reference links when displaying style guide links. ([@rrosenblum][])
* `Debugger` cop now checks for the Capybara debug method `save_screenshot`. ([@crazydog115][])
* [#1282](https://github.com/bbatsov/rubocop/issues/1282): `CaseIndentation` cop does auto-correction. ([@lumeet][])
* [#1928](https://github.com/bbatsov/rubocop/issues/1928): Do auto-correction one offense at a time (rather than one cop at a time) if there are tabs in the code. ([@jonas054][])

### Changes

* Prefer `SpaceInsideBlockBraces` to `SpaceBeforeSemicolon` and `SpaceAfterSemicolon` to avoid an infinite loop when auto-correcting. ([@lumeet][])
* [#1873](https://github.com/bbatsov/rubocop/issues/1873): Move `ParallelAssignment` cop from Performance to Style. ([@rrosenblum][])
* Add `getlocal` to acceptable methods of `Rails/TimeZone`. ([@ojab][])
* [#1851](https://github.com/bbatsov/rubocop/issues/1851), [#1948](https://github.com/bbatsov/rubocop/issues/1948): Change offense message for `ClassLength` and `ModuleLength` to match that of `MethodLength`. ([@bquorning][])

### Bugs fixed

* Don't count required keyword args when specifying `CountKeywordArgs: false` for `ParameterLists`. ([@sumeet][])
* [#1879](https://github.com/bbatsov/rubocop/issues/1879): Avoid auto-correcting hash with trailing comma into invalid code in `BracesAroundHashParameters`. ([@jonas054][])
* [#1868](https://github.com/bbatsov/rubocop/issues/1868): Do not register an offense in `Performance/Count` when `select` is called with symbols or strings as the parameters. ([@rrosenblum][])
* `Sample` rewritten to properly handle shuffle randomness source, first/last params and non-literal ranges. ([@chastell][])
* [#1873](https://github.com/bbatsov/rubocop/issues/1873): Modify `ParallelAssignment` to properly autocorrect when the assignment is protected by a modifier statement. ([@rrosenblum][])
* Configure `ParallelAssignment` to work with non-standard `IndentationWidths`. ([@rrosenblum][])
* [#1899](https://github.com/bbatsov/rubocop/issues/1899): Be careful about comments when auto-correcting in `BracesAroundHashParameters`. ([@jonas054][])
* [#1897](https://github.com/bbatsov/rubocop/issues/1897): Don't report that semicolon separated statements can be converted to modifier form in `IfUnlessModifier` (and don't auto-correct them). ([@jonas054][])
* [#1644](https://github.com/bbatsov/rubocop/issues/1644): Don't search the entire file system when a folder is named `,` (fix for jruby and rbx). ([@rrosenblum][])
* [#1803](https://github.com/bbatsov/rubocop/issues/1803): Don't warn for `return` from `lambda` block in `NonLocalExitFromIterator`. ([@ypresto][])
* [#1905](https://github.com/bbatsov/rubocop/issues/1905): Ignore sparse and trailing comments in `Style/Documentation`. ([@RGBD][])
* [#1923](https://github.com/bbatsov/rubocop/issues/1923): Handle properly `for` without body in `Style/Next`. ([@bbatsov][])
* [#1901](https://github.com/bbatsov/rubocop/issues/1901): Do not auto correct comments that are missing a note. ([@rrosenblum][])
* [#1926](https://github.com/bbatsov/rubocop/issues/1926): Fix crash in `Style/AlignHash` when correcting a hash with a splat in it. ([@rrosenblum][])
* [#1935](https://github.com/bbatsov/rubocop/issues/1935): Allow `Symbol#to_proc` blocks in Performance/Size. ([@m1foley][])

## 0.31.0 (2015-05-05)

### New features

* `Rails/TimeZone` emits acceptable methods on a violation when `EnforcedStyle` is `:acceptable`. ([@l8nite][])
* Recognize rackup file (config.ru) out of the box. ([@carhartl][])
* [#1788](https://github.com/bbatsov/rubocop/pull/1788): New cop `ModuleLength` checks for overly long module definitions. ([@sdeframond][])
* New cop `Performance/Count` to convert `Enumerable#select...size`, `Enumerable#reject...size`, `Enumerable#select...count`, `Enumerable#reject...count` `Enumerable#select...length`, and `Enumerable#reject...length` to `Enumerable#count`. ([@rrosenblum][])
* `CommentAnnotation` cop does auto-correction. ([@dylandavidson][])
* New cop `Style/TrailingUnderscoreVariable` to remove trailing underscore variables from mass assignment. ([@rrosenblum][])
* [#1136](https://github.com/bbatsov/rubocop/issues/1136): New cop `Performance/ParallelAssignment` to avoid usages of unnessary parallel assignment. ([@rrosenblum][])
* [#1278](https://github.com/bbatsov/rubocop/issues/1278): `DefEndAlignment` and `EndAlignment` cops do auto-correction. ([@lumeet][])
* `IndentationWidth` cop follows the `AlignWith` option of the `DefEndAlignment` cop. ([@lumeet][])
* [#1837](https://github.com/bbatsov/rubocop/issues/1837): New cop `EachWithObjectArgument` checks that `each_with_object` isn't called with an immutable object as argument. ([@jonas054][])
* `ArrayJoin` cop does auto-correction. ([@tmr08c][])

### Bugs fixed

* [#1816](https://github.com/bbatsov/rubocop/issues/1816): Fix bug in `Sample` when calling `#shuffle` with something other than an element selector. ([@rrosenblum][])
* [#1768](https://github.com/bbatsov/rubocop/pull/1768): `DefEndAlignment` recognizes preceding `private_class_method` or `public_class_method` before `def`. ([@til][])
* [#1820](https://github.com/bbatsov/rubocop/issues/1820): Correct the logic in `AlignHash` for when to ignore a key because it's not on its own line. ([@jonas054][])
* [#1829](https://github.com/bbatsov/rubocop/pull/1829): Fix bug in `Sample` and `FlatMap` that would cause them to report having been auto-corrected when they were not. ([@rrosenblum][])
* [#1832](https://github.com/bbatsov/rubocop/pull/1832): Fix bug in `UnusedMethodArgument` that would cause them to report having been auto-corrected when they were not. ([@jonas054][])
* [#1834](https://github.com/bbatsov/rubocop/issues/1834): Support only boolean values for `AutoCorrect` configuration parameter, and remove warning for unknown parameter. ([@jonas054][])
* [#1843](https://github.com/bbatsov/rubocop/issues/1843): Fix crash in `TrailingBlankLines` when a file ends with a block comment without final newline. ([@jonas054][])
* [#1849](https://github.com/bbatsov/rubocop/issues/1849): Fix bug where you can not have nested arrays in the Rake task configuration. ([@rrosenblum][])
* Fix bug in `MultilineTernaryOperator` where it will not register an offense when only the false branch is on a separate line. ([@rrosenblum][])
* Fix crash in `MultilineBlockLayout` when using new lambda literal syntax without parentheses. ([@hbd225][])
* [#1859](https://github.com/bbatsov/rubocop/pull/1859): Fix bugs in `IfUnlessModifier` concerning comments and empty lines. ([@jonas054][])
* Fix handling of trailing comma in `SpaceAroundBlockParameters` and `SpaceAfterComma`. ([@lumeet][])

## 0.30.1 (2015-04-21)

### Bugs fixed

* [#1691](https://github.com/bbatsov/rubocop/issues/1691): For assignments with line break after `=`, use `keyword` alignment in `EndAlignment` regardless of configured style. ([@jonas054][])
* [#1769](https://github.com/bbatsov/rubocop/issues/1769): Fix bug where `LiteralInInterpolation` registers an offense for interpolation of `__LINE__`. ([@rrosenblum][])
* [#1773](https://github.com/bbatsov/rubocop/pull/1773): Fix typo ('strptime' -> 'strftime') in `Rails/TimeZone`. ([@palkan][])
* [#1777](https://github.com/bbatsov/rubocop/pull/1777): Fix offense message from Rails/TimeZone. ([@mzp][])
* [#1784](https://github.com/bbatsov/rubocop/pull/1784): Add an explicit error message when config contains an empty section. ([@bankair][])
* [#1791](https://github.com/bbatsov/rubocop/pull/1791): Fix autocorrection of `PercentLiteralDelimiters` with no content. ([@cshaffer][])
* Fix handling of `while` and `until` with assignment in `IndentationWidth`. ([@lumeet][])
* [#1793](https://github.com/bbatsov/rubocop/pull/1793): Fix bug in `TrailingComma` that caused `,` in comment to count as a trailing comma. ([@jonas054][])
* [#1765](https://github.com/bbatsov/rubocop/pull/1765): Update 1.9 hash to stop triggering when the symbol is not valid in the 1.9 hash syntax. ([@crimsonknave][])
* [#1806](https://github.com/bbatsov/rubocop/issues/1806): Require a newer version of `parser` and use its corrected solution for comment association in `Style/Documentation`. ([@jonas054][])
* [#1792](https://github.com/bbatsov/rubocop/issues/1792): Fix bugs in `Sample` that did not account for array selectors with a range and passing random to shuffle. ([@rrosenblum][])
* [#1770](https://github.com/bbatsov/rubocop/pull/1770): Add more acceptable methods to `Rails/TimeZone` (`utc`, `localtime`, `to_i`, `iso8601` etc). ([@palkan][])
* [#1767](https://github.com/bbatsov/rubocop/pull/1767): Do not register offenses on non-enumerable select/find_all by `Performance/Detect`. ([@palkan][])
* [#1795](https://github.com/bbatsov/rubocop/pull/1795): Fix bug in `TrailingBlankLines` that caused a crash for files containing only newlines. ([@renuo][])

## 0.30.0 (2015-04-06)

### New features

* [#1600](https://github.com/bbatsov/rubocop/issues/1600): Add `line_count_based` and `semantic` styles to the `BlockDelimiters` (formerly `Blocks`) cop. ([@clowder][], [@mudge][])
* [#1712](https://github.com/bbatsov/rubocop/pull/1712): Set `Offense#corrected?` to `true`, `false`, or `nil` when it was, wasn't, or can't be auto-corrected, respectively. ([@vassilevsky][])
* [#1669](https://github.com/bbatsov/rubocop/pull/1669): Add command-line switch `--display-style-guide`. ([@marxarelli][])
* [#1405](https://github.com/bbatsov/rubocop/issues/1405): Add Rails TimeZone and Date cops. ([@palkan][])
* [#1641](https://github.com/bbatsov/rubocop/pull/1641): Add ruby19_no_mixed_keys style to `HashStyle` cop. ([@iainbeeston][])
* [#1604](https://github.com/bbatsov/rubocop/issues/1604): Add `IgnoreClassMethods` option to `TrivialAccessors` cop. ([@bbatsov][])
* [#1651](https://github.com/bbatsov/rubocop/issues/1651): The `Style/SpaceAroundOperators` cop now also detects extra spaces around operators. A list of operators that *may* be surrounded by multiple spaces is configurable. ([@bquorning][])
* Add auto-correct to `Encoding` cop. ([@rrosenblum][])
* [#1621](https://github.com/bbatsov/rubocop/issues/1621): `TrailingComma` has a new style `consistent_comma`. ([@tamird][])
* [#1611](https://github.com/bbatsov/rubocop/issues/1611): Add `empty`, `nil`, and `both` `SupportedStyles` to `EmptyElse` cop. Default is `both`. ([@rrosenblum][])
* [#1611](https://github.com/bbatsov/rubocop/issues/1611): Add new `MissingElse` cop. Default is to have this cop be disabled. ([@rrosenblum][])
* [#1602](https://github.com/bbatsov/rubocop/issues/1602): Add support for `# :nodoc` in `Documentation`. ([@lumeet][])
* [#1437](https://github.com/bbatsov/rubocop/issues/1437): Modify `HashSyntax` cop to allow the use of hash rockets for hashes that have symbol values when using ruby19 syntax. ([@rrosenblum][])
* New cop `Style/SymbolLiteral` makes sure you're not using the string within symbol syntax unless it's needed. ([@bbatsov][])
* [#1657](https://github.com/bbatsov/rubocop/issues/1657): Autocorrect can be turned off on a specific cop via the configuration. ([@jdoconnor][])
* New cop `Style/AutoResourceCleanup` suggests the use of block taking versions of methods that do resource cleanup. ([@bbatsov][])
* [#1275](https://github.com/bbatsov/rubocop/issues/1275): `WhileUntilModifier` cop does auto-correction. ([@lumeet][])
* New cop `Performance/ReverseEach` to convert `reverse.each` to `reverse_each`. ([@rrosenblum][])
* [#1281](https://github.com/bbatsov/rubocop/issues/1281): `IfUnlessModifier` cop does auto-correction. ([@lumeet][])
* New cop `Performance/Detect` to detect usage of `select.first`, `select.last`, `find_all.first`, and `find_all.last` and convert them to use `detect` instead. ([@palkan][], [@rrosenblum][])
* [#1728](https://github.com/bbatsov/rubocop/pull/1728): New cop `NonLocalExitFromIterator` checks for misused `return` in block. ([@ypresto][])
* New cop `Performance/Size` to convert calls to `count` on `Array` and `Hash` to `size`. ([@rrosenblum][])
* New cop `Performance/Sample` to convert usages of `shuffle.first`, `shuffle.last`, and `shuffle[Fixnum]` to `sample`. ([@rrosenblum][])
* New cop `Performance/FlatMap` to convert `Enumerable#map...Array#flatten` and `Enumerable#collect...Array#flatten` to `Enumerable#flat_map`. ([@rrosenblum][])
* [#1144](https://github.com/bbatsov/rubocop/issues/1144): New cop `ClosingParenthesisIndentation` checks the indentation of hanging closing parentheses. ([@jonas054][])
* New Rails cop `FindBy` identifies usages of `where.first` and `where.take`. ([@bbatsov][])
* New Rails cop `FindEach` identifies usages of `all.each`. ([@bbatsov][])
* [#1342](https://github.com/bbatsov/rubocop/issues/1342): `IndentationConsistency` is now configurable with the styles `normal` and `rails`. ([@jonas054][])

### Bugs fixed

* [#1705](https://github.com/bbatsov/rubocop/issues/1705): Fix crash when reporting offenses of `MissingElse` cop. ([@gerry3][])
* [#1659](https://github.com/bbatsov/rubocop/pull/1659): Fix stack overflow with JRuby and Windows 8, during initial config validation. ([@pimterry][])
* [#1694](https://github.com/bbatsov/rubocop/issues/1694): Ignore methods with a `blockarg` in `TrivialAccessors`. ([@bbatsov][])
* [#1617](https://github.com/bbatsov/rubocop/issues/1617): Always read the html output template using utf-8. ([@bbatsov][])
* [#1684](https://github.com/bbatsov/rubocop/issues/1684): Ignore symbol keys like `:"string"` in `HashSyntax`. ([@bbatsov][])
* Handle explicit `begin` blocks in `Lint/Void`. ([@bbatsov][])
* Handle symbols in `Lint/Void`. ([@bbatsov][])
* [#1695](https://github.com/bbatsov/rubocop/pull/1695): Fix bug with `--auto-gen-config` and `SpaceInsideBlockBraces`. ([@meganemura][])
* Correct issues with whitespace around multi-line lambda arguments. ([@zvkemp][])
* [#1579](https://github.com/bbatsov/rubocop/issues/1579): Fix handling of similar-looking blocks in `BlockAlignment`. ([@lumeet][])
* [#1676](https://github.com/bbatsov/rubocop/pull/1676): Fix auto-correct in `Lambda` when a new multi-line lambda is used as an argument. ([@lumeet][])
* [#1656](https://github.com/bbatsov/rubocop/issues/1656): Fix bug that would include hidden directories implicitly. ([@jonas054][])
* [#1728](https://github.com/bbatsov/rubocop/pull/1728): Fix bug in `LiteralInInterpolation` and `AssignmentInCondition`. ([@ypresto][])
* [#1735](https://github.com/bbatsov/rubocop/issues/1735): Handle trailing space in `LineEndConcatenation` autocorrect. ([@jonas054][])
* [#1750](https://github.com/bbatsov/rubocop/issues/1750): Escape offending code lines output by the HTML formatter in case they contain markup. ([@jonas054][])
* [#1541](https://github.com/bbatsov/rubocop/issues/1541): No inspection of text that follows `__END__`. ([@jonas054][])
* Fix comment detection in `Style/Documentation`. ([@lumeet][])
* [#1637](https://github.com/bbatsov/rubocop/issues/1637): Fix handling of `binding` calls in `UnusedBlockArgument` and `UnusedMethodArgument`. ([@lumeet][])

### Changes

* [#1397](https://github.com/bbatsov/rubocop/issues/1397): `UnneededPercentX` renamed to `CommandLiteral`. The cop can be configured to enforce using either `%x` or backticks around command literals, or using `%x` around multi-line commands and backticks around single-line commands. The cop ignores heredoc commands. ([@bquorning][])
* [#1020](https://github.com/bbatsov/rubocop/issues/1020): Removed the `MaxSlashes` configuration option for `RegexpLiteral`. Instead, the cop can be configured to enforce using either `%r` or slashes around regular expressions, or using `%r` around multi-line regexes and slashes around single-line regexes. ([@bquorning][])
* [#1734](https://github.com/bbatsov/rubocop/issues/1734): The default exclusion of hidden directories has been optimized for speed. ([@jonas054][])
* [#1673](https://github.com/bbatsov/rubocop/issues/1673): `Style/TrivialAccessors` now requires matching names by default. ([@bbatsov][])

## 0.29.1 (2015-02-13)

### Bugs fixed

* [#1638](https://github.com/bbatsov/rubocop/issues/1638): Use Parser functionality rather than regular expressions for matching comments in `FirstParameterIndentation`. ([@jonas054][])
* [#1642](https://github.com/bbatsov/rubocop/issues/1642): Raise the correct exception if the configuration file is malformed. ([@bquorning][])
* [#1647](https://github.com/bbatsov/rubocop/issues/1647): Skip `SpaceAroundBlockParameters` when lambda has no argument. ([@eitoball][])
* [#1649](https://github.com/bbatsov/rubocop/issues/1649): Handle exception assignments in `UselessSetterCall`. ([@bbatsov][])
* [#1644](https://github.com/bbatsov/rubocop/issues/1644): Don't search the entire file system when a folder is named `,`. ([@bquorning][])

## 0.29.0 (2015-02-05)

### New features

* [#1430](https://github.com/bbatsov/rubocop/issues/1430): Add `--except` option for disabling cops on the command line. ([@jonas054][])
* [#1506](https://github.com/bbatsov/rubocop/pull/1506): Add auto-correct from `EvenOdd` cop. ([@blainesch][])
* [#1507](https://github.com/bbatsov/rubocop/issues/1507): `Debugger` cop now checks for the Capybara debug methods `save_and_open_page` and `save_and_open_screenshot`. ([@rrosenblum][])
* [#1539](https://github.com/bbatsov/rubocop/pull/1539): Implement autocorrection for Rails/ReadWriteAttribute cop. ([@huerlisi][])
* [#1324](https://github.com/bbatsov/rubocop/issues/1324): Add `AllCops/DisplayCopNames` configuration option for showing cop names in reports, like `--display-cop-names`. ([@jonas054][])
* [#1271](https://github.com/bbatsov/rubocop/issues/1271): `Lambda` cop does auto-correction. ([@lumeet][])
* [#1284](https://github.com/bbatsov/rubocop/issues/1284): Support namespaces, e.g. `Lint`, in the arguments to `--only` and `--except`. ([@jonas054][])
* [#1276](https://github.com/bbatsov/rubocop/issues/1276): `SelfAssignment` cop does auto-correction. ([@lumeet][])
* Add autocorrect to `RedundantException`. ([@mattjmcnaughton][])
* [#1571](https://github.com/bbatsov/rubocop/pull/1571): New cop `StructInheritance` checks for inheritance from Struct.new. ([@mmozuras][])
* [#1575](https://github.com/bbatsov/rubocop/issues/1575): New cop `DuplicateMethods` points out duplicate method name in class and module. ([@d4rk5eed][])
* [#1144](https://github.com/bbatsov/rubocop/issues/1144): New cop `FirstParameterIndentation` checks the indentation of the first parameter in a method call. ([@jonas054][])
* [#1627](https://github.com/bbatsov/rubocop/issues/1627): New cop `SpaceAroundBlockParameters` checks the spacing inside and after block parameters pipes. ([@jonas054][])

### Changes

* [#1492](https://github.com/bbatsov/rubocop/pull/1492): Abort when auto-correct causes an infinite loop. ([@dblock][])
* Options `-e`/`--emacs` and `-s`/`--silent` are no longer recognized. Using them will now raise an error. ([@bquorning][])
* [#1565](https://github.com/bbatsov/rubocop/issues/1565): Let `--fail-level A` cause exit with error if all offenses are auto-corrected. ([@jonas054][])
* [#1309](https://github.com/bbatsov/rubocop/issues/1309): Add argument handling to `MultilineBlockLayout`. ([@lumeet][])

### Bugs fixed

* [#1634](https://github.com/bbatsov/rubocop/pull/1634): Fix `PerlBackrefs` Cop Autocorrections to Not Raise. ([@cshaffer][])
* [#1553](https://github.com/bbatsov/rubocop/pull/1553): Fix bug where `Style/EmptyLinesAroundAccessModifier` interfered with `Style/EmptyLinesAroundBlockBody` when there is and access modifier at the beginning of a block. ([@volkert][])
* Handle element assignment in `Lint/AssignmentInCondition`. ([@jonas054][])
* [#1484](https://github.com/bbatsov/rubocop/issues/1484): Fix `EmptyLinesAroundAccessModifier` incorrectly finding a violation inside method calls with names identical to an access modifier. ([@dblock][])
* Fix bug concerning `Exclude` properties inherited from a higher directory level. ([@jonas054][])
* [#1500](https://github.com/bbatsov/rubocop/issues/1500): Fix crashing `--auto-correct --only IndentationWidth`. ([@jonas054][])
* [#1512](https://github.com/bbatsov/rubocop/issues/1512): Fix false negative for typical string formatting examples. ([@kakutani][], [@jonas054][])
* [#1504](https://github.com/bbatsov/rubocop/issues/1504): Fail with a meaningful error if the configuration file is malformed. ([@bquorning][])
* Fix bug where `auto_correct` Rake tasks does not take in the options specified in its parent task. ([@rrosenblum][])
* [#1054](https://github.com/bbatsov/rubocop/issues/1054): Handle comments within concatenated strings in `LineEndConcatenation`. ([@yujinakayama][], [@jonas054][])
* [#1527](https://github.com/bbatsov/rubocop/issues/1527): Make autocorrect `BracesAroundHashParameter` leave the correct number of spaces. ([@mattjmcnaughton][])
* [#1547](https://github.com/bbatsov/rubocop/issues/1547): Don't print `[Corrected]` when auto-correction was avoided in `Style/Semicolon`. ([@jonas054][])
* [#1573](https://github.com/bbatsov/rubocop/issues/1573): Fix assignment-related auto-correction for `BlockAlignment`. ([@lumeet][])
* [#1587](https://github.com/bbatsov/rubocop/pull/1587): Exit with exit code 1 if there were errors ("crashing" cops). ([@jonas054][])
* [#1574](https://github.com/bbatsov/rubocop/issues/1574): Avoid auto-correcting `Hash.new` to `{}` when braces would be interpreted as a block. ([@jonas054][])
* [#1591](https://github.com/bbatsov/rubocop/issues/1591): Don't check parameters inside `[]` in `MultilineOperationIndentation`. ([@jonas054][])
* [#1509](https://github.com/bbatsov/rubocop/issues/1509): Ignore class methods in `Rails/Delegate`. ([@bbatsov][])
* [#1594](https://github.com/bbatsov/rubocop/issues/1594): Fix `@example` warnings in Yard Doc documentation generation. ([@mattjmcnaughton][])
* [#1598](https://github.com/bbatsov/rubocop/issues/1598): Fix bug in file inclusion when running from another directory. ([@jonas054][])
* [#1580](https://github.com/bbatsov/rubocop/issues/1580): Don't print `[Corrected]` when auto-correction was avoided in `TrivialAccessors`. ([@lumeet][])
* [#1612](https://github.com/bbatsov/rubocop/issues/1612): Allow `expand_path` on `inherit_from` in `.rubocop.yml`. ([@mattjmcnaughton][])
* [#1610](https://github.com/bbatsov/rubocop/issues/1610): Check that class method names actually match the name of the containing class/module in `Style/ClassMethods`. ([@bbatsov][])

## 0.28.0 (2014-12-10)

### New features

* [#1450](https://github.com/bbatsov/rubocop/issues/1450): New cop `ExtraSpacing` points out unnecessary spacing in files. ([@blainesch][])
* New cop `EmptyLinesAroundBlockBody` provides same functionality as the EmptyLinesAround(Class|Method|Module)Body but for blocks. ([@jcarbo][])
* New cop `Style/EmptyElse` checks for empty `else`-clauses. ([@Koronen][])
* [#1454](https://github.com/bbatsov/rubocop/issues/1454): New `--only-guide-cops` and `AllCops/StyleGuideCopsOnly` options that will only enforce cops that link to a style guide. ([@marxarelli][])

### Changes

* [#801](https://github.com/bbatsov/rubocop/issues/801): New style `context_dependent` for `Style/BracesAroundHashParameters` looks at preceding parameter to determine if braces should be used for final parameter. ([@jonas054][])
* [#1427](https://github.com/bbatsov/rubocop/issues/1427): Excluding directories on the top level is now done earlier, so that these file trees are not searched, thus saving time when inspecting projects with many excluded files. ([@jonas054][])
* [#1325](https://github.com/bbatsov/rubocop/issues/1325): When running with `--auto-correct`, only offenses *that can not be corrected* will result in a non-zero exit code. ([@jonas054][])
* [#1445](https://github.com/bbatsov/rubocop/issues/1445): Allow sprockets directive comments (starting with `#=`) in `Style/LeadingCommentSpace`. ([@bbatsov][])

### Bugs fixed

* Fix `%W[]` auto corrected to `%w(]`. ([@toy][])
* Fix Style/ElseAlignment Cop to find the right parent on def/rescue/else/ensure/end. ([@oneamtu][])
* [#1181](https://github.com/bbatsov/rubocop/issues/1181): *(fix again)* `Style/StringLiterals` cop stays away from strings inside interpolated expressions. ([@jonas054][])
* [#1441](https://github.com/bbatsov/rubocop/issues/1441): Correct the logic used by `Style/Blocks` and other cops to determine if an auto-correction would alter the meaning of the code. ([@jonas054][])
* [#1449](https://github.com/bbatsov/rubocop/issues/1449): Handle the case in `MultilineOperationIndentation` where instances of both correct style and unrecognized (plain wrong) style are detected during an `--auto-gen-config` run. ([@jonas054][])
* [#1456](https://github.com/bbatsov/rubocop/pull/1456): Fix autocorrect in `SymbolProc` when there are multiple offenses on the same line. ([@jcarbo][])
* [#1459](https://github.com/bbatsov/rubocop/issues/1459): Handle parenthesis around the condition in `--auto-correct` for `NegatedWhile`. ([@jonas054][])
* [#1465](https://github.com/bbatsov/rubocop/issues/1465): Fix autocorrect of code like `#$1` in `PerlBackrefs`. ([@bbatsov][])
* Fix autocorrect of code like `#$:` in `SpecialGlobalVars`. ([@bbatsov][])
* [#1466](https://github.com/bbatsov/rubocop/issues/1466): Allow leading underscore for unused parameters in `SingleLineBlockParams`. ([@jonas054][])
* [#1470](https://github.com/bbatsov/rubocop/issues/1470): Handle `elsif` + `else` in `ElseAlignment`. ([@jonas054][])
* [#1474](https://github.com/bbatsov/rubocop/issues/1474): Multiline string with both `<<` and `\` caught by `Style/LineEndConcatenation` cop. ([@katieschilling][])
* [#1485](https://github.com/bbatsov/rubocop/issues/1485): Ignore procs in `SymbolProc`. ([@bbatsov][])
* [#1473](https://github.com/bbatsov/rubocop/issues/1473): `Style/MultilineOperationIndentation` doesn't recognize assignment to array/hash element. ([@jonas054][])

## 0.27.1 (2014-11-08)

### Changes

* [#1343](https://github.com/bbatsov/rubocop/issues/1343): Remove auto-correct from `RescueException` cop. ([@bbatsov][])
* [#1425](https://github.com/bbatsov/rubocop/issues/1425): `AllCops/Include` configuration parameters are only taken from the project `.rubocop.yml` and files it inherits from, not from `.rubocop.yml` files in subdirectories. ([@jonas054][])

### Bugs fixed

* [#1411](https://github.com/bbatsov/rubocop/issues/1411): Handle lambda calls without a selector in `MultilineOperationIndentation`. ([@bbatsov][])
* [#1401](https://github.com/bbatsov/rubocop/issues/1401): Files in hidden directories, i.e. ones beginning with dot, can now be selected through configuration, but are still not included by default. ([@jonas054][])
* [#1415](https://github.com/bbatsov/rubocop/issues/1415): String literals concatenated with backslashes are now handled correctly by `StringLiteralsInInterpolation`. ([@jonas054][])
* [#1416](https://github.com/bbatsov/rubocop/issues/1416): Fix handling of `begin/rescue/else/end` in `ElseAlignment`. ([@jonas054][])
* [#1413](https://github.com/bbatsov/rubocop/issues/1413): Support empty elsif branches in `MultilineIfThen`. ([@janraasch][], [@jonas054][])
* [#1406](https://github.com/bbatsov/rubocop/issues/1406): Allow a newline in `SpaceInsideRangeLiteral`. ([@bbatsov][])

## 0.27.0 (2014-10-30)

### New features

* [#1348](https://github.com/bbatsov/rubocop/issues/1348): New cop `ElseAlignment` checks alignment of `else` and `elsif` keywords. ([@jonas054][])
* [#1321](https://github.com/bbatsov/rubocop/issues/1321): New cop `MultilineOperationIndentation` checks indentation/alignment of binary operations if they span more than one line. ([@jonas054][])
* [#1077](https://github.com/bbatsov/rubocop/issues/1077): New cop `Metrics/AbcSize` checks the ABC metric, based on assignments, branches, and conditions. ([@jonas054][], [@jfelchner][])
* [#1352](https://github.com/bbatsov/rubocop/issues/1352): `WordArray` is now configurable with the `WordRegex` option. ([@bquorning][])
* [#1181](https://github.com/bbatsov/rubocop/issues/1181): New cop `Style/StringLiteralsInInterpolation` checks quotes inside interpolated expressions in strings. ([@jonas054][])
* [#872](https://github.com/bbatsov/rubocop/issues/872): `Style/IndentationWidth` is now configurable with the `Width` option. ([@jonas054][])
* [#1396](https://github.com/bbatsov/rubocop/issues/1396): Include `.opal` files by default. ([@bbatsov][])
* [#771](https://github.com/bbatsov/rubocop/issues/771): Three new `Style` cops, `EmptyLinesAroundMethodBody` , `EmptyLinesAroundClassBody` , and `EmptyLinesAroundModuleBody` replace the `EmptyLinesAroundBody` cop. ([@jonas054][])

### Changes

* [#1084](https://github.com/bbatsov/rubocop/issues/1084): Disabled `Style/CollectionMethods` by default. ([@bbatsov][])

### Bugs fixed

* `AlignHash` no longer skips multiline hashes that contain some elements on the same line. ([@mvz][])
* [#1349](https://github.com/bbatsov/rubocop/issues/1349): `BracesAroundHashParameters` no longer cleans up whitespace in autocorrect, as these extra corrections are likely to interfere with other cops' corrections. ([@jonas054][])
* [#1350](https://github.com/bbatsov/rubocop/issues/1350): Guard against `Blocks` cop introducing syntax errors in auto-correct. ([@jonas054][])
* [#1374](https://github.com/bbatsov/rubocop/issues/1374): To eliminate interference, auto-correction is now done by one cop at a time, with saving and re-parsing in between. ([@jonas054][])
* [#1388](https://github.com/bbatsov/rubocop/issues/1388): Fix a false positive in `FormatString`. ([@bbatsov][])
* [#1389](https://github.com/bbatsov/rubocop/issues/1389): Make `--out` to create parent directories. ([@yous][])
* Refine HTML formatter. ([@yujinakayama][])
* [#1410](https://github.com/bbatsov/rubocop/issues/1410): Handle specially Java primitive type references in `ColonMethodCall`. ([@bbatsov][])

## 0.26.1 (2014-09-18)

### Bugs fixed

* [#1326](https://github.com/bbatsov/rubocop/issues/1326): Fix problem in `SpaceInsideParens` with detecting space inside parentheses used for grouping expressions. ([@jonas054][])
* [#1335](https://github.com/bbatsov/rubocop/issues/1335): Restrict URI schemes permitted by `LineLength` when `AllowURI` is enabled. ([@smangelsdorf][])
* [#1339](https://github.com/bbatsov/rubocop/issues/1339): Handle `eql?` and `equal?` in `OpMethod`. ([@bbatsov][])
* [#1340](https://github.com/bbatsov/rubocop/issues/1340): Fix crash in `Style/SymbolProc` cop when the block calls a method with no explicit receiver. ([@smangelsdorf][])

## 0.26.0 (2014-09-03)

### New features

* New formatter `HTMLFormatter` generates a html file with a list of files with offences in them. ([@SkuliOskarsson][])
* New cop `SpaceInsideRangeLiteral` checks for spaces around `..` and `...` in range literals. ([@bbatsov][])
* New cop `InfiniteLoop` checks for places where `Kernel#loop` should have been used. ([@bbatsov][])
* New cop `SymbolProc` checks for places where a symbol can be used as proc instead of a block. ([@bbatsov][])
* `UselessAssignment` cop now suggests a variable name for possible typos if there's a variable-ish identifier similar to the unused variable name in the same scope. ([@yujinakayama][])
* `PredicateName` cop now has separate configurations for prefices that denote predicate method names and predicate prefices that should be removed. ([@bbatsov][])
* [#1272](https://github.com/bbatsov/rubocop/issues/1272): `Tab` cop does auto-correction. ([@yous][])
* [#1274](https://github.com/bbatsov/rubocop/issues/1274): `MultilineIfThen` cop does auto-correction. ([@bbatsov][])
* [#1279](https://github.com/bbatsov/rubocop/issues/1279): `DotPosition` cop does auto-correction. ([@yous][])
* [#1277](https://github.com/bbatsov/rubocop/issues/1277): `SpaceBeforeFirstArg` cop does auto-correction. ([@yous][])
* [#1310](https://github.com/bbatsov/rubocop/issues/1310): Handle `module_function` in `Style/AccessModifierIndentation` and `Style/EmptyLinesAroundAccessModifier`. ([@bbatsov][])

### Changes

* [#1289](https://github.com/bbatsov/rubocop/issues/1289): Use utf-8 as default encoding for inspected files. ([@jonas054][])
* [#1304](https://github.com/bbatsov/rubocop/issues/1304): `Style/Encoding` is no longer a no-op on Ruby 2.x. It's also disabled by default, as projects not supporting 1.9 don't need to run it. ([@bbatsov][])

### Bugs fixed

* [#1263](https://github.com/bbatsov/rubocop/issues/1263): Do not report `%W` literals with special escaped characters in `UnneededCapitalW`. ([@jonas054][])
* [#1286](https://github.com/bbatsov/rubocop/issues/1286): Fix a false positive in `VariableName`. ([@bbatsov][])
* [#1211](https://github.com/bbatsov/rubocop/issues/1211): Fix false negative in `UselessAssignment` when there's a reference for the variable in an exclusive branch. ([@yujinakayama][])
* [#1307](https://github.com/bbatsov/rubocop/issues/1307): Fix auto-correction of `RedundantBegin` cop deletes new line. ([@yous][])
* [#1283](https://github.com/bbatsov/rubocop/issues/1283): Fix auto-correction of indented expressions in `PercentLiteralDelimiters`. ([@jonas054][])
* [#1315](https://github.com/bbatsov/rubocop/pull/1315): `BracesAroundHashParameters` auto-correction removes whitespace around content inside braces. ([@jspanjers][])
* [#1313](https://github.com/bbatsov/rubocop/issues/1313): Fix a false positive in `AndOr` when enforced style is `conditionals`. ([@bbatsov][])
* Handle post-conditional `while` and `until` in `AndOr` when enforced style is `conditionals`. ([@yujinakayama][])
* [#1319](https://github.com/bbatsov/rubocop/issues/1319): Fix a false positive in `FormatString`. ([@bbatsov][])
* [#1287](https://github.com/bbatsov/rubocop/issues/1287): Allow missing blank line for EmptyLinesAroundAccessModifier if next line closes a block. ([@sch1zo][])

## 0.25.0 (2014-08-15)

### New features

* [#1259](https://github.com/bbatsov/rubocop/issues/1259): Allow AndOr cop to autocorrect by adding method call parenthesis. ([@vrthra][])
* [#1232](https://github.com/bbatsov/rubocop/issues/1232): Add EnforcedStyle option to cop `AndOr` to restrict it to conditionals. ([@vrthra][])
* [#835](https://github.com/bbatsov/rubocop/issues/835): New cop `PercentQLiterals` checks if use of `%Q` and `%q` matches configuration. ([@jonas054][])
* [#835](https://github.com/bbatsov/rubocop/issues/835): New cop `BarePercentLiterals` checks if usage of `%()` or `%Q()` matches configuration. ([@jonas054][])
* [#1079](https://github.com/bbatsov/rubocop/pull/1079): New cop `MultilineBlockLayout` checks if a multiline block has an expression on the same line as the start of the block. ([@barunio][])
* [#1217](https://github.com/bbatsov/rubocop/pull/1217): `Style::EmptyLinesAroundAccessModifier` cop does auto-correction. ([@tamird][])
* [#1220](https://github.com/bbatsov/rubocop/issues/1220): New cop `PerceivedComplexity` is similar to `CyclomaticComplexity`, but reports when methods have a high complexity for a human reader. ([@jonas054][])
* `Debugger` cop now checks for `binding.pry_remote`. ([@yous][])
* [#1238](https://github.com/bbatsov/rubocop/issues/1238): Add `MinBodyLength` option to `Next` cop. ([@bbatsov][])
* [#1241](https://github.com/bbatsov/rubocop/issues/1241): `TrailingComma` cop does auto-correction. ([@yous][])
* [#1078](https://github.com/bbatsov/rubocop/pull/1078): New cop `BlockEndNewline` checks if the end statement of a multiline block is on its own line. ([@barunio][])
* [#1078](https://github.com/bbatsov/rubocop/pull/1078): `BlockAlignment` cop does auto-correction. ([@barunio][])

### Changes

* [#1220](https://github.com/bbatsov/rubocop/issues/1220): New namespace `Metrics` created and some `Style` cops moved there. ([@jonas054][])
* Drop support for Ruby 1.9.2 in accordance with [the end of the security maintenance extension](https://www.ruby-lang.org/en/news/01-07-2014/eol-for-1-8-7-and-1-9-2/). ([@yujinakayama][])

### Bugs fixed

* [#1251](https://github.com/bbatsov/rubocop/issues/1251): Fix `PercentLiteralDelimiters` auto-correct indentation error. ([@hannestyden][])
* [#1197](https://github.com/bbatsov/rubocop/issues/1197): Fix false positive for new lambda syntax in `SpaceInsideBlockBraces`. ([@jonas054][])
* [#1201](https://github.com/bbatsov/rubocop/issues/1201): Fix error at anonymous keyword splat arguments in some variable cops. ([@yujinakayama][])
* Fix false positive in `UnneededPercentQ` for `/%Q(something)/`. ([@jonas054][])
* Fix `SpacesInsideBrackets` for `Hash#[]` calls with spaces after left bracket. ([@mcls][])
* [#1210](https://github.com/bbatsov/rubocop/issues/1210): Fix false positive in `UnneededPercentQ` for `%Q(\t")`. ([@jonas054][])
* Fix false positive in `UnneededPercentQ` for heredoc strings with `%q`/`%Q`. ([@jonas054][])
* [#1214](https://github.com/bbatsov/rubocop/issues/1214): Don't destroy code in `AlignHash` autocorrect. ([@jonas054][])
* [#1219](https://github.com/bbatsov/rubocop/issues/1219): Don't report bad alignment for `end` or `}` in `BlockAlignment` if it doesn't begin its line. ([@jonas054][])
* [#1227](https://github.com/bbatsov/rubocop/issues/1227): Don't permanently change yamler as it can affect other apps. ([@jonas054][])
* [#1184](https://github.com/bbatsov/rubocop/issues/1184): Fix a false positive in `Output` cop. ([@bbatsov][])
* [#1256](https://github.com/bbatsov/rubocop/issues/1256): Ignore block-pass in `TrailingComma`. ([@tamird][])
* [#1255](https://github.com/bbatsov/rubocop/issues/1255): Compare without context in `AutocorrectUnlessChangingAST`. ([@jonas054][])
* [#1262](https://github.com/bbatsov/rubocop/issues/1262): Handle regexp and backtick literals in `VariableInterpolation`. ([@bbatsov][])

## 0.24.1 (2014-07-03)

### Bugs fixed

* [#1174](https://github.com/bbatsov/rubocop/issues/1174): Fix `--auto-correct` crash in `AlignParameters`. ([@jonas054][])
* [#1176](https://github.com/bbatsov/rubocop/issues/1176): Fix `--auto-correct` crash in `IndentationWidth`. ([@jonas054][])
* [#1177](https://github.com/bbatsov/rubocop/issues/1177): Avoid suggesting underscore-prefixed name for unused keyword arguments and auto-correcting in that way. ([@yujinakayama][])
* [#1157](https://github.com/bbatsov/rubocop/issues/1157): Validate `--only` arguments later when all cop names are known. ([@jonas054][])
* [#1188](https://github.com/bbatsov/rubocop/issues/1188), [#1190](https://github.com/bbatsov/rubocop/issues/1190): Fix crash in `LineLength` cop when `AllowURI` option is enabled. ([@yujinakayama][])
* [#1191](https://github.com/bbatsov/rubocop/issues/1191): Fix crash on empty body branches in a loop in `Next` cop. ([@yujinakayama][])

## 0.24.0 (2014-06-25)

### New features

* [#639](https://github.com/bbatsov/rubocop/issues/639): Support square bracket setters in `UselessSetterCall`. ([@yujinakayama][])
* [#835](https://github.com/bbatsov/rubocop/issues/835): `UnneededCapitalW` cop does auto-correction. ([@sfeldon][])
* [#1092](https://github.com/bbatsov/rubocop/issues/1092): New cop `DefEndAlignment` takes over responsibility for checking alignment of method definition `end`s from `EndAlignment`, and is configurable. ([@jonas054][])
* [#1145](https://github.com/bbatsov/rubocop/issues/1145): New cop `ClassCheck` enforces consistent use of `is_a?` or `kind_of?`. ([@bbatsov][])
* [#1161](https://github.com/bbatsov/rubocop/pull/1161): New cop `SpaceBeforeComma` detects spaces before a comma. ([@agrimm][])
* [#1161](https://github.com/bbatsov/rubocop/pull/1161): New cop `SpaceBeforeSemicolon` detects spaces before a semicolon. ([@agrimm][])
* [#835](https://github.com/bbatsov/rubocop/issues/835): New cop `UnneededPercentQ` checks for usage of the `%q`/`%Q` syntax when `''` or `""` would do. ([@jonas054][])
* [#977](https://github.com/bbatsov/rubocop/issues/977): Add `AllowURI` option (enabled by default) to `LineLength` cop. ([@yujinakayama][])

### Changes

* Unused block local variables (`obj.each { |arg; this| }`) are now handled by `UnusedBlockArgument` cop instead of `UselessAssignment` cop. ([@yujinakayama][])
* [#1141](https://github.com/bbatsov/rubocop/issues/1141): Clarify in the message from `TrailingComma` that a trailing comma is never allowed for lists where some items share a line. ([@jonas054][])

### Bugs fixed

* [#1133](https://github.com/bbatsov/rubocop/issues/1133): Handle `reduce/inject` with no arguments in `EachWithObject`. ([@bbatsov][])
* [#1152](https://github.com/bbatsov/rubocop/issues/1152): Handle `while/until` with no body in `Next`. ([@tamird][])
* Fix a false positive in `UselessSetterCall` for setter call on a local variable that contains a non-local object. ([@yujinakayama][])
* [#1158](https://github.com/bbatsov/rubocop/issues/1158): Fix auto-correction of floating-point numbers. ([@bbatsov][])
* [#1159](https://github.com/bbatsov/rubocop/issues/1159): Fix checking of `begin`..`end` structures, blocks, and parenthesized expressions in `IndentationWidth`. ([@jonas054][])
* [#1159](https://github.com/bbatsov/rubocop/issues/1159): More rigid conditions for when `attr` is considered an offense. ([@jonas054][])
* [#1167](https://github.com/bbatsov/rubocop/issues/1167): Fix handling of parameters spanning multiple lines in `TrailingComma`. ([@jonas054][])
* [#1169](https://github.com/bbatsov/rubocop/issues/1169): Fix handling of ternary op conditions in `ParenthesesAroundCondition`. ([@bbatsov][])
* [#1147](https://github.com/bbatsov/rubocop/issues/1147): WordArray checks arrays with special characters. ([@camilleldn][])
* Fix a false positive against `return` in a loop in `Next` cop. ([@yujinakayama][])
* [#1165](https://github.com/bbatsov/rubocop/issues/1165): Support `rescue`/`else`/`ensure` bodies in `IndentationWidth`. ([@jonas054][])
* Fix false positive for aligned list of values after `when` in `IndentationWidth`. ([@jonas054][])

## 0.23.0 (2014-06-02)

### New features

* [#1117](https://github.com/bbatsov/rubocop/issues/1117): `BlockComments` cop does auto-correction. ([@jonas054][])
* [#1124](https://github.com/bbatsov/rubocop/pull/1124): `TrivialAccessors` cop auto-corrects class-level accessors. ([@ggilder][])
* [#1062](https://github.com/bbatsov/rubocop/pull/1062): New cop `InlineComment` checks for inline comments. ([@salbertson][])
* [#1118](https://github.com/bbatsov/rubocop/issues/1118): Add checking and auto-correction of right brackets in `IndentArray` and `IndentHash`. ([@jonas054][])

### Changes

* [#1097](https://github.com/bbatsov/rubocop/issues/1097): Add optional namespace prefix to cop names: `Style/LineLength` instead of `LineLength` in config files, `--only` argument, `--show-cops` output, and `# rubocop:disable`. ([@jonas054][])
* [#1075](https://github.com/bbatsov/rubocop/issues/1075): More strict limits on when to require trailing comma. ([@jonas054][])
* Renamed `Rubocop` module to `RuboCop`. ([@bbatsov][])

### Bugs fixed

* [#1126](https://github.com/bbatsov/rubocop/pull/1126): Fix `--auto-gen-config` bug with `RegexpLiteral` where only the last file's results would be used. ([@ggilder][])
* [#1104](https://github.com/bbatsov/rubocop/issues/1104): Fix `EachWithObject` with modifier if as body. ([@geniou][])
* [#1106](https://github.com/bbatsov/rubocop/issues/1106): Fix `EachWithObject` with single method call as body. ([@geniou][])
* Avoid the warning about ignoring syck YAML engine from JRuby. ([@jonas054][])
* [#1111](https://github.com/bbatsov/rubocop/issues/1111): Fix problem in `EndOfLine` with reading non-UTF-8 encoded files. ([@jonas054][])
* [#1115](https://github.com/bbatsov/rubocop/issues/1115): Fix `Next` to ignore super nodes. ([@geniou][])
* [#1117](https://github.com/bbatsov/rubocop/issues/1117): Don't auto-correct indentation in scopes that contain block comments (`=begin`..`=end`). ([@jonas054][])
* [#1123](https://github.com/bbatsov/rubocop/pull/1123): Support setter calls in safe assignment in `ParenthesesAroundCondition`. ([@jonas054][])
* [#1090](https://github.com/bbatsov/rubocop/issues/1090): Correct handling of documentation vs annotation comment. ([@jonas054][])
* [#1118](https://github.com/bbatsov/rubocop/issues/1118): Never write invalid ruby to a file in auto-correct. ([@jonas054][])
* [#1120](https://github.com/bbatsov/rubocop/issues/1120): Don't change indentation of heredoc strings in auto-correct. ([@jonas054][])
* [#1109](https://github.com/bbatsov/rubocop/issues/1109): Handle conditions with modifier ops in them in `ParenthesesAroundCondition`. ([@bbatsov][])

## 0.22.0 (2014-05-20)

### New features

* [#974](https://github.com/bbatsov/rubocop/pull/974): New cop `CommentIndentation` checks indentation of comments. ([@jonas054][])
* Add new cop `EachWithObject` to prefer `each_with_object` over `inject` or `reduce`. ([@geniou][])
* [#1010](https://github.com/bbatsov/rubocop/issues/1010): New Cop `Next` check for conditions at the end of an iteration and propose to use `next` instead. ([@geniou][])
* The `GuardClause` cop now also looks for unless and it is configurable how many lines the body of an if / unless needs to have to not be ignored. ([@geniou][])
* [#835](https://github.com/bbatsov/rubocop/issues/835): New cop `UnneededPercentX` checks for `%x` when backquotes would do. ([@jonas054][])
* Add auto-correct to `UnusedBlockArgument` and `UnusedMethodArgument` cops. ([@hannestyden][])
* [#1074](https://github.com/bbatsov/rubocop/issues/1074): New cop `SpaceBeforeComment` checks for missing space between code and a comment on the same line. ([@jonas054][])
* [#1089](https://github.com/bbatsov/rubocop/pull/1089): New option `-F`/`--fail-fast` inspects files in modification time order and stop after the first file with offenses. ([@jonas054][])
* Add optional `require` directive to `.rubocop.yml` to load custom ruby files. ([@geniou][])

### Changes

* `NonNilCheck` offense reporting and autocorrect are configurable to include semantic changes. ([@hannestyden][])
* The parameters `AllCops/Excludes` and `AllCops/Includes` with final `s` only give a warning and don't halt `rubocop` execution. ([@jonas054][])
* The `GuardClause` cop is no longer ignoring a one-line body by default - see configuration. ([@geniou][])
* [#1050](https://github.com/bbatsov/rubocop/issues/1050): Rename `rubocop-todo.yml` file to `.rubocop_todo.yml`. ([@geniou][])
* [#1064](https://github.com/bbatsov/rubocop/issues/1064): Adjust default max line length to 80. ([@bbatsov][])

### Bugs fixed

* Allow assignment in `AlignParameters` cop. ([@tommeier][])
* Fix `Void` and `SpaceAroundOperators` for short call syntax `lambda.()`. ([@biinari][])
* Fix `Delegate` for delegation with assignment or constant. ([@geniou][])
* [#1032](https://github.com/bbatsov/rubocop/issues/1032): Avoid duplicate reporting when code moves around due to `--auto-correct`. ([@jonas054][])
* [#1036](https://github.com/bbatsov/rubocop/issues/1036): Handle strings like `__FILE__` in `LineEndConcatenation`. ([@bbatsov][])
* [#1006](https://github.com/bbatsov/rubocop/issues/1006): Fix LineEndConcatenation to handle chained concatenations. ([@barunio][])
* [#1066](https://github.com/bbatsov/rubocop/issues/1066): Fix auto-correct for `NegatedIf` when the condition has parentheses around it. ([@jonas054][])
* Fix `AlignParameters` `with_fixed_indentation` for multi-line method calls. ([@molawson][])
* Fix problem that appears in some installations when reading empty YAML files. ([@jonas054][])
* [#1022](https://github.com/bbatsov/rubocop/issues/1022): A Cop will no longer auto-correct a file that's excluded through an `Exclude` setting in the cop's configuration. ([@jonas054][])
* Fix paths in `Exclude` config section not being recognized on Windows. ([@wndhydrnt][])
* [#1094](https://github.com/bbatsov/rubocop/issues/1094): Fix ClassAndModuleChildren for classes with a single method. ([@geniou][])

## 0.21.0 (2014-04-24)

### New features

* [#835](https://github.com/bbatsov/rubocop/issues/835): New cop `UnneededCapitalW` checks for `%W` when interpolation not necessary and `%w` would do. ([@sfeldon][])
* [#934](https://github.com/bbatsov/rubocop/issues/934): New cop `UnderscorePrefixedVariableName` checks for `_`-prefixed variables that are actually used. ([@yujinakayama][])
* [#934](https://github.com/bbatsov/rubocop/issues/934): New cop `UnusedMethodArgument` checks for unused method arguments. ([@yujinakayama][])
* [#934](https://github.com/bbatsov/rubocop/issues/934): New cop `UnusedBlockArgument` checks for unused block arguments. ([@yujinakayama][])
* [#964](https://github.com/bbatsov/rubocop/issues/964): `RedundantBegin` cop does auto-correction. ([@tamird][])
* [#966](https://github.com/bbatsov/rubocop/issues/966): `RescueException` cop does auto-correction. ([@tamird][])
* [#967](https://github.com/bbatsov/rubocop/issues/967): `TrivialAccessors` cop does auto-correction. ([@tamird][])
* [#963](https://github.com/bbatsov/rubocop/issues/963): Add `AllowDSLWriters` options to `TrivialAccessors`. ([@tamird][])
* [#969](https://github.com/bbatsov/rubocop/issues/969): Let the `Debugger` cop check for forgotten calls to byebug. ([@bquorning][])
* [#971](https://github.com/bbatsov/rubocop/issues/971): Configuration format deprecation warnings include the path to the problematic config file. ([@bcobb][])
* [#490](https://github.com/bbatsov/rubocop/issues/490): Add EnforcedStyle config option to TrailingBlankLines. ([@jonas054][])
* Add `auto_correct` task to Rake integration. ([@irrationalfab][])
* [#986](https://github.com/bbatsov/rubocop/issues/986): The `--only` option can take a comma-separated list of cops. ([@jonas054][])
* New Rails cop `Delegate` that checks for delegations that could be replaced by the `delegate` method. ([@geniou][])
* Add configuration to `Encoding` cop to only enforce encoding comment if there are non ASCII characters. ([@geniou][])

### Changes

* Removed `FinalNewline` cop as its check is now performed by `TrailingBlankLines`. ([@jonas054][])
* [#1011](https://github.com/bbatsov/rubocop/issues/1011): Pattern matching with `Dir#[]` for config parameters added. ([@jonas054][])

### Bugs fixed

* Update description on `LineEndConcatenation` cop. ([@mockdeep][])
* [#978](https://github.com/bbatsov/rubocop/issues/978): Fix regression in `IndentationWidth` handling method calls. ([@tamird][])
* [#976](https://github.com/bbatsov/rubocop/issues/976): Fix `EndAlignment` not handling element assignment correctly. ([@tamird][])
* [#976](https://github.com/bbatsov/rubocop/issues/976): Fix `IndentationWidth` not handling element assignment correctly. ([@tamird][])
* [#800](https://github.com/bbatsov/rubocop/issues/800): Do not report `[Corrected]` in `--auto-correct` mode if correction wasn't done. ([@jonas054][])
* [#968](https://github.com/bbatsov/rubocop/issues/968): Fix bug when running RuboCop with `-c .rubocop.yml`. ([@bquorning][])
* [#975](https://github.com/bbatsov/rubocop/pull/975): Fix infinite correction in `IndentationWidth`. ([@jonas054][])
* [#986](https://github.com/bbatsov/rubocop/issues/986): When `--lint` is used together with `--only`, all lint cops are run in addition to the given cops. ([@jonas054][])
* [#997](https://github.com/bbatsov/rubocop/issues/997): Fix handling of file paths for matching against `Exclude` property when `rubocop .` is called. ([@jonas054][])
* [#1000](https://github.com/bbatsov/rubocop/issues/1000): Support modifier (e.g., `private`) and `def` on the same line (Ruby >= 2.1) in `IndentationWidth`. ([@jonas054][])
* [#1001](https://github.com/bbatsov/rubocop/issues/1001): Fix `--auto-gen-config` logic for `RegexpLiteral`. ([@jonas054][])
* [#993](https://github.com/bbatsov/rubocop/issues/993): Do not report any offenses for the contents of an empty file. ([@jonas054][])
* [#1016](https://github.com/bbatsov/rubocop/issues/1016): Fix a false positive in `ConditionPosition` regarding statement modifiers. ([@bbatsov][])
* [#1014](https://github.com/bbatsov/rubocop/issues/1014): Fix handling of strings nested in `dstr` nodes. ([@bbatsov][])

## 0.20.1 (2014-04-05)

### Bugs fixed

* [#940](https://github.com/bbatsov/rubocop/issues/940): Fixed `UselessAccessModifier` not handling `attr_*` correctly. ([@fshowalter][])
* `NegatedIf` properly handles negated `unless` condition. ([@bbatsov][])
* `NegatedWhile` properly handles negated `until` condition. ([@bbatsov][])
* [#925](https://github.com/bbatsov/rubocop/issues/925): Do not disable the `Syntax` cop in output from `--auto-gen-config`. ([@jonas054][])
* [#943](https://github.com/bbatsov/rubocop/issues/943): Fix auto-correction interference problem between `SpaceAfterComma` and other cops. ([@jonas054][])
* [#954](https://github.com/bbatsov/rubocop/pull/954): Fix auto-correction bug in `NilComparison`. ([@bbatsov][])
* [#953](https://github.com/bbatsov/rubocop/pull/953): Fix auto-correction bug in `NonNilCheck`. ([@bbatsov][])
* [#952](https://github.com/bbatsov/rubocop/pull/952): Handle implicit receiver in `StringConversionInInterpolation`. ([@bbatsov][])
* [#956](https://github.com/bbatsov/rubocop/pull/956): Apply `ClassMethods` check only on `class`/`module` bodies. ([@bbatsov][])
* [#945](https://github.com/bbatsov/rubocop/issues/945): Fix SpaceBeforeFirstArg cop for multiline argument and exclude assignments. ([@cschramm][])
* [#948](https://github.com/bbatsov/rubocop/issues/948): `Blocks` cop avoids auto-correction if it would introduce a semantic change. ([@jonas054][])
* [#946](https://github.com/bbatsov/rubocop/issues/946): Allow non-nil checks that are the final expressions of predicate method definitions in `NonNilCheck`. ([@bbatsov][])
* [#957](https://github.com/bbatsov/rubocop/issues/957): Allow space + comment inside parentheses, braces, and square brackets. ([@jonas054][])

## 0.20.0 (2014-04-02)

### New features

* New cop `GuardClause` checks for conditionals that can be replaced by guard clauses. ([@bbatsov][])
* New cop `EmptyInterpolation` checks for empty interpolation in double-quoted strings. ([@bbatsov][])
* [#899](https://github.com/bbatsov/rubocop/issues/899): Make `LineEndConcatenation` cop `<<` aware. ([@mockdeep][])
* [#896](https://github.com/bbatsov/rubocop/issues/896): New option `--fail-level` changes minimum severity for exit with error code. ([@hiroponz][])
* [#893](https://github.com/bbatsov/rubocop/issues/893): New option `--force-exclusion` forces excluding files specified in the configuration `Exclude` even if they are explicitly passed as arguments. ([@yujinakayama][])
* `VariableInterpolation` cop does auto-correction. ([@bbatsov][])
* `Not` cop does auto-correction. ([@bbatsov][])
* `ClassMethods` cop does auto-correction. ([@bbatsov][])
* `StringConversionInInterpolation` cop does auto-correction. ([@bbatsov][])
* `NilComparison` cop does auto-correction. ([@bbatsov][])
* `NonNilComparison` cop does auto-correction. ([@bbatsov][])
* `NegatedIf` cop does auto-correction. ([@bbatsov][])
* `NegatedWhile` cop does auto-correction. ([@bbatsov][])
* New lint cop `SpaceBeforeFirstArg` checks for space between the method name and the first argument in method calls without parentheses. ([@jonas054][])
* New style cop `SingleSpaceBeforeFirstArg` checks that no more than one space is used between the method name and the first argument in method calls without parentheses. ([@jonas054][])
* New formatter `disabled_lines` displays cops and line ranges disabled by inline comments. ([@fshowalter][])
* New cop `UselessAccessModifiers` checks for access modifiers that have no effect. ([@fshowalter][])

### Changes

* [#913](https://github.com/bbatsov/rubocop/issues/913): `FileName` accepts multiple extensions. ([@tamird][])
* `AllCops/Excludes` and `AllCops/Includes` were renamed to `AllCops/Exclude` and `AllCops/Include` for consistency with standard cop params. ([@bbatsov][])
* Extract `NonNilCheck` cop from `NilComparison`. ([@bbatsov][])
* Renamed `FavorJoin` to `ArrayJoin`. ([@bbatsov][])
* Renamed `FavorUnlessOverNegatedIf` to `NegatedIf`. ([@bbatsov][])
* Renamed `FavorUntilOverNegatedWhile`to `NegatedWhile`. ([@bbatsov][])
* Renamed `HashMethods` to `DeprecatedHashMethods`. ([@bbatsov][])
* Renamed `ReadAttribute` to `ReadWriteAttribute` and extended it to check for uses of `write_attribute`. ([@bbatsov][])
* Add experimental support for Ruby 2.2 (development version) by falling back to Ruby 2.1 parser. ([@yujinakayama][])

### Bugs fixed

* [#926](https://github.com/bbatsov/rubocop/issues/926): Fixed `BlockNesting` not auto-generating correctly. ([@tmorris-fiksu][])
* [#904](https://github.com/bbatsov/rubocop/issues/904): Fixed a NPE in `LiteralInInterpolation`. ([@bbatsov][])
* [#904](https://github.com/bbatsov/rubocop/issues/904): Fixed a NPE in `StringConversionInInterpolation`. ([@bbatsov][])
* [#892](https://github.com/bbatsov/rubocop/issues/892): Make sure `Include` and `Exclude` paths in a `.rubocop.yml` are interpreted as relative to the directory of that file. ([@jonas054][])
* [#906](https://github.com/bbatsov/rubocop/issues/906): Fixed a false positive in `LiteralInInterpolation`. ([@bbatsov][])
* [#909](https://github.com/bbatsov/rubocop/issues/909): Handle properly multiple `rescue` clauses in `SignalException`. ([@bbatsov][])
* [#876](https://github.com/bbatsov/rubocop/issues/876): Do a deep merge of hashes when overriding default configuration in a `.rubocop.yml` file. ([@jonas054][])
* [#912](https://github.com/bbatsov/rubocop/issues/912): Fix a false positive in `LineEndConcatenation` for `%` string literals. ([@bbatsov][])
* [#912](https://github.com/bbatsov/rubocop/issues/912): Handle top-level constant resolution in `DeprecatedClassMethods` (e.g. `::File.exists?`). ([@bbatsov][])
* [#914](https://github.com/bbatsov/rubocop/issues/914): Fixed rdoc error during gem installation. ([@bbatsov][])
* The `--only` option now enables the given cop in case it is disabled in configuration. ([@jonas054][])
* Fix path resolution so that the default exclusion of `vendor` directories works. ([@jonas054][])
* [#908](https://github.com/bbatsov/rubocop/issues/908): Fixed hanging while auto correct for `SpaceAfterComma` and `SpaceInsideBrackets`. ([@hiroponz][])
* [#919](https://github.com/bbatsov/rubocop/issues/919): Don't avoid auto-correction in `HashSyntax` when there is missing space around operator. ([@jonas054][])
* Fixed handling of floats in `NumericLiterals`. ([@bbatsov][])
* [#927](https://github.com/bbatsov/rubocop/issues/927): Let `--auto-gen-config` overwrite an existing `rubocop-todo.yml` file instead of asking the user to remove it. ([@jonas054][])
* [#936](https://github.com/bbatsov/rubocop/issues/936): Allow `_other` as well as `other` in `OpMethod`. ([@bbatsov][])

## 0.19.1 (2014-03-17)

### Bugs fixed

* [#884](https://github.com/bbatsov/rubocop/issues/884): Fix --auto-gen-config for `NumericLiterals` so MinDigits is correct. ([@tmorris-fiksu][])
* [#879](https://github.com/bbatsov/rubocop/issues/879): Fix --auto-gen-config for `RegexpLiteral` so we don't generate illegal values for `MaxSlashes`. ([@jonas054][])
* Fix the name of the `Include` param in the default config of the Rails cops. ([@bbatsov][])
* [#878](https://github.com/bbatsov/rubocop/pull/878): Blacklist `Rakefile`, `Gemfile` and `Capfile` by default in the `FileName` cop. ([@bbatsov][])
* [#875](https://github.com/bbatsov/rubocop/issues/875): Handle `separator` style hashes in `IndentHash`. ([@jonas054][])
* Fix a bug where multiple cli options that result in exit can be specified at once (e.g. `-vV`, `-v --show-cops`). ([@jkogara][])
* [#889](https://github.com/bbatsov/rubocop/issues/889): Fix a false positive for `LiteralInCondition` when the condition is non-primitive array. ([@bbatsov][])

## 0.19.0 (2014-03-13)

### New features

* New cop `FileName` makes sure that source files have snake_case names. ([@bbatsov][])
* New cop `DeprecatedClassMethods` checks for deprecated class methods. ([@bbatsov][])
* New cop `StringConversionInInterpolation` checks for redundant `Object#to_s` in string interpolation. ([@bbatsov][])
* New cop `LiteralInInterpolation` checks for interpolated string literals. ([@bbatsov][])
* New cop `SelfAssignment` checks for places where the self-assignment shorthand should have been used. ([@bbatsov][])
* New cop `DoubleNegation` checks for uses of `!!`. ([@bbatsov][])
* New cop `PercentLiteralDelimiters` enforces consistent usage of `%`-literal delimiters. ([@hannestyden][])
* New Rails cop `ActionFilter` enforces the use of `_filter` or `_action` action filter methods. ([@bbatsov][])
* New Rails cop `ScopeArgs` makes sure you invoke the `scope` method properly. ([@bbatsov][])
* Add `with_fixed_indentation` style to `AlignParameters` cop. ([@hannestyden][])
* Add `IgnoreLastArgumentHash` option to `AlignHash` cop. ([@hannestyden][])
* [#743](https://github.com/bbatsov/rubocop/issues/743): `SingleLineMethods` cop does auto-correction. ([@jonas054][])
* [#743](https://github.com/bbatsov/rubocop/issues/743): `Semicolon` cop does auto-correction. ([@jonas054][])
* [#743](https://github.com/bbatsov/rubocop/issues/743): `EmptyLineBetweenDefs` cop does auto-correction. ([@jonas054][])
* [#743](https://github.com/bbatsov/rubocop/issues/743): `IndentationWidth` cop does auto-correction. ([@jonas054][])
* [#743](https://github.com/bbatsov/rubocop/issues/743): `IndentationConsistency` cop does auto-correction. ([@jonas054][])
* [#809](https://github.com/bbatsov/rubocop/issues/809): New formatter `fuubar` displays a progress bar and shows details of offenses as soon as they are detected. ([@yujinakayama][])
* [#797](https://github.com/bbatsov/rubocop/issues/797): New cop `IndentHash` checks the indentation of the first key in multi-line hash literals. ([@jonas054][])
* [#797](https://github.com/bbatsov/rubocop/issues/797): New cop `IndentArray` checks the indentation of the first element in multi-line array literals. ([@jonas054][])
* [#806](https://github.com/bbatsov/rubocop/issues/806): Now excludes files in `vendor/**` by default. ([@jeremyolliver][])
* [#795](https://github.com/bbatsov/rubocop/issues/795): `IfUnlessModifier` and `WhileUntilModifier` supports `MaxLineLength`, which is independent of `LineLength` parameter `Max`. ([@agrimm][])
* [#868](https://github.com/bbatsov/rubocop/issues/868): New cop `ClassAndModuleChildren` checks the style of children definitions at classes and modules: nested / compact. ([@geniou][])

### Changes

* [#793](https://github.com/bbatsov/rubocop/issues/793): Add printing total count when `rubocop --format offences`. ([@ma2gedev][])
* Remove `Ignore` param from the Rails `Output` cop. The standard `Exclude/Include` should be used instead. ([@bbatsov][])
* Renamed `FavorSprintf` to `FormatString` and made it configurable. ([@bbatsov][])
* Renamed `Offence` to `Offense`. ([@bbatsov][])
* Use `offense` in all messages instead of `offence`. ([@bbatsov][])
* For indentation of `if`/`unless`/`while`/`until` bodies when the result is assigned to a variable, instead of supporting two styles simultaneously, `IndentationWidth` now supports one style of indentation at a time, specified by `EndAlignment`/`AlignWith`. ([@jonas054][])
* Renamed `Style` param of `DotPosition` cop to `EnforcedStyle`. ([@bbatsov][])
* Add `length` value to locations of offense in JSON formatter. ([@yujinakayama][])
* `SpaceAroundBlockBraces` cop replaced by `SpaceBeforeBlockBraces` and `SpaceInsideBlockBraces`. ([@jonas054][])
* `SpaceAroundEqualsInParameterDefault` cop is now configurable with the `EnforcedStyle` option. ([@jonas054][])

### Bugs fixed

* [#790](https://github.com/bbatsov/rubocop/issues/790): Fix auto-correction interference problem between `MethodDefParentheses` and other cops. ([@jonas054][])
* [#794](https://github.com/bbatsov/rubocop/issues/794): Fix handling of modifier keywords with required parentheses in `ParenthesesAroundCondition`. ([@bbatsov][])
* [#804](https://github.com/bbatsov/rubocop/issues/804): Fix a false positive with operator assignments in a loop (including `begin..rescue..end` with `retry`) in `UselessAssignment`. ([@yujinakayama][])
* [#815](https://github.com/bbatsov/rubocop/issues/815): Fix a false positive for heredocs with blank lines in them in `EmptyLines`. ([@bbatsov][])
* Auto-correction is now more robust and less likely to die because of `RangeError` or "clobbering". ([@jonas054][])
* Offenses always reported in order of position in file, also during `--auto-correct` runs. ([@jonas054][])
* Fix problem with `[Corrected]` tag sometimes missing in output from `--auto-correct` runs. ([@jonas054][])
* Fix message from `EndAlignment` cop when `AlignWith` is `keyword`. ([@jonas054][])
* Handle `case` conditions in `LiteralInCondition`. ([@bbatsov][])
* [#822](https://github.com/bbatsov/rubocop/issues/822): Fix a false positive in `DotPosition` when enforced style is set to `trailing`. ([@bbatsov][])
* Handle properly dynamic strings in `LineEndConcatenation`. ([@bbatsov][])
* [#832](https://github.com/bbatsov/rubocop/issues/832): Fix auto-correction interference problem between `BracesAroundHashParameters` and `SpaceInsideHashLiteralBraces`. ([@jonas054][])
* Fix bug in auto-correction of alignment so that only space can be removed. ([@jonas054][])
* Fix bug in `IndentationWidth` auto-correction so it doesn't correct things that `IndentationConsistency` should correct. ([@jonas054][])
* [#847](https://github.com/bbatsov/rubocop/issues/847): Fix bug in `RegexpLiteral` concerning `--auto-gen-config`. ([@jonas054][])
* [#848](https://github.com/bbatsov/rubocop/issues/848): Fix bug in `--show-cops` that made it print the default configuration rather than the current configuration. ([@jonas054][])
* [#862](https://github.com/bbatsov/rubocop/issues/862): Fix a bug where single line `rubocop:disable` comments with indentations were treated as multiline cop disabling comments. ([@yujinakayama][])
* Fix a bug where `rubocop:disable` comments with a cop name including `all` (e.g. `MethodCallParentheses`) were disabling all cops. ([@yujinakayama][])
* Fix a bug where string and regexp literals including `# rubocop:disable` were confused with real comments. ([@yujinakayama][])
* [#877](https://github.com/bbatsov/rubocop/issues/877): Fix bug in `PercentLiteralDelimiters` concerning auto-correct of regular expressions with interpolation. ([@hannestyden][])

## 0.18.1 (2014-02-02)

### Bugs fixed

* Remove double reporting in `EmptyLinesAroundBody` of empty line inside otherwise empty class/module/method that caused crash in autocorrect. ([@jonas054][])
* [#779](https://github.com/bbatsov/rubocop/issues/779): Fix a false positive in `LineEndConcatenation`. ([@bbatsov][])
* [#751](https://github.com/bbatsov/rubocop/issues/751): Fix `Documentation` cop so that a comment followed by an empty line and then a class definition is not considered to be class documentation. ([@jonas054][])
* [#783](https://github.com/bbatsov/rubocop/issues/783): Fix a false positive in `ParenthesesAroundCondition` when the parentheses are actually required. ([@bbatsov][])
* [#781](https://github.com/bbatsov/rubocop/issues/781): Fix problem with back-and-forth auto-correction in `AccessModifierIndentation`. ([@jonas054][])
* [#785](https://github.com/bbatsov/rubocop/issues/785): Fix false positive on `%w` arrays in `TrailingComma`. ([@jonas054][])
* [#782](https://github.com/bbatsov/rubocop/issues/782): Fix false positive in `AlignHash` for single line hashes. ([@jonas054][])

## 0.18.0 (2014-01-30)

### New features

* [#714](https://github.com/bbatsov/rubocop/issues/714): New cop `RequireParentheses` checks for method calls without parentheses together with a boolean operator indicating that a mistake about precedence may have been made. ([@jonas054][])
* [#743](https://github.com/bbatsov/rubocop/issues/743): `WordArray` cop does auto-correction. ([@jonas054][])
* [#743](https://github.com/bbatsov/rubocop/issues/743): `Proc` cop does auto-correction. ([@bbatsov][])
* [#743](https://github.com/bbatsov/rubocop/issues/743): `AccessModifierIndentation` cop does auto-correction. ([@jonas054][])
* [#768](https://github.com/bbatsov/rubocop/issues/768): Rake task now supports `requires` and `options`. ([@nevir][])
* [#759](https://github.com/bbatsov/rubocop/issues/759): New cop `EndLineConcatenation` checks for string literal concatenation with `+` at line end. ([@bbatsov][])

### Changes

* [#762](https://github.com/bbatsov/rubocop/issues/762): Support Rainbow gem both 1.99.x and 2.x. ([@yujinakayama][])
* [#761](https://github.com/bbatsov/rubocop/issues/761): Relax `json` requirement to `>= 1.7.7`. ([@bbatsov][])
* [#757](https://github.com/bbatsov/rubocop/issues/757): `Include/Exclude` supports relative globbing to some extent. ([@nevir][])

### Bugs fixed

* [#764](https://github.com/bbatsov/rubocop/issues/764): Handle heredocs in `TrailingComma`. ([@jonas054][])
* Guide for contributors now points to correct issues page. ([@scottmatthewman][])

## 0.17.0 (2014-01-25)

### New features

* New cop `ConditionPosition` checks for misplaced conditions in expressions like `if/unless/when/until`. ([@bbatsov][])
* New cop `ElseLayout` checks for odd arrangement of code in the `else` branch of a conditional expression. ([@bbatsov][])
* [#694](https://github.com/bbatsov/rubocop/issues/694): Support Ruby 1.9.2 until June 2014. ([@yujinakayama][])
* [#702](https://github.com/bbatsov/rubocop/issues/702): Improve `rubocop-todo.yml` with comments about offence count, configuration parameters, and auto-correction support. ([@jonas054][])
* Add new command-line flag `-D/--display-cop-names` to trigger the display of cop names in offence messages. ([@bbatsov][])
* [#733](https://github.com/bbatsov/rubocop/pull/733): `NumericLiterals` cop does auto-correction. ([@dblock][])
* [#713](https://github.com/bbatsov/rubocop/issues/713): New cop `TrailingComma` checks for comma after the last item in a hash, array, or method call parameter list. ([@jonas054][])

### Changes

* [#581](https://github.com/bbatsov/rubocop/pull/581): Extracted a new cop `AmbiguousOperator` from `Syntax` cop. It checks for ambiguous operators in the first argument of a method invocation without parentheses. ([@yujinakayama][])
* Extracted a new cop `AmbiguousRegexpLiteral` from `Syntax` cop. It checks for ambiguous regexp literals in the first argument of a method invocation without parentheses. ([@yujinakayama][])
* Extracted a new cop `UselessElseWithoutRescue` from `Syntax` cop. It checks for useless `else` in `begin..end` without `rescue`. ([@yujinakayama][])
* Extracted a new cop `InvalidCharacterLiteral` from `Syntax` cop. It checks for invalid character literals with a non-escaped whitespace character (e.g. `? `). ([@yujinakayama][])
* Removed `Syntax` cop from the configuration. It no longer can be disabled and it reports only invalid syntax offences. ([@yujinakayama][])
* [#688](https://github.com/bbatsov/rubocop/issues/688): Output from `rubocop --show-cops` now looks like a YAML configuration file. The `--show-cops` option takes a comma separated list of cops as optional argument. ([@jonas054][])
* New cop `IndentationConsistency` extracted from `IndentationWidth`, which has checked two kinds of offences until now. ([@jonas054][])

### Bugs fixed

* [#698](https://github.com/bbatsov/rubocop/pull/698): Support Windows paths on command-line. ([@rifraf][])
* [#498](https://github.com/bbatsov/rubocop/issues/498): Disable terminal ANSI escape sequences when a formatter's output is not a TTY. ([@yujinakayama][])
* [#703](https://github.com/bbatsov/rubocop/issues/703): BracesAroundHashParameters auto-correction broken with trailing comma. ([@jonas054][])
* [#709](https://github.com/bbatsov/rubocop/issues/709): When `EndAlignment` has configuration `AlignWith: variable`, it now handles `@@a = if ...` and `a, b = if ...`. ([@jonas054][])
* `SpaceAroundOperators` now reports an offence for `@@a=0`. ([@jonas054][])
* [#707](https://github.com/bbatsov/rubocop/issues/707): Fix error on operator assignments in top level scope in `UselessAssignment`. ([@yujinakayama][])
* Fix a bug where some offences were discarded when any cop that has specific target file path (by `Include` or `Exclude` under each cop configuration) had run. ([@yujinakayama][])
* [#724](https://github.com/bbatsov/rubocop/issues/724): Accept colons denoting required keyword argument (a new feature in Ruby 2.1) without trailing space in `SpaceAfterColon`. ([@jonas054][])
* The `--no-color` option works again. ([@jonas054][])
* [#716](https://github.com/bbatsov/rubocop/issues/716): Fixed a regression in the auto-correction logic of `MethodDefParentheses`. ([@bbatsov][])
* Inspected projects that lack a `.rubocop.yml` file, and therefore get their configuration from RuboCop's `config/default.yml`, no longer get configuration from RuboCop's `.rubocop.yml` and `rubocop-todo.yml`. ([@jonas054][])
* [#730](https://github.com/bbatsov/rubocop/issues/730): `EndAlignment` now handles for example `private def some_method`, which is allowed in Ruby 2.1. It requires `end` to be aligned with `private`, not `def`, in such cases. ([@jonas054][])
* [#744](https://github.com/bbatsov/rubocop/issues/744): Any new offences created by `--auto-correct` are now handled immediately and corrected when possible, so running `--auto-correct` once is enough. ([@jonas054][])
* [#748](https://github.com/bbatsov/rubocop/pull/748): Auto-correction conflict between `EmptyLinesAroundBody` and `TrailingWhitespace` resolved. ([@jonas054][])
* `ParenthesesAroundCondition` no longer crashes on parentheses around the condition in a ternary if. ([@jonas054][])
* [#738](https://github.com/bbatsov/rubocop/issues/738): Fix a false positive in `StringLiterals`. ([@bbatsov][])

## 0.16.0 (2013-12-25)

### New features

* [#612](https://github.com/bbatsov/rubocop/pull/612): `BracesAroundHashParameters` cop does auto-correction. ([@dblock][])
* [#614](https://github.com/bbatsov/rubocop/pull/614): `ParenthesesAroundCondition` cop does auto-correction. ([@dblock][])
* [#624](https://github.com/bbatsov/rubocop/pull/624): `EmptyLines` cop does auto-correction. ([@dblock][])
* New Rails cop `DefaultScope` ensures `default_scope` is called properly with a block argument. ([@bbatsov][])
* All cops now support the `Include` param, which specifies the files on which they should operate. ([@bbatsov][])
* All cops now support the `Exclude` param, which specifies the files on which they should not operate. ([@bbatsov][])
* [#631](https://github.com/bbatsov/rubocop/issues/631): `IndentationWidth` cop now detects inconsistent indentation between lines that should have the same indentation. ([@jonas054][])
* [#649](https://github.com/bbatsov/rubocop/pull/649): `EmptyLinesAroundBody` cop does auto-correction. ([@dblock][])
* [#657](https://github.com/bbatsov/rubocop/pull/657): `Alias` cop does auto-correction. ([@dblock][])
* Rake task now support setting formatters. ([@pmenglund][])
* [#653](https://github.com/bbatsov/rubocop/issues/653): `CaseIndentation` cop is now configurable with parameters `IndentWhenRelativeTo` and `IndentOneStep`. ([@jonas054][])
* [#654](https://github.com/bbatsov/rubocop/pull/654): `For` cop is now configurable to enforce either `each` (default) or `for`. ([@jonas054][])
* [#661](https://github.com/bbatsov/rubocop/issues/661): `EndAlignment` cop is now configurable for alignment with `keyword` (default) or `variable`. ([@jonas054][])
* Allow to overwrite the severity of a cop with the new `Severity` param. ([@codez][])
* New cop `FlipFlop` checks for flip flops. ([@agrimm][])
* [#577](https://github.com/bbatsov/rubocop/issues/577): Introduced `MethodDefParentheses` to allow for for requiring either parentheses or no parentheses in method definitions. Replaces `DefWithoutParentheses`. ([@skanev][])
* [#693](https://github.com/bbatsov/rubocop/pull/693): Generation of parameter values (i.e., not only `Enabled: false`) in `rubocop-todo.yml` by the `--auto-gen-config` option is now supported for some cops. ([@jonas054][])
* New cop `AccessorMethodName` checks accessor method names for non-idiomatic names like `get_attribute` and `set_attribute`. ([@bbatsov][])
* New cop `PredicateName` checks the names of predicate methods for non-idiomatic names like `is_something`, `has_something`, etc. ([@bbatsov][])
* Support Ruby 2.1 with Parser 2.1. ([@yujinakayama][])

### Changes

* Removed `SymbolNames` as it was generating way too many false positives. ([@bbatsov][])
* Renamed `ReduceArguments` to `SingleLineBlockParams` and made it configurable. ([@bbatsov][])

### Bugs fixed

* Handle properly heredocs in `StringLiterals` cop. ([@bbatsov][])
* Fix `SpaceAroundOperators` to not report missing space around operator for `def self.method *args`. ([@jonas054][])
* Properly handle `['AllCops']['Includes']` and `['AllCops']['Excludes']` when passing config via `-c`. ([@fancyremarker][], [@codez][])
* [#611](https://github.com/bbatsov/rubocop/pull/611): Fix crash when loading an empty config file. ([@sinisterchipmunk][])
* Fix `DotPosition` cop with `trailing` style for method calls on same line. ([@vonTronje][])
* [#627](https://github.com/bbatsov/rubocop/pull/627): Fix counting of slashes in complicated regexps in `RegexpLiteral` cop. ([@jonas054][])
* [#638](https://github.com/bbatsov/rubocop/issues/638): Fix bug in auto-correct that changes `each{ |x|` to `each d o |x|`. ([@jonas054][])
* [#418](https://github.com/bbatsov/rubocop/issues/418): Stop searching for configuration files above the work directory of the isolated environment when running specs. ([@jonas054][])
* Fix error on implicit match conditionals (e.g. `if /pattern/; end`) in `MultilineIfThen`. ([@agrimm][])
* [#651](https://github.com/bbatsov/rubocop/issues/651): Handle properly method arguments in `RedundantSelf`. ([@bbatsov][])
* [#628](https://github.com/bbatsov/rubocop/issues/628): Allow `self.Foo` in `RedundantSelf` cop. ([@chulkilee][])
* [#668](https://github.com/bbatsov/rubocop/issues/668): Fix crash in `EndOfLine` that occurs when default encoding is `US_ASCII` and an inspected file has non-ascii characters. ([@jonas054][])
* [#664](https://github.com/bbatsov/rubocop/issues/664): Accept oneline while when condition has local variable assignment. ([@emou][])
* Fix auto-correct for `MethodDefParentheses` when parentheses are required. ([@skanev][])

## 0.15.0 (2013-11-06)

### New features

* New cop `Output` checks for calls to print, puts, etc. in Rails. ([@daviddavis][])
* New cop `EmptyLinesAroundBody` checks for empty lines around the bodies of class, method and module definitions. ([@bbatsov][])
* `LeadingCommentSpace` cop does auto-correction. ([@jonas054][])
* `SpaceAfterControlKeyword` cop does auto-correction. ([@jonas054][])
* `SpaceAfterColon` cop does auto-correction. ([@jonas054][])
* `SpaceAfterComma` cop does auto-correction. ([@jonas054][])
* `SpaceAfterSemicolon` cop does auto-correction. ([@jonas054][])
* `SpaceAfterMethodName` cop does auto-correction. ([@jonas054][])
* `SpaceAroundBlockBraces` cop does auto-correction. ([@jonas054][])
* `SpaceAroundEqualsInParameterDefault` cop does auto-correction. ([@jonas054][])
* `SpaceAroundOperators` cop does auto-correction. ([@jonas054][])
* `SpaceBeforeModifierKeyword` cop does auto-correction. ([@jonas054][])
* `SpaceInsideHashLiteralBraces` cop does auto-correction. ([@jonas054][])
* `SpaceInsideBrackets` cop does auto-correction. ([@jonas054][])
* `SpaceInsideParens` cop does auto-correction. ([@jonas054][])
* `TrailingWhitespace` cop does auto-correction. ([@jonas054][])
* `TrailingBlankLines` cop does auto-correction. ([@jonas054][])
* `FinalNewline` cop does auto-correction. ([@jonas054][])
* New cop `CyclomaticComplexity` checks the cyclomatic complexity of methods against a configurable max value. ([@jonas054][])
* [#594](https://github.com/bbatsov/rubocop/pull/594): New parameter `EnforcedStyleForEmptyBraces` with values `space` and `no_space` (default) added to `SpaceAroundBlockBraces`. ([@jonas054][])
* [#603](https://github.com/bbatsov/rubocop/pull/603): New parameter `MinSize` added to `WordArray` to allow small string arrays, retaining the default (0). ([@claco][])

### Changes

* [#557](https://github.com/bbatsov/rubocop/pull/557): Configuration files for excluded files are no longer loaded. ([@jonas054][])
* [#571](https://github.com/bbatsov/rubocop/pull/571): The default rake task now runs RuboCop over itself! ([@nevir][])
* Encoding errors are reported as fatal offences rather than printed with red text. ([@jonas054][])
* `AccessControl` cop is now configurable with the `EnforcedStyle` option. ([@sds][])
* Split `AccessControl` cop to `AccessModifierIndentation` and `EmptyLinesAroundAccessModifier`. ([@bbatsov][])
* [#594](https://github.com/bbatsov/rubocop/pull/594): Add configuration parameter `EnforcedStyleForEmptyBraces` to `SpaceInsideHashLiteralBraces` cop, and change `EnforcedStyleIsWithSpaces` (values `true`, `false`) to `EnforcedStyle` (values `space`, `no_space`). ([@jonas054][])
* Coverage builds linked from the README page are enabled again. ([@jonas054][])

### Bugs fixed

* [#561](https://github.com/bbatsov/rubocop/pull/561): Handle properly negative literals in `NumericLiterals` cop. ([@bbatsov][])
* [#567](https://github.com/bbatsov/rubocop/pull/567): Register an offence when the last hash parameter has braces in `BracesAroundHashParameters` cop. ([@dblock][])
* `StringLiterals` cop no longer reports errors for character literals such as ?/. That should be done only by the `CharacterLiterals` cop. ([@jonas054][])
* Made auto-correct much less likely to crash due to conflicting corrections ("clobbering"). ([@jonas054][])
* [#565](https://github.com/bbatsov/rubocop/pull/565): `$GLOBAL_VAR from English library` should no longer be inserted when autocorrecting short-form global variables like `$!`. ([@nevir][])
* [#566](https://github.com/bbatsov/rubocop/pull/566): Methods that just assign a splat to an ivar are no longer considered trivial writers. ([@nevir][])
* [#585](https://github.com/bbatsov/rubocop/pull/585): `MethodCallParentheses` should allow methods starting with uppercase letter. ([@bbatsov][])
* [#574](https://github.com/bbatsov/rubocop/issues/574): Fix error on multiple-assignment with non-array right hand side in `UselessSetterCall`. ([@yujinakayama][])
* [#576](https://github.com/bbatsov/rubocop/issues/576): Output config validation warning to STDERR so that it won't be mixed up with formatter's output. ([@yujinakayama][])
* [#599](https://github.com/bbatsov/rubocop/pull/599): `EndOfLine` cop is operational again. ([@jonas054][])
* [#604](https://github.com/bbatsov/rubocop/issues/604): Fix error on implicit match conditionals (e.g. `if /pattern/; end`) in `FavorModifier`. ([@yujinakayama][])
* [#600](https://github.com/bbatsov/rubocop/pull/600): Don't require an empty line for access modifiers at the beginning of class/module body. ([@bbatsov][])
* [#608](https://github.com/bbatsov/rubocop/pull/608): `RescueException` no longer crashes when the namespace of a rescued class is in a local variable. ([@jonas054][])
* [#173](https://github.com/bbatsov/rubocop/issues/173): Allow the use of `alias` in the body of an `instance_exec`. ([@bbatsov][])
* [#554](https://github.com/bbatsov/rubocop/issues/554): Handle properly multi-line arrays with comments in them in `WordArray`. ([@bbatsov][])

## 0.14.1 (2013-10-10)

### New features

* [#551](https://github.com/bbatsov/rubocop/pull/551): New cop `BracesAroundHashParameters` checks for braces in function calls with hash parameters. ([@dblock][])
* New cop `SpaceAfterNot` tracks redundant space after the `!` operator. ([@bbatsov][])

### Bugs fixed

* Fix bug concerning table and separator alignment of multi-line hash with multiple keys on the same line. ([@jonas054][])
* [#550](https://github.com/bbatsov/rubocop/pull/550): Fix a bug where `ClassLength` counted lines of inner classes/modules. ([@yujinakayama][])
* [#550](https://github.com/bbatsov/rubocop/pull/550): Fix a false positive for namespace class in `Documentation`. ([@yujinakayama][])
* [#556](https://github.com/bbatsov/rubocop/pull/556): Fix "Parser::Source::Range spans more than one line" bug in clang formatter. ([@yujinakayama][])
* [#552](https://github.com/bbatsov/rubocop/pull/552): `RaiseArgs` allows exception constructor calls with more than one 1 argument. ([@bbatsov][])

## 0.14.0 (2013-10-07)

### New features

* [#491](https://github.com/bbatsov/rubocop/issues/491): New cop `MethodCalledOnDoEndBlock` keeps track of methods called on `do`...`end` blocks.
* [#456](https://github.com/bbatsov/rubocop/issues/456): New configuration parameter `AllCops`/`RunRailsCops` can be set to `true` for a project, removing the need to give the `-R`/`--rails` option with every invocation of `rubocop`.
* [#501](https://github.com/bbatsov/rubocop/issues/501): `simple`/`clang`/`progress`/`emacs` formatters now print `[Corrected]` along with offence message when the offence is automatically corrected.
* [#501](https://github.com/bbatsov/rubocop/issues/501): `simple`/`clang`/`progress` formatters now print count of auto-corrected offences in the final summary.
* [#501](https://github.com/bbatsov/rubocop/issues/501): `json` formatter now outputs `corrected` key with boolean value in offence objects whether the offence is automatically corrected.
* New cop `ClassLength` checks for overly long class definitions.
* New cop `Debugger` checks for forgotten calls to debugger or pry.
* New cop `RedundantException` checks for code like `raise RuntimeError, message`.
* [#526](https://github.com/bbatsov/rubocop/issues/526): New cop `RaiseArgs` checks the args passed to `raise/fail`.

### Changes

* Cop `MethodAndVariableSnakeCase` replaced by `MethodName` and `VariableName`, both having the configuration parameter `EnforcedStyle` with values `snake_case` (default) and `camelCase`.
* [#519](https://github.com/bbatsov/rubocop/issues/519): `HashSyntax` cop is now configurable and can enforce the use of the classic hash rockets syntax.
* [#520](https://github.com/bbatsov/rubocop/issues/520): `StringLiterals` cop is now configurable and can enforce either single-quoted or double-quoted strings.
* [#528](https://github.com/bbatsov/rubocop/issues/528): Added a config option to `RedundantReturn` to allow a `return` with multiple values.
* [#524](https://github.com/bbatsov/rubocop/issues/524): Added a config option to `Semicolon` to allow the use of `;` as an expression separator.
* [#525](https://github.com/bbatsov/rubocop/issues/525): `SignalException` cop is now configurable and can enforce the semantic rule or an exclusive use of `raise` or `fail`.
* `LambdaCall` is now configurable and enforce either `Proc#call` or `Proc#()`.
* [#529](https://github.com/bbatsov/rubocop/issues/529): Added config option `EnforcedStyle` to `SpaceAroundBraces`.
* [#529](https://github.com/bbatsov/rubocop/issues/529): Changed config option `NoSpaceBeforeBlockParameters` to `SpaceBeforeBlockParameters`.
* Support Parser 2.0.0 (non-beta).

### Bugs fixed

* [#514](https://github.com/bbatsov/rubocop/issues/514): Fix alignment of the hash containing different key lengths in one line.
* [#496](https://github.com/bbatsov/rubocop/issues/496): Fix corner case crash in `AlignHash` cop: single key/value pair when configuration is `table` for '=>' and `separator` for `:`.
* [#502](https://github.com/bbatsov/rubocop/issues/502): Don't check non-decimal literals with `NumericLiterals`.
* [#448](https://github.com/bbatsov/rubocop/issues/448): Fix auto-correction of parameters spanning more than one line in `AlignParameters` cop.
* [#493](https://github.com/bbatsov/rubocop/issues/493): Support disabling `Syntax` offences with `warning` severity.
* Fix bug appearing when there were different values for the `AllCops`/`RunRailsCops` configuration parameter in different directories.
* [#512](https://github.com/bbatsov/rubocop/issues/512): Fix bug causing crash in `AndOr` auto-correction.
* [#515](https://github.com/bbatsov/rubocop/issues/515): Fix bug causing `AlignParameters` and `AlignArray` auto-correction to destroy code.
* [#516](https://github.com/bbatsov/rubocop/issues/516): Fix bug causing `RedundantReturn` auto-correction to produce invalid code.
* [#527](https://github.com/bbatsov/rubocop/issues/527): Handle `!=` expressions in `EvenOdd` cop.
* `SignalException` cop now finds `raise` calls anywhere, not only in `begin` sections.
* [#538](https://github.com/bbatsov/rubocop/issues/538): Fix bug causing `Blocks` auto-correction to produce invalid code.

## 0.13.1 (2013-09-19)

### New features

* `HashSyntax` cop does auto-correction.
* [#484](https://github.com/bbatsov/rubocop/pull/484): Allow calls to self to fix name clash with argument.
* Renamed `SpaceAroundBraces` to `SpaceAroundBlockBraces`.
* `SpaceAroundBlockBraces` now has a `NoSpaceBeforeBlockParameters` config option to enforce a style for blocks with parameters like `{|foo| puts }`.
* New cop `LambdaCall` tracks uses of the obscure `lambda.(...)` syntax.

### Bugs fixed

* Fix crash on empty input file in `FinalNewline`.
* [#485](https://github.com/bbatsov/rubocop/issues/485): Fix crash on multiple-assignment and op-assignment in `UselessSetterCall`.
* [#497](https://github.com/bbatsov/rubocop/issues/497): Fix crash in `UselessComparison` and `NilComparison`.

## 0.13.0 (2013-09-13)

### New features

* New configuration parameter `AllowAdjacentOneLineDefs` for `EmptyLineBetweenDefs`.
* New cop `MultilineBlockChain` keeps track of chained blocks spanning multiple lines.
* `RedundantSelf` cop does auto-correction.
* `AvoidPerlBackrefs` cop does auto-correction.
* `AvoidPerlisms` cop does auto-correction.
* `RedundantReturn` cop does auto-correction.
* `Blocks` cop does auto-correction.
* New cop `TrailingBlankLines` keeps track of extra blanks lines at the end of source file.
* New cop `AlignHash` keeps track of bad alignment in multi-line hash literals.
* New cop `AlignArray` keeps track of bad alignment in multi-line array literals.
* New cop `SpaceBeforeModifierKeyword` keeps track of missing space before a modifier keyword (`if`, `unless`, `while`, `until`).
* New cop `FinalNewline` keeps tracks of the required final newline in a source file.
* Highlightling corrected in `SpaceInsideHashLiteralBraces` and `SpaceAroundBraces` cops.

### Changes

* [#447](https://github.com/bbatsov/rubocop/issues/447): `BlockAlignment` cop now allows `end` to be aligned with the start of the line containing `do`.
* `SymbolName` now has an `AllowDots` config option to allow symbols like `:'whatever.submit_button'`.
* [#469](https://github.com/bbatsov/rubocop/issues/469): Extracted useless setter call tracking part of `UselessAssignment` cop to `UselessSetterCall`.
* [#469](https://github.com/bbatsov/rubocop/issues/469): Merged `UnusedLocalVariable` cop into `UselessAssignment`.
* [#458](https://github.com/bbatsov/rubocop/issues/458): The merged `UselessAssignment` cop now has advanced logic that tracks not only assignment at the end of the method but also every assignment in every scope.
* [#466](https://github.com/bbatsov/rubocop/issues/466): Allow built-in JRuby global vars in `AvoidGlobalVars`.
* Added a config option `AllowedVariables` to `AvoidGlobalVars` to allow users to whitelist certain global variables.
* Renamed `AvoidGlobalVars` to `GlobalVars`.
* Renamed `AvoidPerlisms` to `SpecialGlobalVars`.
* Renamed `AvoidFor` to `For`.
* Renamed `AvoidClassVars` to `ClassVars`.
* Renamed `AvoidPerlBackrefs` to `PerlBackrefs`.
* `NumericLiterals` now accepts a config param `MinDigits` - the minimal number of digits in the integer portion of number for the cop to check it.

### Bugs fixed

* [#449](https://github.com/bbatsov/rubocop/issues/449): Remove whitespaces between condition and `do` with `WhileUntilDo` auto-correction.
* Continue with file inspection after parser warnings. Give up only on syntax errors.
* Don't trigger the HashSyntax cop on digit-starting keys.
* Fix crashes while inspecting class definition subclassing another class stored in a local variable in `UselessAssignment` (formerly of `UnusedLocalVariable`) and `ShadowingOuterLocalVariable` (like `clazz = Array; class SomeClass < clazz; end`).
* [#463](https://github.com/bbatsov/rubocop/issues/463): Do not warn if using destructuring in second `reduce` argument (`ReduceArguments`).

## 0.12.0 (2013-08-23)

### New features

* [#439](https://github.com/bbatsov/rubocop/issues/439): Added formatter 'OffenceCount' which outputs a summary list of cops and their offence count.
* [#395](https://github.com/bbatsov/rubocop/issues/395): Added `--show-cops` option to show available cops.
* New cop `NilComparison` keeps track of comparisons like `== nil`.
* New cop `EvenOdd` keeps track of occasions where `Fixnum#even?` or `Fixnum#odd?` should have been used (like `x % 2 == 0`).
* New cop `IndentationWidth` checks for files using indentation that is not two spaces.
* New cop `SpaceAfterMethodName` keeps track of method definitions with a space between the method name and the opening parenthesis.
* New cop `ParenthesesAsGroupedExpression` keeps track of method calls with a space before the opening parenthesis.
* New cop `HashMethods` keeps track of uses of deprecated `Hash` methods.
* New Rails cop `HasAndBelongsToMany` checks for uses of `has_and_belongs_to_many`.
* New Rails cop `ReadAttribute` tracks uses of `read_attribute`.
* `Attr` cop does auto-correction.
* `CollectionMethods` cop does auto-correction.
* `SignalException` cop does auto-correction.
* `EmptyLiteral` cop does auto-correction.
* `MethodCallParentheses` cop does auto-correction.
* `DefWithParentheses` cop does auto-correction.
* `DefWithoutParentheses` cop does auto-correction.

### Changes

* Dropped `-s`/`--silent` option. Now `progress`/`simple`/`clang` formatters always report summary and `emacs`/`files` formatters no longer report.
* Dropped the `LineContinuation` cop.

### Bugs fixed

* [#432](https://github.com/bbatsov/rubocop/issues/432): Fix false positive for constant assignments when rhs is a method call with block in `ConstantName`.
* [#434](https://github.com/bbatsov/rubocop/issues/434): Support classes and modules defined with `Class.new`/`Module.new` in `AccessControl`.
* Fix which ranges are highlighted in reports from IfUnlessModifier, WhileUntilModifier, and MethodAndVariableSnakeCase cop.
* [#438](https://github.com/bbatsov/rubocop/issues/438): Accept setting attribute on method argument in `UselessAssignment`.

## 0.11.1 (2013-08-12)

### Changes

* [#425](https://github.com/bbatsov/rubocop/issues/425): `ColonMethodCalls` now allows constructor methods (like `Nokogiri::HTML()` to be called with double colon.

### Bugs fixed

* [#427](https://github.com/bbatsov/rubocop/issues/427): FavorUnlessOverNegatedIf triggered when using elsifs.
* [#429](https://github.com/bbatsov/rubocop/issues/429): Fix `LeadingCommentSpace` offence reporting.
* Fixed `AsciiComments` offence reporting.
* Fixed `BlockComments` offence reporting.

## 0.11.0 (2013-08-09)

### New features

* [#421](https://github.com/bbatsov/rubocop/issues/421): `TrivialAccessors` now ignores methods on user-configurable whitelist (such as `to_s` and `to_hash`).
* [#369](https://github.com/bbatsov/rubocop/issues/369): New option `--auto-gen-config` outputs RuboCop configuration that disables all cops that detect any offences.
* The list of annotation keywords recognized by the `CommentAnnotation` cop is now configurable.
* Configuration file names are printed as they are loaded in `--debug` mode.
* Auto-correct support added in `AlignParameters` cop.
* New cop `UselessComparison` checks for comparisons of the same arguments.
* New cop `UselessAssignment` checks for useless assignments to local variables.
* New cop `SignalException` checks for proper usage of `fail` and `raise`.
* New cop `ModuleFunction` checks for usage of `extend self` in modules.

### Bugs fixed

* [#374](https://github.com/bbatsov/rubocop/issues/374): Fixed error at post condition loop (`begin-end-while`, `begin-end-until`) in `UnusedLocalVariable` and `ShadowingOuterLocalVariable`.
* [#373](https://github.com/bbatsov/rubocop/issues/373) and [#376](https://github.com/bbatsov/rubocop/issues/376): Allow braces around multi-line blocks if `do`-`end` would change the meaning of the code.
* `RedundantSelf` now allows `self.` followed by any ruby keyword.
* [#391](https://github.com/bbatsov/rubocop/issues/391): Fix bug in counting slashes in a regexp.
* [#394](https://github.com/bbatsov/rubocop/issues/394): `DotPosition` cop handles correctly code like `l.(1)`.
* [#390](https://github.com/bbatsov/rubocop/issues/390): `CommentAnnotation` cop allows keywords (e.g. Review, Optimize) if they just begin a sentence.
* [#400](https://github.com/bbatsov/rubocop/issues/400): Fix bug concerning nested defs in `EmptyLineBetweenDefs` cop.
* [#399](https://github.com/bbatsov/rubocop/issues/399): Allow assignment inside blocks in `AssignmentInCondition` cop.
* Fix bug in favor_modifier.rb regarding missed offences after else etc.
* [#393](https://github.com/bbatsov/rubocop/issues/393): Retract support for multiline chaining of blocks (which fixed [#346](https://github.com/bbatsov/rubocop/issues/346)), thus rejecting issue 346.
* [#389](https://github.com/bbatsov/rubocop/issues/389): Ignore symbols that are arguments to Module#private_constant in `SymbolName` cop.
* [#387](https://github.com/bbatsov/rubocop/issues/387): Do autocorrect in `AndOr` cop only if it does not change the meaning of the code.
* [#398](https://github.com/bbatsov/rubocop/issues/398): Don't display blank lines in the output of the clang formatter.
* [#283](https://github.com/bbatsov/rubocop/issues/283): Refine `StringLiterals` string content check.

## 0.10.0 (2013-07-17)

### New features

* New cop `RedundantReturn` tracks redundant `return`s in method bodies.
* New cop `RedundantBegin` tracks redundant `begin` blocks in method definitions.
* New cop `RedundantSelf` tracks redundant uses of `self`.
* New cop `EmptyEnsure` tracks empty `ensure` blocks.
* New cop `CommentAnnotation` tracks formatting of annotation comments such as TODO.
* Added custom rake task.
* New formatter `FileListFormatter` outputs just a list of files with offences in them (related to [#357](https://github.com/bbatsov/rubocop/issues/357)).

### Changes

* `TrivialAccessors` now has an `ExactNameMatch` config option (related to [#308](https://github.com/bbatsov/rubocop/issues/308)).
* `TrivialAccessors` now has an `ExcludePredicates` config option (related to [#326](https://github.com/bbatsov/rubocop/issues/326)).
* Cops don't inherit from `Parser::AST::Rewriter` anymore. All 3rd party Cops should remove the call to `super` in their callbacks. If you implement your own processing you need to define the `#investigate` method instead of `#inspect`. Refer to the documentation of `Cop::Commissioner` and `Cop::Cop` classes for more information.
* `EndAlignment` cop split into `EndAlignment` and `BlockAlignment` cops.

### Bugs fixed

* [#288](https://github.com/bbatsov/rubocop/issues/288): Work with absolute Excludes paths internally (2nd fix for this issue).
* `TrivialAccessors` now detects class attributes as well as instance attributes.
* [#338](https://github.com/bbatsov/rubocop/issues/338): Fix end alignment of blocks in chained assignments.
* [#345](https://github.com/bbatsov/rubocop/issues/345): Add `$SAFE` to the list of built-in global variables.
* [#340](https://github.com/bbatsov/rubocop/issues/340): Override config parameters rather than merging them.
* [#349](https://github.com/bbatsov/rubocop/issues/349): Fix false positive for `CharacterLiteral` (`%w(?)`).
* [#346](https://github.com/bbatsov/rubocop/issues/346): Support method chains for block end alignment checks.
* [#350](https://github.com/bbatsov/rubocop/issues/350): Support line breaks between variables on left hand side for block end alignment checks.
* [#356](https://github.com/bbatsov/rubocop/issues/356): Allow safe assignment in `ParenthesesAroundCondition`.

### Misc

* Improved performance on Ruby 1.9 by about 20%.
* Improved overall performance by about 35%.

## 0.9.1 (2013-07-05)

### New features

* Added `-l/--lint` option to allow doing only linting with no style checks (similar to running `ruby -wc`).

### Changes

* Removed the `BlockAlignSchema` configuration option from `EndAlignment`. We now support only the default alignment schema - `StartOfAssignment`.
* Made the preferred collection methods in `CollectionMethods` configurable.
* Made the `DotPosition` cop configurable - now both `leading` and `trailing` styles are supported.

### Bugs fixed

* [#318](https://github.com/bbatsov/rubocop/issues/318): Correct some special cases of block end alignment.
* [#317](https://github.com/bbatsov/rubocop/issues/317): Fix a false positive in `LiteralInCondition`.
* [#321](https://github.com/bbatsov/rubocop/issues/321): Ignore variables whose name start with `_` in `ShadowingOuterLocalVariable`.
* [#322](https://github.com/bbatsov/rubocop/issues/322): Fix exception of `UnusedLocalVariable` and `ShadowingOuterLocalVariable` when inspecting keyword splat argument.
* [#316](https://github.com/bbatsov/rubocop/issues/316): Correct nested postfix unless in `MultilineIfThen`.
* [#327](https://github.com/bbatsov/rubocop/issues/327): Fix false offences for block expression that span on two lines in `EndAlignment`.
* [#332](https://github.com/bbatsov/rubocop/issues/332): Fix exception of `UnusedLocalVariable` and `ShadowingOuterLocalVariable` when inspecting named captures.
* [#333](https://github.com/bbatsov/rubocop/issues/333): Fix a case that `EnsureReturn` throws an exception when ensure has no body.

## 0.9.0 (2013-07-01)

### New features

* Introduced formatter feature, enables custom formatted output and multiple outputs.
* Added progress formatter and now it's the default. (`--format progress`).
* Added JSON formatter. (`--format json`).
* Added clang style formatter showing the offending source. code. (`--format clang`). The `clang` formatter marks a whole range rather than just the starting position, to indicate more clearly where the problem is.
* Added `-f`/`--format` option to specify formatter.
* Added `-o`/`--out` option to specify output file for each formatter.
* Added `-r/--require` option to inject external Ruby code into RuboCop.
* Added `-V/--verbose-version` option that displays Parser version and Ruby version as well.
* Added `-R/--rails` option that enables extra Rails-specific cops.
* Added support for auto-correction of some offences with `-a`/`--auto-correct`.
* New cop `CaseEquality` checks for explicit use of `===`.
* New cop `AssignmentInCondition` checks for assignment in conditions.
* New cop `EndAlignment` tracks misaligned `end` keywords.
* New cop `Void` tracks uses of literals/variables/operators in possibly void context.
* New cop `Documentation` checks for top level class/module doc comments.
* New cop `UnreachableCode` tracks unreachable code segments.
* New cop `MethodCallParentheses` tracks unwanted braces in method calls.
* New cop `UnusedLocalVariable` tracks unused local variables for each scope.
* New cop `ShadowingOuterLocalVariable` tracks use of the same name as outer local variables for block arguments or block local variables.
* New cop `WhileUntilDo` tracks uses of `do` with multi-line `while/until`.
* New cop `CharacterLiteral` tracks uses of character literals (`?x`).
* New cop `EndInMethod` tracks uses of `END` in method definitions.
* New cop `LiteralInCondition` tracks uses of literals in the conditions of `if/while/until`.
* New cop `BeginBlock` tracks uses of `BEGIN` blocks.
* New cop `EndBlock` tracks uses of `END` blocks.
* New cop `DotPosition` tracks the dot position in multi-line method calls.
* New cop `Attr` tracks uses of `Module#attr`.
* Add support for auto-correction of some offences with `-a`/`--auto-correct`.

### Changes

* Deprecated `-e`/`--emacs` option. (Use `--format emacs` instead).
* Made `progress` formatter the default.
* Most formatters (`progress`, `simple` and `clang`) now print relative file paths if the paths are under the current working directory.
* Migrate all cops to new namespaces. `Rubocop::Cop::Lint` is for cops that emit warnings. `Rubocop::Cop::Style` is for cops that do not belong in other namespaces.
* Merge `FavorPercentR` and `PercentR` into one cop called `RegexpLiteral`, and add configuration parameter `MaxSlashes`.
* Add `CountKeywordArgs` configuration option to `ParameterLists` cop.

### Bugs fixed

* [#239](https://github.com/bbatsov/rubocop/issues/239): Fixed double quotes false positives.
* [#233](https://github.com/bbatsov/rubocop/issues/233): Report syntax cop offences.
* Fix off-by-one error in favor_modifier.
* [#229](https://github.com/bbatsov/rubocop/issues/229): Recognize a line with CR+LF as a blank line in AccessControl cop.
* [#235](https://github.com/bbatsov/rubocop/issues/235): Handle multiple constant assignment in ConstantName cop.
* [#246](https://github.com/bbatsov/rubocop/issues/246): Correct handling of unicode escapes within double quotes.
* Fix crashes in Blocks, CaseEquality, CaseIndentation, ClassAndModuleCamelCase, ClassMethods, CollectionMethods, and ColonMethodCall.
* [#263](https://github.com/bbatsov/rubocop/issues/263): Do not check for space around operators called with method syntax.
* [#271](https://github.com/bbatsov/rubocop/issues/271): Always allow line breaks inside hash literal braces.
* [#270](https://github.com/bbatsov/rubocop/issues/270): Fixed a false positive in ParenthesesAroundCondition.
* [#288](https://github.com/bbatsov/rubocop/issues/288): Get config parameter AllCops/Excludes from highest config file in path.
* [#276](https://github.com/bbatsov/rubocop/issues/276): Let columns start at 1 instead of 0 in all output of column numbers.
* [#292](https://github.com/bbatsov/rubocop/issues/292): Don't check non-regular files (like sockets, etc).
* Fix crashes in WordArray on arrays of character literals such as `[?\r, ?\n]`.
* Fix crashes in Documentation on empty modules.

## 0.8.3 (2013-06-18)

### Bug fixes

* Lock Parser dependency to version 2.0.0.beta5.

## 0.8.2 (2013-06-05)

### New features

* New cop `BlockNesting` checks for excessive block nesting.

### Bug fixes

* Correct calculation of whether a modifier version of a conditional statement will fit.
* Fix an error in `MultilineIfThen` cop that occurred in some special cases.
* [#231](https://github.com/bbatsov/rubocop/issues/231): Fix a false positive for modifier if.

## 0.8.1 (2013-05-30)

### New features

* New cop `Proc` tracks uses of `Proc.new`.

### Changes

* Renamed `NewLambdaLiteral` to `Lambda`.
* Aligned the `Lambda` cop more closely to the style guide - it now allows the use of `lambda` for multi-line blocks.

### Bugs fixed

* [#210](https://github.com/bbatsov/rubocop/issues/210): Fix a false positive for double quotes in regexp literals.
* [#211](https://github.com/bbatsov/rubocop/issues/211): Fix a false positive for `initialize` method looking like a trivial writer.
* [#215](https://github.com/bbatsov/rubocop/issues/215): Fixed a lot of modifier `if/unless/while/until` issues.
* [#213](https://github.com/bbatsov/rubocop/issues/213): Make sure even disabled cops get their configuration set.
* [#214](https://github.com/bbatsov/rubocop/issues/214): Fix SpaceInsideHashLiteralBraces to handle string interpolation right.

## 0.8.0 (2013-05-28)

### Changes

* Folded `ArrayLiteral` and `HashLiteral` into `EmptyLiteral` cop.
* The maximum number of params `ParameterLists` accepts in now configurable.
* Reworked `SymbolSnakeCase` into `SymbolName`, which has an option `AllowCamelCase` enabled by default.
* Migrated from `Ripper` to the portable [Parser](https://github.com/whitequark/parser).

### New features

* New cop `ConstantName` checks for constant which are not using `SCREAMING_SNAKE_CASE`.
* New cop `AccessControl` checks private/protected indentation and surrounding blank lines.
* New cop `Loop` checks for `begin/end/while(until)` and suggests the use of `Kernel#loop`.

## 0.7.2 (2013-05-13)

### Bugs fixed

* [#155](https://github.com/bbatsov/rubocop/issues/155): 'Do not use semicolons to terminate expressions.' is not implemented correctly.
* `OpMethod` now handles definition of unary operators without crashing.
* `SymbolSnakeCase` now handles aliasing of operators without crashing.
* `RescueException` now handles the splat operator `*` in a `rescue` clause without crashing.
* [#159](https://github.com/bbatsov/rubocop/issues/159): AvoidFor cop misses many violations.

## 0.7.1 (2013-05-11)

### Bugs fixed

* Added missing files to the gemspec.

## 0.7.0 (2013-05-11)

### New features

* Added ability to include or exclude files/directories through `.rubocop.yml`.
* Added option --only for running a single cop.
* Relax semicolon rule for one line methods, classes and modules.
* Configuration files, such as `.rubocop.yml`, can now include configuration from other files through the `inherit_from` directive. All configuration files implicitly inherit from `config/default.yml`.
* New cop `ClassMethods` checks for uses for class/module names in definitions of class/module methods.
* New cop `SingleLineMethods` checks for methods implemented on a single line.
* New cop `FavorJoin` checks for usages of `Array#*` with a string argument.
* New cop `BlockComments` tracks uses of block comments(`=begin/=end` comments).
* New cop `EmptyLines` tracks consecutive blank lines.
* New cop `WordArray` tracks arrays of words.
* [#108](https://github.com/bbatsov/rubocop/issues/108): New cop `SpaceInsideHashLiteralBraces` checks for spaces inside hash literal braces - style is configurable.
* New cop `LineContinuation` tracks uses of the line continuation character (`\`).
* New cop `SymbolArray` tracks arrays of symbols.
* Print warnings for unrecognized names in configuration files.
* New cop `TrivialAccessors` tracks method definitions that could be automatically generated with `attr_*` methods.
* New cop `LeadingCommentSpace` checks for missing space after `#` in comments.
* New cop `ColonMethodCall` tracks uses of `::` for method calls.
* New cop `AvoidGlobalVars` tracks uses of non built-in global variables.
* New cop `SpaceAfterControlKeyword` tracks missing spaces after `if/elsif/case/when/until/unless/while`.
* New cop `Not` tracks uses of the `not` keyword.
* New cop `Eval` tracks uses of the `eval` function.

### Bugs fixed

* [#101](https://github.com/bbatsov/rubocop/issues/101): `SpaceAroundEqualsInParameterDefault` doesn't work properly with empty string.
* Fix `BraceAfterPercent` for `%W`, `%i` and `%I` and added more tests.
* Fix a false positive in the `Alias` cop. `:alias` is no longer treated as keyword.
* `ArrayLiteral` now properly detects `Array.new`.
* `HashLiteral` now properly detects `Hash.new`.
* `VariableInterpolation` now detects regexp back references and doesn't crash.
* Don't generate pathnames like some/project//some.rb.
* [#151](https://github.com/bbatsov/rubocop/issues/151): Don't print the unrecognized cop warning several times for the same `.rubocop.yml`.

### Misc

* Renamed `Indentation` cop to `CaseIndentation` to avoid confusion.
* Renamed `EmptyLines` cop to `EmptyLineBetweenDefs` to avoid confusion.

## 0.6.1 (2013-04-28)

### New features

* Split `AsciiIdentifiersAndComments` cop in two separate cops.

### Bugs fixed

* [#90](https://github.com/bbatsov/rubocop/issues/90): Two cops crash when scanning code using `super`.
* [#93](https://github.com/bbatsov/rubocop/issues/93): Issue with `whitespace?': undefined method`.
* [#97](https://github.com/bbatsov/rubocop/issues/97): Build fails.
* [#100](https://github.com/bbatsov/rubocop/issues/100): `OpMethod` cop doesn't work if method arg is not in braces.
* `SymbolSnakeCase` now tracks Ruby 1.9 hash labels as well as regular symbols.

### Misc

* [#88](https://github.com/bbatsov/rubocop/issues/88): Abort gracefully when interrupted with Ctrl-C.
* No longer crashes on bugs within cops. Now problematic checks are skipped and a message is displayed.
* Replaced `Term::ANSIColor` with `Rainbow`.
* Add an option to disable colors in the output.
* Cop names are now displayed alongside messages when `-d/--debug` is passed.

## 0.6.0 (2013-04-23)

### New features

* New cop `ReduceArguments` tracks argument names in reduce calls.
* New cop `MethodLength` tracks number of LOC (lines of code) in methods.
* New cop `RescueModifier` tracks uses of `rescue` in modifier form.
* New cop `PercentLiterals` tracks uses of `%q`, `%Q`, `%s` and `%x`.
* New cop `BraceAfterPercent` tracks uses of % literals with delimiters other than ().
* Support for disabling cops locally in a file with rubocop:disable comments.
* New cop `EnsureReturn` tracks usages of `return` in `ensure` blocks.
* New cop `HandleExceptions` tracks suppressed exceptions.
* New cop `AsciiIdentifiersAndComments` tracks uses of non-ascii characters in identifiers and comments.
* New cop `RescueException` tracks uses of rescuing the `Exception` class.
* New cop `ArrayLiteral` tracks uses of Array.new.
* New cop `HashLiteral` tracks uses of Hash.new.
* New cop `OpMethod` tracks the argument name in operator methods.
* New cop `PercentR` tracks uses of %r literals with zero or one slash in the regexp.
* New cop `FavorPercentR` tracks uses of // literals with more than one slash in the regexp.

### Bugs fixed

* [#62](https://github.com/bbatsov/rubocop/issues/62): Config files in ancestor directories are ignored if another exists in home directory.
* [#65](https://github.com/bbatsov/rubocop/issues/65): Suggests to convert symbols `:==`, `:<=>` and the like to snake_case.
* [#66](https://github.com/bbatsov/rubocop/issues/66): Does not crash on unreadable or unparseable files.
* [#70](https://github.com/bbatsov/rubocop/issues/70): Support `alias` with bareword arguments.
* [#64](https://github.com/bbatsov/rubocop/issues/64): Performance issue with Bundler.
* [#75](https://github.com/bbatsov/rubocop/issues/75): Make it clear that some global variables require the use of the English library.
* [#79](https://github.com/bbatsov/rubocop/issues/79): Ternary operator missing whitespace detection.

### Misc

* Dropped Jeweler for gem release management since it's no longer actively maintained.
* Handle pluralization properly in the final summary.

## 0.5.0 (2013-04-17)

### New features

* New cop `FavorSprintf` that checks for usages of `String#%`.
* New cop `Semicolon` that checks for usages of `;` as expression separator.
* New cop `VariableInterpolation` that checks for variable interpolation in double quoted strings.
* New cop `Alias` that checks for uses of the keyword `alias`.
* Automatically detect extensionless Ruby files with shebangs when search for Ruby source files in a directory.

### Bugs fixed

* [#59](https://github.com/bbatsov/rubocop/issues/59): Interpolated variables not enclosed in braces are not noticed.
* [#42](https://github.com/bbatsov/rubocop/issues/42): Received malformed format string ArgumentError from rubocop.

[@bbatsov]: https://github.com/bbatsov
[@jonas054]: https://github.com/jonas054
[@yujinakayama]: https://github.com/yujinakayama
[@dblock]: https://github.com/dblock
[@nevir]: https://github.com/nevir
[@daviddavis]: https://github.com/daviddavis
[@sds]: https://github.com/sds
[@fancyremarker]: https://github.com/fancyremarker
[@sinisterchipmunk]: https://github.com/sinisterchipmunk
[@vonTronje]: https://github.com/vonTronje
[@agrimm]: https://github.com/agrimm
[@pmenglund]: https://github.com/pmenglund
[@chulkilee]: https://github.com/chulkilee
[@codez]: https://github.com/codez
[@cyberdelia]: https://github.com/cyberdelia
[@emou]: https://github.com/emou
[@skanev]: http://github.com/skanev
[@claco]: http://github.com/claco
[@rifraf]: http://github.com/rifraf
[@scottmatthewman]: https://github.com/scottmatthewman
[@ma2gedev]: http://github.com/ma2gedev
[@jeremyolliver]: https://github.com/jeremyolliver
[@hannestyden]: https://github.com/hannestyden
[@geniou]: https://github.com/geniou
[@jkogara]: https://github.com/jkogara
[@tmorris-fiksu]: https://github.com/tmorris-fiksu
[@mockdeep]: https://github.com/mockdeep
[@hiroponz]: https://github.com/hiroponz
[@tamird]: https://github.com/tamird
[@fshowalter]: https://github.com/fshowalter
[@cschramm]: https://github.com/cschramm
[@bquorning]: https://github.com/bquorning
[@bcobb]: https://github.com/bcobb
[@irrationalfab]: https://github.com/irrationalfab
[@tommeier]: https://github.com/tommeier
[@sfeldon]: https://github.com/sfeldon
[@biinari]: https://github.com/biinari
[@barunio]: https://github.com/barunio
[@molawson]: https://github.com/molawson
[@wndhydrnt]: https://github.com/wndhydrnt
[@ggilder]: https://github.com/ggilder
[@salbertson]: https://github.com/salbertson
[@camilleldn]: https://github.com/camilleldn
[@mcls]: https://github.com/mcls
[@yous]: https://github.com/yous
[@vrthra]: https://github.com/vrthra
[@SkuliOskarsson]: https://github.com/SkuliOskarsson
[@jspanjers]: https://github.com/jspanjers
[@sch1zo]: https://github.com/sch1zo
[@smangelsdorf]: https://github.com/smangelsdorf
[@mvz]: https://github.com/mvz
[@jfelchner]: https://github.com/jfelchner
[@janraasch]: https://github.com/janraasch
[@jcarbo]: https://github.com/jcarbo
[@oneamtu]: https://github.com/oneamtu
[@toy]: https://github.com/toy
[@Koronen]: https://github.com/Koronen
[@blainesch]: https://github.com/blainesch
[@marxarelli]: https://github.com/marxarelli
[@katieschilling]: https://github.com/katieschilling
[@kakutani]: https://github.com/kakutani
[@rrosenblum]: https://github.com/rrosenblum
[@mattjmcnaughton]: https://github.com/mattjmcnaughton
[@huerlisi]: https://github.com/huerlisi
[@volkert]: https://github.com/volkert
[@lumeet]: https://github.com/lumeet
[@mmozuras]: https://github.com/mmozuras
[@d4rk5eed]: https://github.com/d4rk5eed
[@cshaffer]: https://github.com/cshaffer
[@eitoball]: https://github.com/eitoball
[@iainbeeston]: https://github.com/iainbeeston
[@pimterry]: https://github.com/pimterry
[@palkan]: https://github.com/palkan
[@jdoconnor]: https://github.com/jdoconnor
[@meganemura]: https://github.com/meganemura
[@zvkemp]: https://github.com/zvkemp
[@vassilevsky]: https://github.com/vassilevsky
[@gerry3]: https://github.com/gerry3
[@ypresto]: https://github.com/ypresto
[@clowder]: https://github.com/clowder
[@mudge]: https://github.com/mudge
[@mzp]: https://github.com/mzp
[@bankair]: https://github.com/bankair
[@crimsonknave]: https://github.com/crimsonknave
[@renuo]: https://github.com/renuo
[@sdeframond]: https://github.com/sdeframond
[@til]: https://github.com/til
[@carhartl]: https://github.com/carhartl
[@dylandavidson]: https://github.com/dylandavidson
[@tmr08c]: https://github.com/tmr08c
[@hbd225]: https://github.com/hbd225
[@l8nite]: https://github.com/l8nite
[@sumeet]: https://github.com/sumeet
[@ojab]: https://github.com/ojab
[@chastell]: https://github.com/chastell
[@glasnt]: https://github.com/glasnt
[@crazydog115]: https://github.com/crazydog115
[@RGBD]: https://github.com/RGBD
[@panthomakos]: https://github.com/panthomakos
[@matugm]: https://github.com/matugm
[@m1foley]: https://github.com/m1foley
[@tejasbubane]: https://github.com/tejasbubane
[@bmorrall]: https://github.com/bmorrall
[@fphilipe]: https://github.com/fphilipe
[@gotrevor]: https://github.com/gotrevor
[@awwaiid]: https://github.com/awwaiid
[@segiddins]: https://github.com/segiddins
[@urbanautomaton]: https://github.com/urbanautomaton.com
[@unmanbearpig]: https://github.com/unmanbearpig
[@maxjacobson]: https://github.com/maxjacobson
[@sliuu]: https://github.com/sliuu
[@edmz]: https://github.com/edmz
[@syndbg]: https://github.com/syndbg
[@wli]: https://github.com/wli
[@caseywebdev]: https://github.com/caseywebdev
[@MGerrior]: https://github.com/MGerrior
[@imtayadeway]: https://github.com/imtayadeway
[@mrfoto]: https://github.com/mrfoto
[@karreiro]: https://github.com/karreiro
[@dreyks]: https://github.com/dreyks
[@hmadison]: https://github.com/hmadison
[@miquella]: https://github.com/miquella
[@jhansche]: https://github.com/jhansche
[@cornelius]: https://github.com/cornelius
[@eagletmt]: https://github.com/eagletmt
[@apiology]: https://github.com/apiology
[@alexdowad]: https://github.com/alexdowad
[@minustehbare]: https://github.com/minustehbare
[@tansaku]: https://github.com/tansaku
[@ptrippett]: https://github.com/ptrippett
[@br3nda]: https://github.com/br3nda
[@jujugrrr]: https://github.com/jujugrrr
[@sometimesfood]: https://github.com/sometimesfood
[@cgriego]: https://github.com/cgriego
[@savef]: https://github.com/savef
[@volmer]: https://github.com/volmer
[@domcleal]: https://github.com/domcleal
[@codebeige]: https://github.com/codebeige
[@weh]: https://github.com/weh
[@bfontaine]: https://github.com/bfontaine
[@jawshooah]: https://github.com/jawshooah
[@DNNX]: https://github.com/DNNX
[@mvidner]: https://github.com/mvidner
[@mattparlane]: https://github.com/mattparlane
[@drenmi]: https://github.com/drenmi
[@georgyangelov]: https://github.com/georgyangelov
[@owst]: https://github.com/owst
[@seikichi]: https://github.com/seikichi
[@madwort]: https://github.com/madwort
[@annih]: https://github.com/annih
[@mmcguinn]: https://github.com/mmcguinn
[@pocke]: https://github.com/pocke
[@prsimp]: https://github.com/prsimp
[@ptarjan]: https://github.com/ptarjan
[@jweir]: https://github.com/jweir
[@Fryguy]: https://github.com/Fryguy
[@mikegee]: https://github.com/mikegee
[@tbrisker]: https://github.com/tbrisker
[@necojackarc]: https://github.com/necojackarc
[@laurelfan]: https://github.com/laurelfan
[@amuino]: https://github.com/amuino
[@dylanahsmith]: https://github.com/dylanahsmith
[@gerrywastaken]: https://github.com/gerrywastaken
[@bolshakov]: https://github.com/bolshakov
[@jastkand]: https://github.com/jastkand
[@graemeboy]: https://github.com/graemeboy
[@akihiro17]: https://github.com/akihiro17
[@magni-]: https://github.com/magni-
[@NobodysNightmare]: https://github.com/NobodysNightmare
[@gylaz]: https://github.com/gylaz
[@tjwp]: https://github.com/tjwp
[@neodelf]: https://github.com/neodelf
[@josh]: https://github.com/josh
[@natalzia-paperless]: https://github.com/natalzia-paperless
[@jules2689]: https://github.com/jules2689
[@giannileggio]: https://github.com/giannileggio
[@deivid-rodriguez]: https://github.com/deivid-rodriguez
[@pclalv]: https://github.com/pclalv
[@flexoid]: https://github.com/flexoid
[@sgringwe]: https://github.com/sgringwe
[@Tei]: https://github.com/Tei
[@haziqhafizuddin]: https://github.com/haziqhafizuddin
[@dvandersluis]: https://github.com/dvandersluis
[@QuinnHarris]: https://github.com/QuinnHarris
[@sooyang]: https://github.com/sooyang
[@metcalf]: https://github.com/metcalf
[@annaswims]: https://github.com/annaswims
[@soutaro]: https://github.com/soutaro
[@nicklamuro]: https://github.com/nicklamuro
[@mikezter]: https://github.com/mikezter
[@joejuzl]: https://github.com/joejuzl
[@hedgesky]: https://github.com/hedgesky
[@tjwallace]: https://github.com/tjwallace
[@scottohara]: https://github.com/scottohara
[@koic]: https://github.com/koic
[@groddeck]: https://github.com/groddeck
[@b-t-g]: https://github.com/b-t-g
[@coorasse]: https://github.com/coorasse
[@tcdowney]: https://github.com/tcdowney
[@logicminds]: https://github.com/logicminds
[@abrom]: https://github.com/abrom
[@thegedge]: https://github.com/thegedge
[@jmks]: https://github.com/jmks/
[@connorjacobsen]: https://github.com/connorjacobsen
[@legendetm]: https://github.com/legendetm
[@bronson]: https://github.com/bronson
[@albus522]: https://github.com/albus522
[@sihu]: https://github.com/sihu
[@kamaradclimber]: https://github.com/kamaradclimber
[@swcraig]: https://github.com/swcraig
[@jessieay]: https://github.com/jessieay
[@tiagocasanovapt]: https://github.com/tiagocasanovapt
[@iGEL]: https://github.com/iGEL
[@tessi]: https://github.com/tessi
[@ivanovaleksey]: https://github.com/ivanovaleksey
[@Ana06]: https://github.com/Ana06
[@aroben]: https://github.com/aroben
[@olliebennett]: https://github.com/olliebennett
[@aesthetikx]: https://github.com/aesthetikx
[@tdeo]: https://github.com/tdeo
[@AlexWayfer]: https://github.com/AlexWayfer
[@amogil]: https://github.com/amogil
[@kevindew]: https://github.com/kevindew
[@lucasuyezu]: https://github.com/lucasuyezu
[@breckenedge]: https://github.com/breckenedge
[@enriikke]: https://github.com/enriikke
[@iguchi1124]: https://github.com/iguchi1124
[@vergenzt]: https://github.com/vergenzt
[@rahulcs]: https://github.com/rahulcs
[@dominh]: https://github.com/dominh
[@sue445]: https://github.com/sue445
[@zverok]: https://github.com/zverok
[@backus]: https://github.com/backus
[@pat]: https://github.com/pat
[@sinsoku]: https://github.com/sinsoku
[@nodo]: https://github.com/nodo
[@onk]: https://github.com/onk
[@dabroz]: https://github.com/dabroz
[@buenaventure]: https://github.com/buenaventure
[@dorian]: https://github.com/dorian
[@attilahorvath]: https://github.com/attilahorvath
[@droptheplot]: https://github.com/droptheplot
[@wkurniawan07]: https://github.com/wkurniawan07
[@kddeisz]: https://github.com/kddeisz
[@ota42y]: https://github.com/ota42y
[@smakagon]: https://github.com/smakagon
[@musialik]: https://github.com/musialik
[@twe4ked]: https://github.com/twe4ked
[@maxbeizer]: https://github.com/maxbeizer
[@andriymosin]: https://github.com/andriymosin
[@brandonweiss]: https://github.com/brandonweiss
[@betesh]: https://github.com/betesh
[@dpostorivo]: https://github.com/dpostorivo
[@konto-andrzeja]: https://github.com/konto-andrzeja
[@sadovnik]: https://github.com/sadovnik
[@cjlarose]: https://github.com/cjlarose
[@alpaca-tc]: https://github.com/alpaca-tc
[@ilansh]: https://github.com/ilansh
[@mclark]: https://github.com/mclark
[@klesse413]: https://github.com/klesse413
[@gprado]: https://github.com/gprado
[@yhirano55]: https://github.com/yhirano55
[@hoshinotsuyoshi]: https://github.com/hoshinotsuyoshi
[@timrogers]: https://github.com/timrogers
[@harold-s]: https://github.com/harold-s
[@daniloisr]: https://github.com/daniloisr
[@promisedlandt]: https://github.com/promisedlandt
[@oboxodo]: https://github.com/oboxodo
[@gohdaniel15]: https://github.com/gohdaniel15
[@barthez]: https://github.com/barthez
[@Envek]: https://github.com/Envek
[@petehamilton]: https://github.com/petehamilton
[@donjar]: https://github.com/donjar
[@highb]: https://github.com/highb
[@JoeCohen]: https://github.com/JoeCohen
[@theRealNG]: https://github.com/theRealNG
[@akhramov]: https://github.com/akhramov
[@jekuta]: https://github.com/jekuta
[@fujimura]: https://github.com/fujimura
[@kristjan]: https://github.com/kristjan
[@frodsan]: https://github.com/frodsan
[@erikdstock]: https://github.com/erikdstock
[@GauthamGoli]: https://github.com/GauthamGoli
[@nelsonjr]: https://github.com/nelsonjr
[@jonatas]: https://github.com/jonatas
[@jaredbeck]: https://www.jaredbeck.com
[@michniewicz]: https://github.com/michniewicz
[@bgeuken]: https://github.com/bgeuken
[@mtsmfm]: https://github.com/mtsmfm
[@bdewater]: https://github.com/bdewater
[@garettarrowood]: https://github.com/garettarrowood
[@sambostock]: https://github.com/sambostock
[@asherkach]: https://github.com/asherkach
[@tiagotex]: https://github.com/tiagotex
[@wata727]: https://github.com/wata727
[@marcandre]: https://github.com/marcandre
[@walf443]: https://github.com/walf443
[@reitermarkus]: https://github.com/reitermarkus
[@chrishulton]: https://github.com/chrishulton
[@siggymcfried]: https://github.com/siggymcfried
[@melch]: https://github.com/melch
[@nattfodd]: https://github.com/nattfodd
[@flyerhzm]: https://github.com/flyerhzm
[@ybiquitous]: https://github.com/ybiquitous
[@mame]: https://github.com/mame
[@dominicsayers]: https://github.com/dominicsayers
[@albertpaulp]: https://github.com/albertpaulp
[@orgads]: https://github.com/orgads
[@leklund]: https://github.com/leklund
[@untitaker]: https://github.com/untitaker
[@walinga]: https://github.com/walinga
[@georf]: https://github.com/georf
[@Edouard-chin]: https://github.com/Edouard-chin
[@eostrom]: https://github.com/eostrom
[@roberts1000]: https://github.com/roberts1000
[@walinga]: https://github.com/walinga
[@georf]: https://github.com/georf
[@satyap]: https://github.com/satyap
[@unkmas]: https://github.com/unkmas
[@elebow]: https://github.com/elebow
[@colorbox]: https://github.com/colorbox
[@mmyoji]: https://github.com/mmyoji
[@unused]: https://github.com/unused
[@htwroclau]: https://github.com/htwroclau
[@hamada14]: https://github.com/hamada14
[@anthony-robin]: https://github.com/anthony-robin
[@YukiJikumaru]: https://github.com/YukiJikumaru
[@jlfaber]: https://github.com/jlfaber
[@drewpterry]: https://github.com/drewpterry
[@mcfisch]: https://github.com/mcfisch
[@istateside]: https://github.com/istateside
[@parkerfinch]: https://github.com/parkerfinch
[@joshuapinter]: https://github.com/joshuapinter
[@Darhazer]: https://github.com/Darhazer
[@Wei-LiangChew]: https://github.com/Wei-LiangChew
[@svendittmer]: https://github.com/svendittmer
[@composerinteralia]: https://github.com/composerinteralia
[@PointlessOne]: https://github.com/PointlessOne
[@JacobEvelyn]: https://github.com/JacobEvelyn
[@shanecav84]: https://github.com/shanecav84
[@thomasbrus]: https://github.com/thomasbrus
[@balbesina]: https://github.com/balbesina
[@cupakromer]: https://github.com/cupakromer
[@TikiTDO]: https://github.com/TikiTDO
[@EiNSTeiN-]: https://github.com/EiNSTeiN-
[@nroman-stripe]: https://github.com/nroman-stripe
[@sunny]: https://github.com/sunny
[@tatsuyafw]: https://github.com/tatsuyafw
[@alexander-lazarov]: https://github.com/alexander-lazarov
[@r7kamura]: https://github.com/r7kamura<|MERGE_RESOLUTION|>--- conflicted
+++ resolved
@@ -16,11 +16,8 @@
 * Fix auto-correct support check for custom cops on --auto-gen-config. ([@r7kamura][])
 * Fix exception that occurs when auto-correcting a modifier if statement in `Style/UnneededCondition`. ([@rrosenblum][])
 * [#6025](https://github.com/bbatsov/rubocop/pull/6025): Fix an incorrect auto-correct for `Lint/UnneededCondition` when using if_branch in `else` branch. ([@koic][])
-<<<<<<< HEAD
 * [#6029](https://github.com/bbatsov/rubocop/issues/6029): Fix a false positive for `Lint/ShadowedArgument` when reassigning to splat variable. ([@koic][])
-=======
 * [#6036](https://github.com/rubocop-hq/rubocop/issues/6036): Make `Rails/BulkChangeTable` aware of string table name. ([@wata727][])
->>>>>>> e3b80f8c
 
 ### Changes
 
