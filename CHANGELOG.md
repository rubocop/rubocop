# Change log

## master (unreleased)

<<<<<<< HEAD
### Changes

* [#5233](https://github.com/bbatsov/rubocop/pull/5233): Remove `Style/ExtendSelf` cop. ([@pocke][])
=======
### Bug fixes

* [#5241](https://github.com/bbatsov/rubocop/issues/5241): Fix an error for `Layout/AlignHash` when using a hash including only a keyword splat. ([@wata727][])
>>>>>>> f5735a53

## 0.52.0 (2017-12-12)

### New features

* [#5101](https://github.com/bbatsov/rubocop/pull/5101): Allow to specify `TargetRubyVersion` 2.5. ([@walf443][])
* [#1575](https://github.com/bbatsov/rubocop/issues/1575): Add new `Layout/ClassStructure` cop that checks whether definitions in a class are in the configured order. This cop is disabled by default. ([@jonatas][])
* New cop `Rails/InverseOf` checks for association arguments that require setting the `inverse_of` option manually. ([@bdewater][])
* [#4811](https://github.com/bbatsov/rubocop/issues/4811): Add new `Layout/SpaceInsideReferenceBrackets` cop. ([@garettarrowood][])
* [#4811](https://github.com/bbatsov/rubocop/issues/4811): Add new `Layout/SpaceInsideArrayLiteralBrackets` cop. ([@garettarrowood][])
* [#4252](https://github.com/bbatsov/rubocop/issues/4252): Add new `Style/TrailingBodyOnMethodDefinition` cop. ([@garettarrowood][])
* Add new `Style/TrailingMethodEndStatment` cop. ([@garettarrowood][])
* [#5074](https://github.com/bbatsov/rubocop/issues/5074): Add Layout/EmptyLinesAroundArguments cop. ([@garettarrowood][])
* [#4650](https://github.com/bbatsov/rubocop/issues/4650): Add new `Style/StringHashKeys` cop. ([@donjar][])
* [#1583](https://github.com/bbatsov/rubocop/issues/1583): Add a quiet formatter. ([@drenmi][])
* Add new `Style/RandomWithOffset` cop. ([@donjar][])
* [#4892](https://github.com/bbatsov/rubocop/issues/4892): Add new `Lint/ShadowedArgument` cop and remove argument shadowing detection from `Lint/UnusedBlockArgument` and `Lint/UnusedMethodArgument`. ([@akhramov][])
* [#4674](https://github.com/bbatsov/rubocop/issues/4674): Add a new `Lint/MissingCopEnableDirective` cop. ([@tdeo][])
* Add new `Rails/EnvironmentComparison` cop. ([@tdeo][])
* Add `AllowedChars` option to `Style/AsciiComments` cop. ([@hedgesky][])
* [#5031](https://github.com/bbatsov/rubocop/pull/5031): Add new `Style/EmptyBlockParameter` and `Style/EmptyLambdaParameter` cops. ([@pocke][])
* [#5057](https://github.com/bbatsov/rubocop/pull/5057): Add new `Gemspec/RequiredRubyVersion` cop. ([@koic][])
* [#5087](https://github.com/bbatsov/rubocop/pull/5087): Add new `Gemspec/RedundantAssignment` cop. ([@koic][])
* Add `unannotated` option to `Style/FormatStringToken` cop. ([@drenmi][])
* [#5077](https://github.com/bbatsov/rubocop/pull/5077): Add new `Rails/CreateTableWithTimestamps` cop. ([@wata727][])
* Add new `Style/ColonMethodDefinition` cop. ([@rrosenblum][])
* Add new `Style/ExtendSelf` cop. ([@drenmi][])
* [#5185](https://github.com/bbatsov/rubocop/pull/5185): Add new `Rails/RedundantReceiverInWithOptions` cop. ([@koic][])
* [#5177](https://github.com/bbatsov/rubocop/pull/5177): Add new `Rails/LexicallyScopedActionFilter` cop. ([@wata727][])
* [#5173](https://github.com/bbatsov/rubocop/pull/5173): Add new `Style/EvalWithLocation` cop. ([@pocke][])
* [#5208](https://github.com/bbatsov/rubocop/pull/5208): Add new `Rails/Presence` cop. ([@wata727][])

### Bug fixes

* [#5096](https://github.com/bbatsov/rubocop/issues/5096): Fix incorrect detection and autocorrection of multiple extend/include/prepend. ([@marcandre][])
* [#5219](https://github.com/bbatsov/rubocop/issues/5219): Fix incorrect empty line detection for block arguments in `Layout/EmptyLinesAroundArguments`. ([@garettarrowood][])
* [#4662](https://github.com/bbatsov/rubocop/issues/4662): Fix incorrect indent level detection when first line of heredoc is blank. ([@sambostock][])
* [#5016](https://github.com/bbatsov/rubocop/issues/5016): Fix a false positive for `Style/ConstantName` with constant names using non-ASCII capital letters with accents. ([@timrogers][])
* [#4866](https://github.com/bbatsov/rubocop/issues/4866): Prevent `Layout/BlockEndNewline` cop from introducing trailing whitespaces. ([@bgeuken][])
* [#3396](https://github.com/bbatsov/rubocop/issues/3396): Concise error when config. file not found. ([@jaredbeck][])
* [#4881](https://github.com/bbatsov/rubocop/issues/4881): Fix a false positive for `Performance/HashEachMethods` when unused argument(s) exists in other blocks. ([@pocke][])
* [#4883](https://github.com/bbatsov/rubocop/pull/4883): Fix auto-correction for `Performance/HashEachMethods`. ([@pocke][])
* [#4896](https://github.com/bbatsov/rubocop/pull/4896): Fix Style/DateTime wrongly triggered on classes `...::DateTime`. ([@dpostorivo][])
* [#4938](https://github.com/bbatsov/rubocop/pull/4938): Fix behavior of `Lint/UnneededDisable`, which was returning offenses even after being disabled in a comment. ([@tdeo][])
* [#4887](https://github.com/bbatsov/rubocop/pull/4887): Add undeclared configuration option `EnforcedStyleForEmptyBraces` for `Layout/SpaceBeforeBlockBraces` cop. ([@drenmi][])
* [#4987](https://github.com/bbatsov/rubocop/pull/4987): Skip permission check when using stdin option. ([@mtsmfm][])
* [#4909](https://github.com/bbatsov/rubocop/issues/4909): Make `Rails/HasManyOrHasOneDependent` aware of multiple associations in `with_options`. ([@koic][])
* [#4794](https://github.com/bbatsov/rubocop/issues/4794): Fix an error in `Layout/MultilineOperationIndentation` when an operation spans multiple lines and contains a ternary expression. ([@rrosenblum][])
* [#4885](https://github.com/bbatsov/rubocop/issues/4885): Fix false offense detected by `Style/MixinUsage` cop. ([@koic][])
* [#3363](https://github.com/bbatsov/rubocop/pull/3363): Fix `Style/EmptyElse` autocorrection removes comments from branches. ([@dpostorivo][])
* [#5025](https://github.com/bbatsov/rubocop/issues/5025): Fix error with Layout/MultilineMethodCallIndentation cop and lambda.(...). ([@dpostorivo][])
* [#4781](https://github.com/bbatsov/rubocop/issues/4781): Prevent `Style/UnneededPercentQ` from breaking on strings that are concated with backslash. ([@pocke][])
* [#4363](https://github.com/bbatsov/rubocop/issues/4363): Fix `Style/PercentLiteralDelimiters` incorrectly automatically modifies escaped percent literal delimiter. ([@koic][])
* [#5053](https://github.com/bbatsov/rubocop/issues/5053): Fix `Naming/ConstantName` false offense on assigning to a nonoffensive assignment. ([@garettarrowood][])
* [#5019](https://github.com/bbatsov/rubocop/pull/5019): Fix auto-correct for `Style/HashSyntax` cop when hash is used as unspaced argument. ([@drenmi][])
* [#5052](https://github.com/bbatsov/rubocop/pull/5052): Improve accuracy of `Style/BracesAroundHashParameters` auto-correction. ([@garettarrowood][])
* [#5059](https://github.com/bbatsov/rubocop/issues/5059): Fix a false positive for `Style/MixinUsage` when `include` call is a method argument. ([@koic][])
* [#5071](https://github.com/bbatsov/rubocop/pull/5071): Fix a false positive in `Lint/UnneededSplatExpansion`, when `Array.new` resides in an array literal. ([@akhramov][])
* [#4071](https://github.com/bbatsov/rubocop/issues/4071): Prevent generating wrong code by Style/ColonMethodCall and Style/RedundantSelf. ([@pocke][])
* [#5089](https://github.com/bbatsov/rubocop/issues/5089): Fix false positive for `Style/SafeNavigation` when safe guarding arithmetic operation or assignment. ([@tiagotex][])
* [#5099](https://github.com/bbatsov/rubocop/pull/5099): Prevent `Style/MinMax` from breaking on implicit receivers. ([@drenmi][])
* [#5079](https://github.com/bbatsov/rubocop/issues/5079): Fix false positive for `Style/SafeNavigation` when safe guarding comparisons. ([@tiagotex][])
* [#5075](https://github.com/bbatsov/rubocop/issues/5075): Fix auto-correct for `Style/RedundantParentheses` cop when unspaced ternary is present. ([@tiagotex][])
* [#5155](https://github.com/bbatsov/rubocop/issues/5155): Fix a false negative for `Naming/ConstantName` cop when using frozen object assignment. ([@koic][])
* Fix a false positive in `Style/SafeNavigation` when the right hand side is negated. ([@rrosenblum][])
* [#5128](https://github.com/bbatsov/rubocop/issues/5128): Fix `Bundler/OrderedGems` when gems are references from variables (ignores them in the sorting). ([@tdeo][])

### Changes

* [#4848](https://github.com/bbatsov/rubocop/pull/4848): Exclude lambdas and procs from `Metrics/ParameterLists`. ([@reitermarkus][])
* [#5120](https://github.com/bbatsov/rubocop/pull/5120):  Improve speed of RuboCop::PathUtil#smart_path. ([@walf443][])
* [#4888](https://github.com/bbatsov/rubocop/pull/4888): Improve offense message of `Style/StderrPuts`. ([@jaredbeck][])
* [#4886](https://github.com/bbatsov/rubocop/issues/4886): Fix false offense for Style/CommentedKeyword. ([@michniewicz][])
* [#4977](https://github.com/bbatsov/rubocop/pull/4977): Make `Lint/RedundantWithIndex` cop aware of offset argument. ([@koic][])
* [#2679](https://github.com/bbatsov/rubocop/issues/2679): Handle dependencies to `Metrics/LineLength: Max` when generating `.rubocop_todo.yml`. ([@jonas054][])
* [#4943](https://github.com/bbatsov/rubocop/pull/4943): Make cop generator compliant with the repo's rubocop config. ([@tdeo][])
* [#5011](https://github.com/bbatsov/rubocop/pull/5011): Remove `SupportedStyles` from "Configuration parameters" in `.rubocop_todo.yml`. ([@pocke][])
* `Lint/RescueWithoutErrorClass` has been replaced by `Style/RescueStandardError`. ([@rrosenblum][])
* [#4811](https://github.com/bbatsov/rubocop/issues/4811): Remove `Layout/SpaceInsideBrackets` in favor of two new configurable cops. ([@garettarrowood][])
* [#5042](https://github.com/bbatsov/rubocop/pull/5042): Make offense locations of metrics cops to contain whole a method. ([@pocke][])
* [#5044](https://github.com/bbatsov/rubocop/pull/5044): Add last_line and last_column into outputs of the JSON formatter. ([@pocke][])
* [#4633](https://github.com/bbatsov/rubocop/issues/4633): Make metrics cops aware of `define_method`. ([@pocke][])
* [#5037](https://github.com/bbatsov/rubocop/pull/5037): Make display cop names to enable by default. ([@pocke][])
* [#4449](https://github.com/bbatsov/rubocop/issues/4449): Make `Layout/IndentHeredoc` aware of line length. ([@pocke][])
* [#5146](https://github.com/bbatsov/rubocop/pull/5146): Make `--show-cops` option aware of `--force-default-config`. ([@pocke][])
* [#3001](https://github.com/bbatsov/rubocop/issues/3001): Add configuration to `Lint/MissingCopEnableDirective` cop. ([@tdeo][])
* [#4932](https://github.com/bbatsov/rubocop/issues/4932): Do not fail if configuration contains `Lint/Syntax` cop with the same settings as the default. ([@tdeo][])
* [#5175](https://github.com/bbatsov/rubocop/pull/5175): Make Style/RedundantBegin aware of do-end block in Ruby 2.5. ([@pocke][])

## 0.51.0 (2017-10-18)

### New features

* [#4791](https://github.com/bbatsov/rubocop/pull/4791): Add new `Rails/UnknownEnv` cop. ([@pocke][])
* [#4690](https://github.com/bbatsov/rubocop/issues/4690): Add new `Lint/UnneededRequireStatement` cop. ([@koic][])
* [#4813](https://github.com/bbatsov/rubocop/pull/4813): Add new `Style/StderrPuts` cop. ([@koic][])
* [#4796](https://github.com/bbatsov/rubocop/pull/4796): Add new `Lint/RedundantWithObject` cop. ([@koic][])
* [#4663](https://github.com/bbatsov/rubocop/issues/4663): Add new `Style/CommentedKeyword` cop. ([@donjar][])
* Add `IndentationWidth` configuration for `Layout/Tab` cop. ([@rrosenblum][])
* [#4854](https://github.com/bbatsov/rubocop/pull/4854): Add new `Lint/RegexpAsCondition` cop. ([@pocke][])
* [#4862](https://github.com/bbatsov/rubocop/pull/4862): Add `MethodDefinitionMacros` option to `Naming/PredicateName` cop. ([@koic][])
* [#4874](https://github.com/bbatsov/rubocop/pull/4874): Add new `Gemspec/OrderedDependencies` cop. ([@sue445][])
* [#4840](https://github.com/bbatsov/rubocop/pull/4840): Add new `Style/MixinUsage` cop. ([@koic][])
* [#1952](https://github.com/bbatsov/rubocop/issues/1952): Add new `Style/DateTime` cop. ([@dpostorivo][])

### Bug fixes

* [#3312](https://github.com/bbatsov/rubocop/issues/3312): Make `Rails/Date` Correct false positive on `#to_time` for strings ending in UTC-"Z".([@erikdstock][])
* [#4741](https://github.com/bbatsov/rubocop/issues/4741): Make `Style/SafeNavigation` correctly exclude methods called without dot. ([@drenmi][])
* [#4740](https://github.com/bbatsov/rubocop/issues/4740): Make `Lint/RescueWithoutErrorClass` aware of modifier form `rescue`. ([@drenmi][])
* [#4745](https://github.com/bbatsov/rubocop/issues/4745): Make `Style/SafeNavigation` ignore negated continuations. ([@drenmi][])
* [#4732](https://github.com/bbatsov/rubocop/issues/4732): Prevent `Performance/HashEachMethods` from registering an offense when `#each` follows `#to_a`. ([@drenmi][])
* [#4730](https://github.com/bbatsov/rubocop/issues/4730): False positive on Lint/InterpolationCheck. ([@koic][])
* [#4751](https://github.com/bbatsov/rubocop/issues/4751): Prevent `Rails/HasManyOrHasOneDependent` cop from registering offense if `:through` option was specified. ([@smakagon][])
* [#4737](https://github.com/bbatsov/rubocop/issues/4737): Fix ReturnInVoidContext cop when `return` is in top scope. ([@frodsan][])
* [#4776](https://github.com/bbatsov/rubocop/issues/4776): Non utf-8 magic encoding comments are now respected. ([@deivid-rodriguez][])
* [#4241](https://github.com/bbatsov/rubocop/issues/4241): Prevent `Rails/Blank` and `Rails/Present` from breaking when there is no explicit receiver. ([@rrosenblum][])
* [#4814](https://github.com/bbatsov/rubocop/issues/4814): Prevent `Rails/Blank` from breaking on send with an argument. ([@pocke][])
* [#4759](https://github.com/bbatsov/rubocop/issues/4759): Make `Naming/HeredocDelimiterNaming` and `Naming/HeredocDelimiterCase` aware of more delimiter patterns. ([@drenmi][])
* [#4823](https://github.com/bbatsov/rubocop/issues/4823): Make `Lint/UnusedMethodArgument` and `Lint/UnusedBlockArgument` aware of overriding assignments. ([@akhramov][])
* [#4830](https://github.com/bbatsov/rubocop/issues/4830): Prevent `Lint/BooleanSymbol` from truncating symbol's value in the message when offense is located in the new syntax hash. ([@akhramov][])
* [#4747](https://github.com/bbatsov/rubocop/issues/4747): Fix `Rails/HasManyOrHasOneDependent` cop incorrectly flags `with_options` blocks. ([@koic][])
* [#4836](https://github.com/bbatsov/rubocop/issues/4836): Make `Rails/OutputSafety` aware of safe navigation operator. ([@drenmi][])
* [#4843](https://github.com/bbatsov/rubocop/issues/4843): Make `Lint/ShadowedException` cop aware of same system error code. ([@koic][])
* [#4757](https://github.com/bbatsov/rubocop/issues/4757): Make `Style/TrailingUnderscoreVariable` work for nested assignments. ([@donjar][])
* [#4597](https://github.com/bbatsov/rubocop/pull/4597): Fix `Style/StringLiterals` cop not registering an offense on single quoted strings containing an escaped single quote when configured to use double quotes. ([@promisedlandt][])
* [#4850](https://github.com/bbatsov/rubocop/issues/4850): `Lint/UnusedMethodArgument` respects `IgnoreEmptyMethods` setting by ignoring unused method arguments for singleton methods. ([@jmks][])
* [#2040](https://github.com/bbatsov/rubocop/issues/2040): Document how to write a custom cop. ([@jonatas][])

### Changes

* [#4746](https://github.com/bbatsov/rubocop/pull/4746): The `Lint/InvalidCharacterLiteral` cop has been removed since it was never being actually triggered. ([@deivid-rodriguez][])
* [#4789](https://github.com/bbatsov/rubocop/pull/4789): Analyzing code that needs to support MRI 1.9 is no longer supported. ([@deivid-rodriguez][])
* [#4582](https://github.com/bbatsov/rubocop/issues/4582): `Severity` and other common parameters can be configured on department level. ([@jonas054][])
* [#4787](https://github.com/bbatsov/rubocop/pull/4787): Analyzing code that needs to support MRI 2.0 is no longer supported. ([@deivid-rodriguez][])
* [#4787](https://github.com/bbatsov/rubocop/pull/4787): RuboCop no longer installs on MRI 2.0. ([@deivid-rodriguez][])
* [#4266](https://github.com/bbatsov/rubocop/issues/4266): Download the inherited config files of a remote file from the same remote. ([@tdeo][])
* [#4853](https://github.com/bbatsov/rubocop/pull/4853): Make `Lint/LiteralInCondition` cop aware of `!` and `not`. ([@pocke][])
* [#4864](https://github.com/bbatsov/rubocop/pull/4864): Rename `Lint/LiteralInCondition` to `Lint/LiteralAsCondition`. ([@pocke][])

## 0.50.0 (2017-09-14)

### New features

* [#4464](https://github.com/bbatsov/rubocop/pull/4464): Add `EnforcedStyleForEmptyBraces` parameter to `Layout/SpaceBeforeBlockBraces` cop. ([@palkan][])
* [#4453](https://github.com/bbatsov/rubocop/pull/4453): New cop `Style/RedundantConditional` checks for conditionals that return true/false. ([@petehamilton][])
* [#4448](https://github.com/bbatsov/rubocop/pull/4448): Add new `TapFormatter`. ([@cyberdelia][])
* [#4467](https://github.com/bbatsov/rubocop/pull/4467): Add new `Style/HeredocDelimiters` cop(Note: This cop was renamed to `Naming/HeredocDelimiterNaming`). ([@drenmi][])
* [#4153](https://github.com/bbatsov/rubocop/issues/4153): New cop `Lint/ReturnInVoidContext` checks for the use of a return with a value in a context where it will be ignored. ([@harold-s][])
* [#4506](https://github.com/bbatsov/rubocop/pull/4506): Add auto-correct support to `Lint/ScriptPermission`. ([@rrosenblum][])
* [#4514](https://github.com/bbatsov/rubocop/pull/4514): Add configuration options to `Style/YodaCondition` to support checking all comparison operators or equality operators only. ([@smakagon][])
* [#4515](https://github.com/bbatsov/rubocop/pull/4515): Add new `Lint/BooleanSymbol` cop. ([@droptheplot][])
* [#4535](https://github.com/bbatsov/rubocop/pull/4535): Make `Rails/PluralizationGrammar` use singular methods for `-1` / `-1.0`. ([@promisedlandt][])
* [#4541](https://github.com/bbatsov/rubocop/pull/4541): Add new `Rails/HasManyOrHasOneDependent` cop. ([@oboxodo][])
* [#4552](https://github.com/bbatsov/rubocop/pull/4552): Add new `Style/Dir` cop. ([@drenmi][])
* [#4548](https://github.com/bbatsov/rubocop/pull/4548): Add new `Style/HeredocDelimiterCase` cop(Note: This cop is renamed to `Naming/HeredocDelimiterCase`). ([@drenmi][])
* [#2943](https://github.com/bbatsov/rubocop/pull/2943): Add new `Lint/RescueWithoutErrorClass` cop. ([@drenmi][])
* [#4568](https://github.com/bbatsov/rubocop/pull/4568): Fix autocorrection for `Style/TrailingUnderscoreVariable`. ([@smakagon][])
* [#4586](https://github.com/bbatsov/rubocop/pull/4586): Add new `Performance/UnfreezeString` cop. ([@pocke][])
* [#2976](https://github.com/bbatsov/rubocop/issues/2976): Add `Whitelist` configuration option to `Style/NestedParenthesizedCalls` cop. ([@drenmi][])
* [#3965](https://github.com/bbatsov/rubocop/issues/3965): Add new `Style/OrAssignment` cop. ([@donjar][])
* [#4655](https://github.com/bbatsov/rubocop/pull/4655): Make `rake new_cop` create parent directories if they do not already exist. ([@highb][])
* [#4368](https://github.com/bbatsov/rubocop/issues/4368): Make `Performance/HashEachMethod` inspect send nodes with any receiver. ([@gohdaniel15][])
* [#4508](https://github.com/bbatsov/rubocop/issues/4508): Add new `Style/ReturnNil` cop. ([@donjar][])
* [#4629](https://github.com/bbatsov/rubocop/issues/4629): Add Metrics/MethodLength cop for `define_method`. ([@jekuta][])
* [#4702](https://github.com/bbatsov/rubocop/pull/4702): Add new `Lint/UriEscapeUnescape` cop. ([@koic][])
* [#4696](https://github.com/bbatsov/rubocop/pull/4696): Add new `Performance/UriDefaultParser` cop. ([@koic][])
* [#4694](https://github.com/bbatsov/rubocop/pull/4694): Add new `Lint/UriRegexp` cop. ([@koic][])
* [#4711](https://github.com/bbatsov/rubocop/pull/4711): Add new `Style/MinMax` cop. ([@drenmi][])
* [#4720](https://github.com/bbatsov/rubocop/pull/4720): Add new `Bundler/InsecureProtocolSource` cop. ([@koic][])
* [#4708](https://github.com/bbatsov/rubocop/pull/4708): Add new `Lint/RedundantWithIndex` cop. ([@koic][])
* [#4480](https://github.com/bbatsov/rubocop/pull/4480): Add new `Lint/InterpolationCheck` cop. ([@GauthamGoli][])
* [#4628](https://github.com/bbatsov/rubocop/issues/4628): Add new `Lint/NestedPercentLiteral` cop. ([@asherkach][])

### Bug fixes

* [#4709](https://github.com/bbatsov/rubocop/pull/4709): Use cached remote config on network failure. ([@kristjan][])
* [#4688](https://github.com/bbatsov/rubocop/pull/4688): Accept yoda condition which isn't commutative. ([@fujimura][])
* [#4676](https://github.com/bbatsov/rubocop/issues/4676): Make `Style/RedundantConditional` cop work with elsif. ([@akhramov][])
* [#4656](https://github.com/bbatsov/rubocop/issues/4656): Modify `Style/ConditionalAssignment` autocorrection to work with unbracketed arrays. ([@akhramov][])
* [#4615](https://github.com/bbatsov/rubocop/pull/4615): Don't consider `<=>` a comparison method. ([@iGEL][])
* [#4664](https://github.com/bbatsov/rubocop/pull/4664): Fix typos in Rails/HttpPositionalArguments. ([@JoeCohen][])
* [#4618](https://github.com/bbatsov/rubocop/pull/4618): Fix `Lint/FormatParameterMismatch` false positive if format string includes `%%5B` (CGI encoded left bracket). ([@barthez][])
* [#4604](https://github.com/bbatsov/rubocop/pull/4604): Fix `Style/LambdaCall` to autocorrect `obj.call` to `obj.`. ([@iGEL][])
* [#4443](https://github.com/bbatsov/rubocop/pull/4443): Prevent `Style/YodaCondition` from breaking `not LITERAL`. ([@pocke][])
* [#4434](https://github.com/bbatsov/rubocop/issues/4434): Prevent bad auto-correct in `Style/Alias` for non-literal arguments. ([@drenmi][])
* [#4451](https://github.com/bbatsov/rubocop/issues/4451): Make `Style/AndOr` cop aware of comparison methods. ([@drenmi][])
* [#4457](https://github.com/bbatsov/rubocop/pull/4457): Fix false negative in `Lint/Void` with initialize and setter methods. ([@pocke][])
* [#4418](https://github.com/bbatsov/rubocop/issues/4418): Register an offense in `Style/ConditionalAssignment` when the assignment line is the longest line, and it does not exceed the max line length. ([@rrosenblum][])
* [#4491](https://github.com/bbatsov/rubocop/issues/4491): Prevent bad auto-correct in `Style/EmptyElse` for nested `if`. ([@pocke][])
* [#4485](https://github.com/bbatsov/rubocop/pull/4485): Handle 304 status for remote config files. ([@daniloisr][])
* [#4529](https://github.com/bbatsov/rubocop/pull/4529): Make `Lint/UnreachableCode` aware of `if` and `case`. ([@pocke][])
* [#4469](https://github.com/bbatsov/rubocop/issues/4469): Include permissions in file cache. ([@pocke][])
* [#4270](https://github.com/bbatsov/rubocop/issues/4270): Fix false positive in `Performance/RegexpMatch` for named captures. ([@pocke][])
* [#4525](https://github.com/bbatsov/rubocop/pull/4525): Fix regexp for checking comment config of `rubocop:disable all` in `Lint/UnneededDisable`. ([@meganemura][])
* [#4555](https://github.com/bbatsov/rubocop/issues/4555): Make `Style/VariableName` aware of optarg, kwarg and other arguments. ([@pocke][])
* [#4481](https://github.com/bbatsov/rubocop/issues/4481): Prevent `Style/WordArray` and `Style/SymbolArray` from registering offenses where percent arrays don't work. ([@drenmi][])
* [#4447](https://github.com/bbatsov/rubocop/issues/4447): Prevent `Layout/EmptyLineBetweenDefs` from removing too many lines. ([@drenmi][])
* [#3892](https://github.com/bbatsov/rubocop/issues/3892): Make `Style/NumericPredicate` ignore numeric comparison of global variables. ([@drenmi][])
* [#4101](https://github.com/bbatsov/rubocop/issues/4101): Skip auto-correct for literals with trailing comment and chained method call in `Layout/Multiline*BraceLayout`. ([@jonas054][])
* [#4518](https://github.com/bbatsov/rubocop/issues/4518): Fix bug where `Style/SafeNavigation` does not register an offense when there are chained method calls. ([@rrosenblum][])
* [#3040](https://github.com/bbatsov/rubocop/issues/3040): Ignore safe navigation in `Rails/Delegate`. ([@cgriego][])
* [#4587](https://github.com/bbatsov/rubocop/pull/4587): Fix false negative for void unary operators in `Lint/Void` cop. ([@pocke][])
* [#4589](https://github.com/bbatsov/rubocop/issues/4589): Fix false positive in `Performance/RegexpMatch` cop for `=~` is in a class method. ([@pocke][])
* [#4578](https://github.com/bbatsov/rubocop/issues/4578): Fix false positive in `Lint/FormatParameterMismatch` for format with "asterisk" (`*`) width and precision. ([@smakagon][])
* [#4285](https://github.com/bbatsov/rubocop/issues/4285): Make `Lint/DefEndAlignment` aware of multiple modifiers. ([@drenmi][])
* [#4634](https://github.com/bbatsov/rubocop/issues/4634): Handle heredoc that contains empty lines only in `Layout/IndentHeredoc` cop. ([@pocke][])
* [#4646](https://github.com/bbatsov/rubocop/issues/4646): Make `Lint/Debugger` aware of `Kernel` and cbase. ([@pocke][])
* [#4643](https://github.com/bbatsov/rubocop/issues/4643): Modify `Style/InverseMethods` to not register a separate offense for an inverse method nested inside of the block of an inverse method offense. ([@rrosenblum][])
* [#4593](https://github.com/bbatsov/rubocop/issues/4593): Fix false positive in `Rails/SaveBang` when `save/update_attribute` is used with a `case` statement. ([@theRealNG][])
* [#4322](https://github.com/bbatsov/rubocop/issues/4322): Fix Style/MultilineMemoization from autocorrecting to invalid ruby. ([@dpostorivo][])
* [#4722](https://github.com/bbatsov/rubocop/pull/4722): Fix `rake new_cop` problem that doesn't add `require` line. ([@koic][])
* [#4723](https://github.com/bbatsov/rubocop/issues/4723): Fix `RaiseArgs` auto-correction issue for `raise` with 3 arguments. ([@smakagon][])

### Changes

* [#4470](https://github.com/bbatsov/rubocop/issues/4470): Improve the error message for `Lint/AssignmentInCondition`. ([@brandonweiss][])
* [#4553](https://github.com/bbatsov/rubocop/issues/4553): Add `node_modules` to default excludes. ([@iainbeeston][])
* [#4445](https://github.com/bbatsov/rubocop/pull/4445): Make `Style/Encoding` cop enabled by default. ([@deivid-rodriguez][])
* [#4452](https://github.com/bbatsov/rubocop/pull/4452): Add option to `Rails/Delegate` for enforcing the prefixed method name case. ([@klesse413][])
* [#4493](https://github.com/bbatsov/rubocop/pull/4493): Make `Lint/Void` cop aware of `Enumerable#each` and `for`. ([@pocke][])
* [#4492](https://github.com/bbatsov/rubocop/pull/4492): Make `Lint/DuplicateMethods` aware of `alias` and `alias_method`. ([@pocke][])
* [#4478](https://github.com/bbatsov/rubocop/issues/4478): Fix confusing message of `Performance/Caller` cop. ([@pocke][])
* [#4543](https://github.com/bbatsov/rubocop/pull/4543): Make `Lint/DuplicateMethods` aware of `attr_*` methods. ([@pocke][])
* [#4550](https://github.com/bbatsov/rubocop/pull/4550): Mark `RuboCop::CLI#run` as a public API. ([@yujinakayama][])
* [#4551](https://github.com/bbatsov/rubocop/pull/4551): Make `Performance/Caller` aware of `caller_locations`. ([@pocke][])
* [#4547](https://github.com/bbatsov/rubocop/pull/4547): Rename `Style/HeredocDelimiters` to `Style/HeredocDelimiterNaming`. ([@drenmi][])
* [#4157](https://github.com/bbatsov/rubocop/issues/4157): Enhance offense message for `Style/RedudantReturn` cop. ([@gohdaniel15][])
* [#4521](https://github.com/bbatsov/rubocop/issues/4521): Move naming related cops into their own `Naming` department. ([@drenmi][])
* [#4600](https://github.com/bbatsov/rubocop/pull/4600): Make `Style/RedundantSelf` aware of arguments of a block. ([@Envek][])
* [#4658](https://github.com/bbatsov/rubocop/issues/4658): Disable auto-correction for `Performance/TimesMap` by default. ([@Envek][])

## 0.49.1 (2017-05-29)

### Bug fixes

* [#4411](https://github.com/bbatsov/rubocop/issues/4411): Handle properly safe navigation in `Style/YodaCondition`. ([@bbatsov][])
* [#4412](https://github.com/bbatsov/rubocop/issues/4412): Handle properly literal comparisons in `Style/YodaCondition`. ([@bbatsov][])
* Handle properly class variables and global variables in `Style/YodaCondition`. ([@bbatsov][])
* [#4392](https://github.com/bbatsov/rubocop/issues/4392): Fix the auto-correct of `Style/Next` when the `end` is misaligned. ([@rrosenblum][])
* [#4407](https://github.com/bbatsov/rubocop/issues/4407): Prevent `Performance/RegexpMatch` from blowing up on `match` without arguments. ([@pocke][])
* [#4414](https://github.com/bbatsov/rubocop/issues/4414): Handle pseudo-assignments in `for` loops in `Style/ConditionalAssignment`. ([@bbatsov][])
* [#4419](https://github.com/bbatsov/rubocop/issues/4419): Handle combination `AllCops: DisabledByDefault: true` and `Rails: Enabled: true`. ([@jonas054][])
* [#4422](https://github.com/bbatsov/rubocop/issues/4422): Fix missing space in message for `Style/MultipleComparison`. ([@timrogers][])
* [#4420](https://github.com/bbatsov/rubocop/issues/4420): Ensure `Style/EmptyMethod` honours indentation when auto-correcting. ([@drenmi][])
* [#4442](https://github.com/bbatsov/rubocop/pull/4442): Prevent `Style/WordArray` from breaking on strings that aren't valid UTF-8. ([@pocke][])
* [#4441](https://github.com/bbatsov/rubocop/pull/4441): Prevent `Layout/SpaceAroundBlockParameters` from breaking on lambda. ([@pocke][])

### Changes

* [#4436](https://github.com/bbatsov/rubocop/pull/4436): Display 'Running parallel inspection' only with --debug. ([@pocke][])

## 0.49.0 (2017-05-24)

### New features

* [#117](https://github.com/bbatsov/rubocop/issues/117): Add `--parallel` option for running RuboCop in multiple processes or threads. ([@jonas054][])
* Add auto-correct support to `Style/MixinGrouping`. ([@rrosenblum][])
* [#4236](https://github.com/bbatsov/rubocop/issues/4236): Add new `Rails/ApplicationJob` and `Rails/ApplicationRecord` cops. ([@tjwp][])
* [#4078](https://github.com/bbatsov/rubocop/pull/4078): Add new `Performance/Caller` cop. ([@alpaca-tc][])
* [#4314](https://github.com/bbatsov/rubocop/pull/4314): Check slow hash accessing in `Array#sort` by `Performance/CompareWithBlock`. ([@pocke][])
* [#3438](https://github.com/bbatsov/rubocop/issues/3438): Add new `Style/FormatStringToken` cop. ([@backus][])
* [#4342](https://github.com/bbatsov/rubocop/pull/4342): Add new `Lint/ScriptPermission` cop. ([@yhirano55][])
* [#4145](https://github.com/bbatsov/rubocop/issues/4145): Add new `Style/YodaCondition` cop. ([@smakagon][])
* [#4403](https://github.com/bbatsov/rubocop/pull/4403): Add public API `Cop.autocorrect_incompatible_with` for specifying other cops that should not autocorrect together. ([@backus][])
* [#4354](https://github.com/bbatsov/rubocop/pull/4354): Add autocorrect to `Style/FormatString`. ([@hoshinotsuyoshi][])
* [#4021](https://github.com/bbatsov/rubocop/pull/4021): Add new `Style/MultipleComparison` cop. ([@dabroz][])
* New `Lint/RescueType` cop. ([@rrosenblum][])
* [#4328](https://github.com/bbatsov/rubocop/issues/4328): Add `--ignore-parent-exclusion` flag to ignore AllCops/Exclude inheritance. ([@nelsonjr][])

### Changes

* [#4262](https://github.com/bbatsov/rubocop/pull/4262): Add new `MinSize` configuration to `Style/SymbolArray`, consistent with the same configuration in `Style/WordArray`. ([@scottmatthewman][])
* [#3400](https://github.com/bbatsov/rubocop/issues/3400): Remove auto-correct support from Lint/Debugger. ([@ilansh][])
* [#4278](https://github.com/bbatsov/rubocop/pull/4278): Move all cops dealing with whitespace into a new department called `Layout`. ([@jonas054][])
* [#4320](https://github.com/bbatsov/rubocop/pull/4320): Update `Rails/OutputSafety` to disallow wrapping `raw` or `html_safe` with `safe_join`. ([@klesse413][])
* [#4336](https://github.com/bbatsov/rubocop/issues/4336): Store `rubocop_cache` in safer directories. ([@jonas054][])
* [#4361](https://github.com/bbatsov/rubocop/pull/4361): Use relative path for offense message in `Lint/DuplicateMethods`. ([@pocke][])
* [#4385](https://github.com/bbatsov/rubocop/pull/4385): Include `.jb` file by default. ([@pocke][])

### Bug fixes

* [#4265](https://github.com/bbatsov/rubocop/pull/4265): Require a space before first argument of a method call in `Style/SpaceBeforeFirstArg` cop. ([@cjlarose][])
* [#4237](https://github.com/bbatsov/rubocop/pull/4237): Fix false positive in `Lint/AmbiguousBlockAssociation` cop for lambdas. ([@smakagon][])
* [#4242](https://github.com/bbatsov/rubocop/issues/4242): Add `Capfile` to the list of known Ruby filenames. ([@bbatsov][])
* [#4240](https://github.com/bbatsov/rubocop/issues/4240): Handle `||=` in `Rails/RelativeDateConstant`. ([@bbatsov][])
* [#4241](https://github.com/bbatsov/rubocop/issues/4241): Prevent `Rails/Blank` and `Rails/Present` from breaking when there is no explicit receiver. ([@rrosenblum][])
* [#4249](https://github.com/bbatsov/rubocop/issues/4249): Handle multiple assignment in `Rails/RelativeDateConstant`. ([@bbatsov][])
* [#4250](https://github.com/bbatsov/rubocop/issues/4250): Improve a bit the Ruby code detection config. ([@bbatsov][])
* [#4283](https://github.com/bbatsov/rubocop/issues/4283): Fix `Style/EmptyCaseCondition` autocorrect bug - when first `when` branch includes comma-delimited alternatives. ([@ilansh][])
* [#4268](https://github.com/bbatsov/rubocop/issues/4268): Handle end-of-line comments when autocorrecting Style/EmptyLinesAroundAccessModifier. ([@vergenzt][])
* [#4275](https://github.com/bbatsov/rubocop/issues/4275): Prevent `Style/MethodCallWithArgsParentheses` from blowing up on `yield`. ([@drenmi][])
* [#3969](https://github.com/bbatsov/rubocop/issues/3969): Handle multiline method call alignment for arguments to methods. ([@jonas054][])
* [#4304](https://github.com/bbatsov/rubocop/pull/4304): Allow enabling whole departments when `DisabledByDefault` is `true`. ([@jonas054][])
* [#4264](https://github.com/bbatsov/rubocop/issues/4264): Prevent `Rails/SaveBang` from blowing up when using the assigned variable in a hash. ([@drenmi][])
* [#4310](https://github.com/bbatsov/rubocop/pull/4310): Treat paths containing invalid byte sequences as non-matches. ([@mclark][])
* [#4063](https://github.com/bbatsov/rubocop/issues/4063): Fix Rails/ReversibleMigration misdetection. ([@gprado][])
* [#4339](https://github.com/bbatsov/rubocop/pull/4339): Fix false positive in `Security/Eval` cop for multiline string lietral. ([@pocke][])
* [#4339](https://github.com/bbatsov/rubocop/pull/4339): Fix false negative in `Security/Eval` cop for `Binding#eval`. ([@pocke][])
* [#4327](https://github.com/bbatsov/rubocop/issues/4327): Prevent `Layout/SpaceInsidePercentLiteralDelimiters` from registering offenses on execute-strings. ([@drenmi][])
* [#4371](https://github.com/bbatsov/rubocop/issues/4371): Prevent `Style/MethodName` from complaining about unary operator definitions. ([@drenmi][])
* [#4366](https://github.com/bbatsov/rubocop/issues/4366): Prevent `Performance/RedundantMerge` from blowing up on double splat arguments. ([@drenmi][])
* [#4352](https://github.com/bbatsov/rubocop/issues/4352): Fix the auto-correct of `Style/AndOr` when Enumerable accessors (`[]`) are used. ([@rrosenblum][])
* [#4393](https://github.com/bbatsov/rubocop/issues/4393): Prevent `Style/InverseMethods` from registering an offense for methods that are double negated. ([@rrosenblum][])
* [#4394](https://github.com/bbatsov/rubocop/issues/4394): Prevent some cops from breaking on safe navigation operator. ([@drenmi][])
* [#4260](https://github.com/bbatsov/rubocop/issues/4260): Prevent `Rails/SkipsModelValidations` from registering an offense for `FileUtils.touch`. ([@rrosenblum][])

## 0.48.1 (2017-04-03)

### Changes

* [#4219](https://github.com/bbatsov/rubocop/issues/4219): Add a link to style guide for `Style/IndentationConsistency` cop. ([@pocke][])
* [#4168](https://github.com/bbatsov/rubocop/issues/4168): Removed `-n` option. ([@sadovnik][])
* [#4039](https://github.com/bbatsov/rubocop/pull/4039): Change `Style/PercentLiteralDelimiters` default configuration to match Style Guide update. ([@drenmi][])
* [#4235](https://github.com/bbatsov/rubocop/pull/4235): Improved copy of offense message in `Lint/AmbiguousBlockAssociation` cop. ([@smakagon][])

### Bug fixes

* [#4171](https://github.com/bbatsov/rubocop/pull/4171): Prevent `Rails/Blank` from breaking when RHS of `or` is a naked falsiness check. ([@drenmi][])
* [#4189](https://github.com/bbatsov/rubocop/pull/4189): Make `Lint/AmbiguousBlockAssociation` aware of lambdas passed as arguments. ([@drenmi][])
* [#4179](https://github.com/bbatsov/rubocop/pull/4179): Prevent `Rails/Blank` from breaking when LHS of `or` is a naked falsiness check. ([@rrosenblum][])
* [#4172](https://github.com/bbatsov/rubocop/pull/4172): Fix false positives in `Style/MixinGrouping` cop. ([@drenmi][])
* [#4185](https://github.com/bbatsov/rubocop/pull/4185): Make `Lint/NestedMethodDefinition` aware of `#*_exec` class of methods. ([@drenmi][])
* [#4197](https://github.com/bbatsov/rubocop/pull/4197): Fix false positive in `Style/RedundantSelf` cop with parallel assignment. ([@drenmi][])
* [#4199](https://github.com/bbatsov/rubocop/issues/4199): Fix incorrect auto correction in `Style/SymbolArray` and `Style/WordArray` cop. ([@pocke][])
* [#4218](https://github.com/bbatsov/rubocop/pull/4218): Make `Lint/NestedMethodDefinition` aware of class shovel scope. ([@drenmi][])
* [#4198](https://github.com/bbatsov/rubocop/pull/4198): Make `Lint/AmbguousBlockAssociation` aware of operator methods. ([@drenmi][])
* [#4152](https://github.com/bbatsov/rubocop/pull/4152): Make `Style/MethodCallWithArgsParentheses` not require parens on setter methods. ([@drenmi][])
* [#4226](https://github.com/bbatsov/rubocop/pull/4226): Show in `--help` output that `--stdin` takes a file name argument. ([@jonas054][])
* [#4217](https://github.com/bbatsov/rubocop/pull/4217): Fix false positive in `Rails/FilePath` cop with non string argument. ([@soutaro][])
* [#4106](https://github.com/bbatsov/rubocop/pull/4106): Make `Style/TernaryParentheses` unsafe autocorrect detector aware of literals and constants. ([@drenmi][])
* [#4228](https://github.com/bbatsov/rubocop/pull/4228): Fix false positive in `Lint/AmbiguousBlockAssociation` cop. ([@smakagon][])
* [#4234](https://github.com/bbatsov/rubocop/pull/4234): Fix false positive in `Rails/RelativeDate` for lambdas and procs. ([@smakagon][])

## 0.48.0 (2017-03-26)

### New features

* [#4107](https://github.com/bbatsov/rubocop/pull/4107): New `TargetRailsVersion` configuration parameter can be used to specify which version of Rails the inspected code is intended to run on. ([@maxbeizer][])
* [#4104](https://github.com/bbatsov/rubocop/pull/4104): Add `prefix` and `postfix` styles to `Style/NegatedIf`. ([@brandonweiss][])
* [#4083](https://github.com/bbatsov/rubocop/pull/4083): Add new configuration `NumberOfEmptyLines` for `Style/EmptyLineBetweenDefs`. ([@dorian][])
* [#4045](https://github.com/bbatsov/rubocop/pull/4045): Add new configuration `Strict` for `Style/NumericLiteral` to make the change to this cop in 0.47.0 configurable. ([@iGEL][])
* [#4005](https://github.com/bbatsov/rubocop/issues/4005): Add new `AllCops/EnabledByDefault` option. ([@betesh][])
* [#3893](https://github.com/bbatsov/rubocop/issues/3893): Add a new configuration, `IncludeActiveSupportAliases`, to `Performance/DoublStartEndWith`. This configuration will check for ActiveSupport's `starts_with?` and `ends_with?`. ([@rrosenblum][])
* [#3889](https://github.com/bbatsov/rubocop/pull/3889): Add new `Style/EmptyLineAfterMagicComment` cop. ([@backus][])
* [#3800](https://github.com/bbatsov/rubocop/issues/3800): Make `Style/EndOfLine` configurable with `lf`, `crlf`, and `native` (default) styles. ([@jonas054][])
* [#3936](https://github.com/bbatsov/rubocop/issues/3936): Add new `Style/MixinGrouping` cop. ([@drenmi][])
* [#4003](https://github.com/bbatsov/rubocop/issues/4003): Add new `Rails/RelativeDateConstant` cop. ([@sinsoku][])
* [#3984](https://github.com/bbatsov/rubocop/pull/3984): Add new `Style/EmptyLinesAroundBeginBody` cop. ([@pocke][])
* [#3995](https://github.com/bbatsov/rubocop/pull/3995): Add new `Style/EmptyLinesAroundExceptionHandlingKeywords` cop. ([@pocke][])
* [#4019](https://github.com/bbatsov/rubocop/pull/4019): Make configurable `Style/MultilineMemoization` cop. ([@pocke][])
* [#4018](https://github.com/bbatsov/rubocop/pull/4018): Add autocorrect `Lint/EmptyEnsure` cop. ([@pocke][])
* [#4028](https://github.com/bbatsov/rubocop/pull/4028): Add new `Style/IndentHeredoc` cop. ([@pocke][])
* [#3931](https://github.com/bbatsov/rubocop/issues/3931): Add new `Lint/AmbiguousBlockAssociation` cop. ([@smakagon][])
* Add new `Style/InverseMethods` cop. ([@rrosenblum][])
* [#4038](https://github.com/bbatsov/rubocop/pull/4038): Allow `default` key in the `Style/PercentLiteralDelimiters` cop config to set all preferred delimiters. ([@kddeisz][])
* Add `IgnoreMacros` option to `Style/MethodCallWithArgsParentheses`. ([@drenmi][])
* [#3937](https://github.com/bbatsov/rubocop/issues/3937): Add new `Rails/ActiveSupportAliases` cop. ([@tdeo][])
* Add new `Rails/Blank` cop. ([@rrosenblum][])
* Add new `Rails/Present` cop. ([@rrosenblum][])
* [#4004](https://github.com/bbatsov/rubocop/issues/4004): Allow not treating comment lines as group separators in `Bundler/OrderedGems` cop. ([@konto-andrzeja][])

### Changes

* [#4100](https://github.com/bbatsov/rubocop/issues/4100): Rails/SaveBang should flag `update_attributes`. ([@andriymosin][])
* [#4083](https://github.com/bbatsov/rubocop/pull/4083): `Style/EmptyLineBetweenDefs` doesn't allow more than one empty line between method definitions by default (see `NumberOfEmptyLines`). ([@dorian][])
* [#3997](https://github.com/bbatsov/rubocop/pull/3997): Include all ruby files by default and exclude non-ruby files. ([@dorian][])
* [#4012](https://github.com/bbatsov/rubocop/pull/4012): Mark `foo[:bar]` as not complex in `Style/TernaryParentheses` cop with `require_parentheses_when_complex` style. ([@onk][])
* [#3915](https://github.com/bbatsov/rubocop/issues/3915): Make configurable whitelist for `Lint/SafeNavigationChain` cop. ([@pocke][])
* [#3944](https://github.com/bbatsov/rubocop/issues/3944): Allow keyword arguments in `Style/RaiseArgs` cop. ([@mikegee][])
* Add auto-correct to `Performance/DoubleStartEndWith`. ([@rrosenblum][])
* [#3951](https://github.com/bbatsov/rubocop/pull/3951): Make `Rails/Date` cop to register an offence for a string without timezone. ([@sinsoku][])
* [#4020](https://github.com/bbatsov/rubocop/pull/4020): Fixed `new_cop.rake` suggested path. ([@dabroz][])
* [#4055](https://github.com/bbatsov/rubocop/pull/4055): Add parameters count to offense message for `Metrics/ParameterLists` cop. ([@pocke][])
* [#4081](https://github.com/bbatsov/rubocop/pull/4081): Allow `Marshal.load` if argument is a `Marshal.dump` in `Security/MarshalLoad` cop. ([@droptheplot][])
* [#4124](https://github.com/bbatsov/rubocop/issues/4124): Make `Style/SymbolArray` cop to enable by default. ([@pocke][])
* [#3331](https://github.com/bbatsov/rubocop/issues/3331): Change `Style/MultilineMethodCallIndentation` `indented_relative_to_receiver` to indent relative to the receiver and not relative to the caller. ([@jfelchner][])
* [#4137](https://github.com/bbatsov/rubocop/pull/4137): Allow lines to be exempted from `IndentationWidth` by regex. ([@jfelchner][])

### Bug fixes

* [#4007](https://github.com/bbatsov/rubocop/pull/4007): Skip `Rails/SkipsModelValidations` for methods that don't accept arguments. ([@dorian][])
* [#3923](https://github.com/bbatsov/rubocop/issues/3923): Allow asciibetical sorting in `Bundler/OrderedGems`. ([@mikegee][])
* [#3855](https://github.com/bbatsov/rubocop/issues/3855): Make `Lint/NonLocalExitFromIterator` aware of method definitions. ([@drenmi][])
* [#2643](https://github.com/bbatsov/rubocop/issues/2643): Allow uppercase and dashes in `MagicComment`. ([@mikegee][])
* [#3959](https://github.com/bbatsov/rubocop/issues/3959): Don't wrap "percent arrays" with extra brackets when autocorrecting `Style/MutableConstant`. ([@mikegee][])
* [#3978](https://github.com/bbatsov/rubocop/pull/3978): Fix false positive in `Performance/RegexpMatch` with `English` module. ([@pocke][])
* [#3242](https://github.com/bbatsov/rubocop/issues/3242): Ignore `Errno::ENOENT` during cache cleanup from `File.mtime` too. ([@mikegee][])
* [#3958](https://github.com/bbatsov/rubocop/issues/3958): `Style/SpaceInsideHashLiteralBraces` doesn't add and offence when checking an hash where a value is a left brace string (e.g. { k: '{' }). ([@nodo][])
* [#4006](https://github.com/bbatsov/rubocop/issues/4006): Prevent `Style/WhileUntilModifier` from breaking on a multiline modifier. ([@drenmi][])
* [#3345](https://github.com/bbatsov/rubocop/issues/3345): Allow `Style/WordArray`'s `WordRegex` configuration value to be an instance of `String`. ([@mikegee][])
* [#4013](https://github.com/bbatsov/rubocop/pull/4013): Follow redirects for RemoteConfig. ([@buenaventure][])
* [#3917](https://github.com/bbatsov/rubocop/issues/3917): Rails/FilePath Match nodes in a method call only once. ([@unmanbearpig][])
* [#3673](https://github.com/bbatsov/rubocop/issues/3673): Fix regression on `Style/RedundantSelf` when assigning to same local variable. ([@bankair][])
* [#4047](https://github.com/bbatsov/rubocop/issues/4047): Allow `find_zone` and `find_zone!` methods in `Rails/TimeZone`. ([@attilahorvath][])
* [#3457](https://github.com/bbatsov/rubocop/issues/3457): Clear a warning and prevent new warnings. ([@mikegee][])
* [#4066](https://github.com/bbatsov/rubocop/issues/4066): Register an offense in `Lint/ShadowedException` when an exception is shadowed and there is an implicit begin. ([@rrosenblum][])
* [#4001](https://github.com/bbatsov/rubocop/issues/4001): Lint/UnneededDisable of Metrics/LineLength that isn't unneeded. ([@wkurniawan07][])
* [#3960](https://github.com/bbatsov/rubocop/issues/3960): Let `Include`/`Exclude` paths in all files beginning with `.rubocop` be relative to the configuration file's directory and not to the current directory. ([@jonas054][])
* [#4049](https://github.com/bbatsov/rubocop/pull/4049): Bugfix for `Style/EmptyLiteral` cop. ([@ota42y][])
* [#4112](https://github.com/bbatsov/rubocop/pull/4112): Fix false positives about double quotes in `Style/StringLiterals`, `Style/UnneededCapitalW` and `Style/UnneededPercentQ` cops. ([@pocke][])
* [#4109](https://github.com/bbatsov/rubocop/issues/4109): Fix incorrect auto correction in `Style/SelfAssignment` cop. ([@pocke][])
* [#4110](https://github.com/bbatsov/rubocop/issues/4110): Fix incorrect auto correction in `Style/BracesAroundHashParameters` cop. ([@musialik][])
* [#4084](https://github.com/bbatsov/rubocop/issues/4084): Fix incorrect auto correction in `Style/TernaryParentheses` cop. ([@musialik][])
* [#4102](https://github.com/bbatsov/rubocop/issues/4102): Fix `Security/JSONLoad`, `Security/MarshalLoad` and `Security/YAMLLoad` cops patterns not matching ::Const. ([@musialik][])
* [#3580](https://github.com/bbatsov/rubocop/issues/3580): Handle combinations of `# rubocop:disable all` and `# rubocop:disable SomeCop`. ([@jonas054][])
* [#4124](https://github.com/bbatsov/rubocop/issues/4124): Fix auto correction bugs in `Style/SymbolArray` cop. ([@pocke][])
* [#4128](https://github.com/bbatsov/rubocop/issues/4128): Prevent `Style/CaseIndentation` cop from registering offenses on single-line case statements. ([@drenmi][])
* [#4143](https://github.com/bbatsov/rubocop/issues/4143): Prevent `Style/IdenticalConditionalBranches` from registering offenses when a case statement has an empty when. ([@dpostorivo][])
* [#4160](https://github.com/bbatsov/rubocop/pull/4160): Fix a regression where `UselessAssignment` cop may not properly detect useless assignments when there's only a single conditional expression in the top level scope. ([@yujinakayama][])
* [#4162](https://github.com/bbatsov/rubocop/pull/4162): Fix a false negative in `UselessAssignment` cop with nested conditionals. ([@yujinakayama][])

## 0.47.1 (2017-01-18)

### Bug fixes

* [#3911](https://github.com/bbatsov/rubocop/issues/3911): Prevent a crash in `Performance/RegexpMatch` cop with module definition. ([@pocke][])
* [#3908](https://github.com/bbatsov/rubocop/issues/3908): Prevent `Style/AlignHash` from breaking on a keyword splat when using enforced `table` style. ([@drenmi][])
* [#3918](https://github.com/bbatsov/rubocop/issues/3918): Prevent `Rails/EnumUniqueness` from breaking on a non-literal hash value. ([@drenmi][])
* [#3914](https://github.com/bbatsov/rubocop/pull/3914): Fix department resolution for third party cops required through configuration. ([@backus][])
* [#3846](https://github.com/bbatsov/rubocop/issues/3846): `NodePattern` works for hyphenated node types. ([@alexdowad][])
* [#3922](https://github.com/bbatsov/rubocop/issues/3922): Prevent `Style/NegatedIf` from breaking on negated ternary. ([@drenmi][])
* [#3915](https://github.com/bbatsov/rubocop/issues/3915): Fix a false positive in `Lint/SafeNavigationChain` cop with `try` method. ([@pocke][])

## 0.47.0 (2017-01-16)

### New features

* [#3822](https://github.com/bbatsov/rubocop/pull/3822): Add `Rails/FilePath` cop. ([@iguchi1124][])
* [#3821](https://github.com/bbatsov/rubocop/pull/3821): Add `Security/YAMLLoad` cop. ([@cyberdelia][])
* [#3816](https://github.com/bbatsov/rubocop/pull/3816): Add `Security/MarshalLoad` cop. ([@cyberdelia][])
* [#3757](https://github.com/bbatsov/rubocop/pull/3757): Add Auto-Correct for `Bundler/OrderedGems` cop. ([@pocke][])
* `Style/FrozenStringLiteralComment` now supports the style `never` that will remove the `frozen_string_literal` comment. ([@rrosenblum][])
* [#3795](https://github.com/bbatsov/rubocop/pull/3795): Add `Lint/MultipleCompare` cop. ([@pocke][])
* [#3772](https://github.com/bbatsov/rubocop/issues/3772): Allow exclusion of certain methods for `Metrics/BlockLength`. ([@NobodysNightmare][])
* [#3804](https://github.com/bbatsov/rubocop/pull/3804): Add new `Lint/SafeNavigationChain` cop. ([@pocke][])
* [#3670](https://github.com/bbatsov/rubocop/pull/3670): Add `CountBlocks` boolean option to `Metrics/BlockNesting`. It allows blocks to be counted towards the nesting limit. ([@georgyangelov][])
* [#2992](https://github.com/bbatsov/rubocop/issues/2992): Add a configuration to `Style/ConditionalAssignment` to toggle offenses for ternary expressions. ([@rrosenblum][])
* [#3824](https://github.com/bbatsov/rubocop/pull/3824): Add new `Performance/RegexpMatch` cop. ([@pocke][])
* [#3825](https://github.com/bbatsov/rubocop/pull/3825): Add new `Rails/SkipsModelValidations` cop. ([@rahulcs][])
* [#3737](https://github.com/bbatsov/rubocop/issues/3737): Add new `Style/MethodCallWithArgsParentheses` cop. ([@dominh][])
* Renamed `MethodCallParentheses` to `MethodCallWithoutArgsParentheses`. ([@dominh][])
* [#3854](https://github.com/bbatsov/rubocop/pull/3854): Add new `Rails/ReversibleMigration` cop. ([@sue445][])
* [#3872](https://github.com/bbatsov/rubocop/pull/3872): Detect `String#%` with hash literal. ([@backus][])
* [#2731](https://github.com/bbatsov/rubocop/issues/2731): Allow configuration of method calls that create methods for `Lint/UselessAccessModifier`. ([@pat][])

### Changes

* [#3820](https://github.com/bbatsov/rubocop/pull/3820): Rename `Lint/Eval` to `Security/Eval`. ([@cyberdelia][])
* [#3725](https://github.com/bbatsov/rubocop/issues/3725): Disable `Style/SingleLineBlockParams` by default. ([@tejasbubane][])
* [#3765](https://github.com/bbatsov/rubocop/pull/3765): Add a validation for supported styles other than EnforcedStyle. `AlignWith`, `IndentWhenRelativeTo` and `EnforcedMode` configurations are renamed. ([@pocke][])
* [#3782](https://github.com/bbatsov/rubocop/pull/3782): Add check for `add_reference` method by `Rails/NotNullColumn` cop. ([@pocke][])
* [#3761](https://github.com/bbatsov/rubocop/pull/3761): Update `Style/RedundantFreeze` message from `Freezing immutable objects is pointless.` to `Do not freeze immutable objects, as freezing them has no effect.`. ([@lucasuyezu][])
* [#3753](https://github.com/bbatsov/rubocop/issues/3753): Change error message of `Bundler/OrderedGems` to mention `Alphabetize Gems`. ([@tejasbubane][])
* [#3802](https://github.com/bbatsov/rubocop/pull/3802): Ignore case when checking Gemfile order. ([@breckenedge][])
* Add missing examples in `Lint` cops documentation. ([@enriikke][])
* Make `Style/EmptyMethod` cop aware of class methods. ([@drenmi][])
* [#3871](https://github.com/bbatsov/rubocop/pull/3871): Add check for void `defined?` and `self` by `Lint/Void` cop. ([@pocke][])
* Allow ignoring methods in `Style/BlockDelimiters` when using any style. ([@twe4ked][])

### Bug fixes

* [#3751](https://github.com/bbatsov/rubocop/pull/3751): Avoid crash in `Rails/EnumUniqueness` cop. ([@pocke][])
* [#3766](https://github.com/bbatsov/rubocop/pull/3766): Avoid crash in `Style/ConditionalAssignment` cop with masgn. ([@pocke][])
* [#3770](https://github.com/bbatsov/rubocop/pull/3770): `Style/RedundantParentheses` Don't flag raised to a power negative numeric literals, since removing the parentheses would change the meaning of the expressions. ([@amogil][])
* [#3750](https://github.com/bbatsov/rubocop/issues/3750): Register an offense in `Style/ConditionalAssignment` when the assignment spans multiple lines. ([@rrosenblum][])
* [#3775](https://github.com/bbatsov/rubocop/pull/3775): Avoid crash in `Style/HashSyntax` cop with an empty hash. ([@pocke][])
* [#3783](https://github.com/bbatsov/rubocop/pull/3783): Maintain parentheses in `Rails/HttpPositionalArguments` when methods are defined with them. ([@kevindew][])
* [#3786](https://github.com/bbatsov/rubocop/pull/3786): Avoid crash `Style/ConditionalAssignment` cop with mass assign method. ([@pocke][])
* [#3749](https://github.com/bbatsov/rubocop/pull/3749): Detect corner case of `Style/NumericLitterals`. ([@kamaradclimber][])
* [#3788](https://github.com/bbatsov/rubocop/pull/3788): Prevent bad auto-correct in `Style/Next` when block has nested conditionals. ([@drenmi][])
* [#3807](https://github.com/bbatsov/rubocop/pull/3807): Prevent `Style/Documentation` and `Style/DocumentationMethod` from mistaking RuboCop directives for class documentation. ([@drenmi][])
* [#3815](https://github.com/bbatsov/rubocop/pull/3815): Fix false positive in `Style/IdenticalConditionalBranches` cop when branches have same line at leading. ([@pocke][])
* Fix false negative in `Rails/HttpPositionalArguments` where offense would go undetected if one of the request parameter names matched one of the special keyword arguments. ([@deivid-rodriguez][])
* Fix false negative in `Rails/HttpPositionalArguments` where offense would go undetected if the `:format` keyword was used with other non-special keywords. ([@deivid-rodriguez][])
* [#3406](https://github.com/bbatsov/rubocop/issues/3406): Enable cops if Enabled is not explicitly set to false. ([@metcalf][])
* Fix `Lint/FormatParameterMismatch` for splatted last argument. ([@zverok][])
* [#3853](https://github.com/bbatsov/rubocop/pull/3853): Fix false positive in `RedundantParentheses` cop with multiple expression. ([@pocke][])
* [#3870](https://github.com/bbatsov/rubocop/pull/3870): Avoid crash in `Rails/HttpPositionalArguments`. ([@pocke][])
* [#3869](https://github.com/bbatsov/rubocop/pull/3869): Prevent `Lint/FormatParameterMismatch` from breaking when `#%` is passed an empty array. ([@drenmi][])
* [#3879](https://github.com/bbatsov/rubocop/pull/3879): Properly handle Emacs and Vim magic comments for `FrozenStringLiteralComment`. ([@backus][])
* [#3736](https://github.com/bbatsov/rubocop/issues/3736): Fix to remove accumulator return value by auto-correction in `Style/EachWithObject`. ([@pocke][])

## 0.46.0 (2016-11-30)

### New features

* [#3600](https://github.com/bbatsov/rubocop/issues/3600): Add new `Bundler/DuplicatedGem` cop. ([@jmks][])
* [#3624](https://github.com/bbatsov/rubocop/pull/3624): Add new configuration option `empty_lines_special` to `Style/EmptyLinesAroundClassBody` and `Style/EmptyLinesAroundModuleBody`. ([@legendetm][])
* Add new `Style/EmptyMethod` cop. ([@drenmi][])
* `Style/EmptyLiteral` will now auto-correct `Hash.new` when it is the first argument being passed to a method. The arguments will be wrapped with parenthesis. ([@rrosenblum][])
* [#3713](https://github.com/bbatsov/rubocop/pull/3713): Respect `DisabledByDefault` in parent configs. ([@aroben][])
* New cop `Rails/EnumUniqueness` checks for duplicate values defined in enum config. ([@olliebennett][])
* New cop `Rails/EnumUniqueness` checks for duplicate values defined in enum config hash. ([@olliebennett][])
* [#3451](https://github.com/bbatsov/rubocop/issues/3451): Add new `require_parentheses_when_complex` style to `Style/TernaryParentheses` cop. ([@swcraig][])
* [#3600](https://github.com/bbatsov/rubocop/issues/3600): Add new `Bundler/OrderedGems` cop. ([@tdeo][])
* [#3479](https://github.com/bbatsov/rubocop/issues/3479): Add new configuration option `IgnoredPatterns` to `Metrics/LineLength`. ([@jonas054][])

### Changes

* The offense range for `Performance/FlatMap` now includes any parameters that are passed to `flatten`. ([@rrosenblum][])
* [#1747](https://github.com/bbatsov/rubocop/issues/1747): Update `Style/SpecialGlobalVars` messages with a reminder to `require 'English'`. ([@ivanovaleksey][])
* Checks `binding.irb` call by `Lint/Debugger` cop. ([@pocke][])
* [#3742](https://github.com/bbatsov/rubocop/pull/3742): Checks `min` and `max` call by `Performance/CompareWithBlock` cop. ([@pocke][])

### Bug fixes

* [#3662](https://github.com/bbatsov/rubocop/issues/3662): Fix the auto-correction of `Lint/UnneededSplatExpansion` when the splat expansion is inside of another array. ([@rrosenblum][])
* [#3699](https://github.com/bbatsov/rubocop/issues/3699): Fix false positive in `Style/VariableNumber` on variable names ending with an underscore. ([@bquorning][])
* [#3687](https://github.com/bbatsov/rubocop/issues/3687): Fix the fact that `Style/TernaryParentheses` cop claims to correct uncorrected offenses. ([@Ana06][])
* [#3568](https://github.com/bbatsov/rubocop/issues/3568): Fix `--auto-gen-config` behavior for `Style/VariableNumber`. ([@jonas054][])
* Add `format` as an acceptable keyword argument for `Rails/HttpPositionalArguments`. ([@aesthetikx][])
* [#3598](https://github.com/bbatsov/rubocop/issues/3598): In `Style/NumericPredicate`, don't report `x != 0` or `x.nonzero?` as the expressions have different values. ([@jonas054][])
* [#3690](https://github.com/bbatsov/rubocop/issues/3690): Do not register an offense for multiline braces with content in `Style/SpaceInsideBlockBraces`. ([@rrosenblum][])
* [#3746](https://github.com/bbatsov/rubocop/issues/3746): `Lint/NonLocalExitFromIterator` does not warn about `return` in a block which is passed to `Object#define_singleton_method`. ([@AlexWayfer][])

## 0.45.0 (2016-10-31)

### New features

* [#3615](https://github.com/bbatsov/rubocop/pull/3615): Add autocorrection for `Lint/EmptyInterpolation`. ([@pocke][])
* Make `PercentLiteralDelimiters` enforce delimiters around `%I()` too. ([@bronson][])
* [#3408](https://github.com/bbatsov/rubocop/issues/3408): Add check for repeated values in case conditionals. ([@swcraig][])
* [#3646](https://github.com/bbatsov/rubocop/pull/3646): Add new `Lint/EmptyWhen` cop. ([@drenmi][])
* [#3246](https://github.com/bbatsov/rubocop/issues/3246): Add list of all cops to the manual (generated automatically from a rake task). ([@sihu][])
* [#3647](https://github.com/bbatsov/rubocop/issues/3647): Add `--force-default-config` option. ([@jawshooah][])
* [#3570](https://github.com/bbatsov/rubocop/issues/3570): Add new `MultilineIfModifier` cop to avoid usage of if/unless-modifiers on multiline statements. ([@tessi][])
* [#3631](https://github.com/bbatsov/rubocop/issues/3631): Add new `Style/SpaceInLambdaLiteral` cop to check for spaces in lambda literals. ([@swcraig][])
* Add new `Lint/EmptyExpression` cop. ([@drenmi][])

### Bug fixes

* [#3553](https://github.com/bbatsov/rubocop/pull/3553): Make `Style/RedundantSelf` cop to not register an offence for `self.()`. ([@iGEL][])
* [#3474](https://github.com/bbatsov/rubocop/issues/3474): Make the `Rails/TimeZone` only analyze functions which have "Time" in the receiver. ([@b-t-g][])
* [#3607](https://github.com/bbatsov/rubocop/pull/3607): Fix `Style/RedundantReturn` cop for empty if body. ([@pocke][])
* [#3291](https://github.com/bbatsov/rubocop/issues/3291): Improve detection of `raw` and `html_safe` methods in `Rails/OutputSafety`. ([@lumeet][])
* Redundant return style now properly handles empty `when` blocks. ([@albus522][])
* [#3622](https://github.com/bbatsov/rubocop/pull/3622): Fix false positive for `Metrics/MethodLength` and `Metrics/BlockLength`. ([@meganemura][])
* [#3625](https://github.com/bbatsov/rubocop/pull/3625): Fix some cops errors when condition is empty brace. ([@pocke][])
* [#3468](https://github.com/bbatsov/rubocop/issues/3468): Fix bug regarding alignment inside `begin`..`end` block in `Style/MultilineMethodCallIndentation`. ([@jonas054][])
* [#3644](https://github.com/bbatsov/rubocop/pull/3644): Fix generation incorrect documentation. ([@pocke][])
* [#3637](https://github.com/bbatsov/rubocop/issues/3637): Fix Style/NonNilCheck crashing for ternary condition. ([@tejasbubane][])
* [#3654](https://github.com/bbatsov/rubocop/pull/3654): Add missing keywords for `Rails/HttpPositionalArguments`. ([@eitoball][])
* [#3652](https://github.com/bbatsov/rubocop/issues/3652): Avoid crash Rails/HttpPositionalArguments for lvar params when auto-correct. ([@pocke][])
* Fix bug in `Style/SafeNavigation` where there is a check for an object in an elsif statement with a method call on that object in the branch. ([@rrosenblum][])
* [#3660](https://github.com/bbatsov/rubocop/pull/3660): Fix false positive for Rails/SafeNavigation when without receiver. ([@pocke][])
* [#3650](https://github.com/bbatsov/rubocop/issues/3650): Fix `Style/VariableNumber` registering an offense for variables with double digit numbers. ([@rrosenblum][])
* [#3494](https://github.com/bbatsov/rubocop/issues/3494): Check `rails` style indentation also inside blocks in `Style/IndentationWidth`. ([@jonas054][])
* [#3676](https://github.com/bbatsov/rubocop/issues/3676): Ignore raw and html_safe invocations when wrapped inside a safe_join. ([@b-t-g][])

### Changes

* [#3601](https://github.com/bbatsov/rubocop/pull/3601): Change default args for `Style/SingleLineBlockParams`. This cop checks that `reduce` and `inject` use the variable names `a` and `e` for block arguments. These defaults are uncommunicative variable names and thus conflict with the ["Uncommunicative Variable Name" check in Reek](https://github.com/troessner/reek/blob/master/docs/Uncommunicative-Variable-Name.md). Default args changed to `acc` and `elem`.([@jessieay][])
* [#3645](https://github.com/bbatsov/rubocop/pull/3645): Fix bug with empty case when nodes in `Style/RedundantReturn`. ([@tiagocasanovapt][])
* [#3263](https://github.com/bbatsov/rubocop/issues/3263): Fix auto-correct of if statements inside of unless else statements in `Style/ConditionalAssignment`. ([@rrosenblum][])
* Bump default Ruby version to 2.1. ([@drenmi][])

## 0.44.1 (2016-10-13)

### Bug fixes

* Remove a debug `require`. ([@bbatsov][])

## 0.44.0 (2016-10-13)

### New features

* [#3560](https://github.com/bbatsov/rubocop/pull/3560): Add a configuration option `empty_lines_except_namespace` to `Style/EmptyLinesAroundClassBody` and `Style/EmptyLinesAroundModuleBody`. ([@legendetm][])
* [#3370](https://github.com/bbatsov/rubocop/issues/3370): Add new `Rails/HttpPositionalArguments` cop to check your Rails 5 test code for existence of positional args usage. ([@logicminds][])
* [#3510](https://github.com/bbatsov/rubocop/issues/3510): Add a configuration option, `ConvertCodeThatCanStartToReturnNil`, to `Style/SafeNavigation` to check for code that could start returning `nil` if safe navigation is used. ([@rrosenblum][])
* Add a new `AllCops/StyleGuideBaseURL` setting that allows the use of relative paths and/or fragments within each cop's `StyleGuide` setting, to make forking of custom style guides easier. ([@scottmatthewman][])
* [#3566](https://github.com/bbatsov/rubocop/issues/3566): Add new `Metric/BlockLength` cop to ensure blocks don't get too long. ([@savef][])
* [#3428](https://github.com/bbatsov/rubocop/issues/3428): Add support for configuring `Style/PreferredHashMethods` with either `short` or `verbose` style method names. ([@abrom][])
* [#3455](https://github.com/bbatsov/rubocop/issues/3455): Add new `Rails/DynamicFindBy` cop. ([@pocke][])
* [#3542](https://github.com/bbatsov/rubocop/issues/3542): Add a configuration option, `IgnoreCopDirectives`, to `Metrics/LineLength` to stop cop directives (`# rubocop:disable Metrics/AbcSize`) from being counted when considering line length. ([@jmks][])
* Add new `Rails/DelegateAllowBlank` cop. ([@connorjacobsen][])
* Add new `Style/MultilineMemoization` cop. ([@drenmi][])

### Bug fixes

* [#3103](https://github.com/bbatsov/rubocop/pull/3103): Make `Style/ExtraSpacing` cop register an offense for extra spaces present in single-line hash literals. ([@tcdowney][])
* [#3513](https://github.com/bbatsov/rubocop/pull/3513): Fix false positive in `Style/TernaryParentheses` for a ternary with ranges. ([@dreyks][])
* [#3520](https://github.com/bbatsov/rubocop/issues/3520): Fix regression causing `Lint/AssignmentInCondition` false positive. ([@savef][])
* [#3514](https://github.com/bbatsov/rubocop/issues/3514): Make `Style/VariableNumber` cop not register an offense when valid normal case variable names have an integer after the first `_`. ([@b-t-g][])
* [#3516](https://github.com/bbatsov/rubocop/issues/3516): Make `Style/VariableNumber` cop not register an offense when valid normal case variable names have an integer in the middle. ([@b-t-g][])
* [#3436](https://github.com/bbatsov/rubocop/issues/3436): Make `Rails/SaveBang` cop not register an offense when return value of a non-bang method is returned by the parent method. ([@coorasse][])
* [#3540](https://github.com/bbatsov/rubocop/issues/3540): Fix `Style/GuardClause` to register offense for instance and singleton methods. ([@tejasbubane][])
* [#3311](https://github.com/bbatsov/rubocop/issues/3311): Detect incompatibilities with the external encoding to prevent bad autocorrections in `Style/StringLiterals`. ([@deivid-rodriguez][])
* [#3499](https://github.com/bbatsov/rubocop/issues/3499): Ensure `Lint/UnusedBlockArgument` doesn't make recommendations that would change arity for methods defined using `#define_method`. ([@drenmi][])
* [#3430](https://github.com/bbatsov/rubocop/issues/3430): Fix exception in `Performance/RedundantMerge` when inspecting a `#merge!` with implicit receiver. ([@drenmi][])
* [#3411](https://github.com/bbatsov/rubocop/issues/3411): Avoid auto-correction crash for single `when` in `Performance/CaseWhenSplat`. ([@jonas054][])
* [#3286](https://github.com/bbatsov/rubocop/issues/3286): Allow `self.a, self.b = b, a` in `Style/ParallelAssignment`. ([@jonas054][])
* [#3419](https://github.com/bbatsov/rubocop/issues/3419): Report offense for `unless x.nil?` in `Style/NonNilCheck` if `IncludeSemanticChanges` is `true`. ([@jonas054][])
* [#3382](https://github.com/bbatsov/rubocop/issues/3382): Avoid auto-correction crash for multiple elsifs in `Style/EmptyElse`. ([@lumeet][])
* [#3334](https://github.com/bbatsov/rubocop/issues/3334): Do not register an offense for a literal space (`\s`) in `Style/UnneededCapitalW`. ([@rrosenblum][])
* [#3390](https://github.com/bbatsov/rubocop/issues/3390): Fix SaveBang cop for multiple conditional. ([@tejasbubane][])
* [#3577](https://github.com/bbatsov/rubocop/issues/3577): Fix `Style/RaiseArgs` not allowing compact raise with splatted args. ([@savef][])
* [#3578](https://github.com/bbatsov/rubocop/issues/3578): Fix safe navigation method call counting in `Metrics/AbcSize`. ([@savef][])
* [#3592](https://github.com/bbatsov/rubocop/issues/3592): Fix `Style/RedundantParentheses` for indexing with literals. ([@thegedge][])
* [#3597](https://github.com/bbatsov/rubocop/issues/3597): Fix the autocorrect of `Performance/CaseWhenSplat` when trying to rearange splat expanded variables to the end of a when condition. ([@rrosenblum][])

### Changes

* [#3512](https://github.com/bbatsov/rubocop/issues/3512): Change error message of `Lint/UnneededSplatExpansion` for array in method parameters. ([@tejasbubane][])
* [#3510](https://github.com/bbatsov/rubocop/issues/3510): Fix some issues with `Style/SafeNavigation`. Fix auto-correct of multiline if expressions, and do not register an offense for scenarios using `||` and ternary expression. ([@rrosenblum][])
* [#3503](https://github.com/bbatsov/rubocop/issues/3503): Change misleading message of `Style/EmptyLinesAroundAccessModifier`. ([@bquorning][])
* [#3407](https://github.com/bbatsov/rubocop/issues/3407): Turn off autocorrect for unsafe rules by default. ([@ptarjan][])
* [#3521](https://github.com/bbatsov/rubocop/issues/3521): Turn off autocorrect for `Security/JSONLoad` by default. ([@savef][])
* [#2903](https://github.com/bbatsov/rubocop/issues/2903): `Style/RedundantReturn` looks for redundant `return` inside conditional branches. ([@lumeet][])

## 0.43.0 (2016-09-19)

### New features

* [#3379](https://github.com/bbatsov/rubocop/issues/3379): Add table of contents at the beginning of HTML formatted output. ([@hedgesky][])
* [#2968](https://github.com/bbatsov/rubocop/issues/2968): Add new `Style/DocumentationMethod` cop. ([@sooyang][])
* [#3360](https://github.com/bbatsov/rubocop/issues/3360): Add `RequireForNonPublicMethods` configuration option to `Style/DocumentationMethod` cop. ([@drenmi][])
* Add new `Rails/SafeNavigation` cop to convert `try!` to `&.`. ([@rrosenblum][])
* [#3415](https://github.com/bbatsov/rubocop/pull/3415): Add new `Rails/NotNullColumn` cop. ([@pocke][])
* [#3167](https://github.com/bbatsov/rubocop/issues/3167): Add new `Style/VariableNumber` cop. ([@sooyang][])
* Add new style `no_mixed_keys` to `Style/HashSyntax` to only check for hashes with mixed keys. ([@daviddavis][])
* Allow including multiple configuration files from a single gem. ([@tjwallace][])
* Add check for `persisted?` method call when using a create method in `Rails/SaveBang`. ([@QuinnHarris][])
* Add new `Style/SafeNavigation` cop to convert method calls safeguarded by a non `nil` check for the object to `&.`. ([@rrosenblum][])
* Add new `Performance/SortWithBlock` cop to use `sort_by(&:foo)` instead of `sort { |a, b| a.foo <=> b.foo }`. ([@koic][])
* [#3492](https://github.com/bbatsov/rubocop/pull/3492): Add new `UnifiedInteger` cop. ([@pocke][])

### Bug fixes

* [#3383](https://github.com/bbatsov/rubocop/issues/3383): Fix the local variable reset issue with `Style/RedundantSelf` cop. ([@bankair][])
* [#3445](https://github.com/bbatsov/rubocop/issues/3445): Fix bad autocorrect for `Style/AndOr` cop. ([@mikezter][])
* [#3349](https://github.com/bbatsov/rubocop/issues/3349): Fix bad autocorrect for `Style/Lambda` cop. ([@metcalf][])
* [#3351](https://github.com/bbatsov/rubocop/issues/3351): Fix bad auto-correct for `Performance/RedundantMatch` cop. ([@annaswims][])
* [#3347](https://github.com/bbatsov/rubocop/issues/3347): Prevent infinite loop in `Style/TernaryParentheses` cop when used together with `Style/RedundantParentheses`. ([@drenmi][])
* [#3209](https://github.com/bbatsov/rubocop/issues/3209): Remove faulty line length check from `Style/GuardClause` cop. ([@drenmi][])
* [#3366](https://github.com/bbatsov/rubocop/issues/3366): Make `Style/MutableConstant` cop aware of splat assignments. ([@drenmi][])
* [#3372](https://github.com/bbatsov/rubocop/pull/3372): Fix RuboCop crash with empty brackets in `Style/Next` cop. ([@pocke][])
* [#3358](https://github.com/bbatsov/rubocop/issues/3358): Make `Style/MethodMissing` cop aware of class scope. ([@drenmi][])
* [#3342](https://github.com/bbatsov/rubocop/issues/3342): Fix error in `Lint/ShadowedException` cop if last rescue does not have parameter. ([@soutaro][])
* [#3380](https://github.com/bbatsov/rubocop/issues/3380): Fix false positive in `Style/TrailingUnderscoreVariable` cop. ([@drenmi][])
* [#3388](https://github.com/bbatsov/rubocop/issues/3388): Fix bug where `Lint/ShadowedException` would register an offense when rescuing different numbers of custom exceptions in multiple rescue groups. ([@rrosenblum][])
* [#3386](https://github.com/bbatsov/rubocop/issues/3386): Make `VariableForce` understand an empty RegExp literal as LHS to `=~`. ([@drenmi][])
* [#3421](https://github.com/bbatsov/rubocop/pull/3421): Fix clobbering `inherit_from` additions when not using Namespaces in the configs. ([@nicklamuro][])
* [#3425](https://github.com/bbatsov/rubocop/pull/3425): Fix bug for invalid bytes in UTF-8 in `Lint/PercentStringArray` cop. ([@pocke][])
* [#3374](https://github.com/bbatsov/rubocop/issues/3374): Make `SpaceInsideBlockBraces` and `SpaceBeforeBlockBraces` not depend on `BlockDelimiters` configuration. ([@jonas054][])
* Fix error in `Lint/ShadowedException` cop for higher number of rescue groups. ([@groddeck][])
* [#3456](https://github.com/bbatsov/rubocop/pull/3456): Don't crash on a multiline empty brace in `Style/MultilineMethodCallBraceLayout`. ([@pocke][])
* [#3423](https://github.com/bbatsov/rubocop/issues/3423): Checks if .rubocop is a file before parsing. ([@joejuzl][])
* [#3439](https://github.com/bbatsov/rubocop/issues/3439): Fix variable assignment check not working properly when a block is used in `Rails/SaveBang`. ([@QuinnHarris][])
* [#3401](https://github.com/bbatsov/rubocop/issues/3401): Read file contents in binary mode so `Style/EndOfLine` works on Windows. ([@jonas054][])
* [#3450](https://github.com/bbatsov/rubocop/issues/3450): Prevent `Style/TernaryParentheses` cop from making unsafe corrections. ([@drenmi][])
* [#3460](https://github.com/bbatsov/rubocop/issues/3460): Fix false positives in `Style/InlineComment` cop. ([@drenmi][])
* [#3485](https://github.com/bbatsov/rubocop/issues/3485): Make OneLineConditional cop not register offense for empty else. ([@tejasbubane][])
* [#3508](https://github.com/bbatsov/rubocop/pull/3508): Fix false negatives in `Rails/NotNullColumn`. ([@pocke][])
* [#3462](https://github.com/bbatsov/rubocop/issues/3462): Don't create MultilineMethodCallBraceLayout offenses for single-line method calls when receiver spans multiple lines. ([@maxjacobson][])

### Changes

* [#3341](https://github.com/bbatsov/rubocop/issues/3341): Exclude RSpec tests from inspection by `Style/NumericPredicate` cop. ([@drenmi][])
* Rename `Lint/UselessArraySplat` to `Lint/UnneededSplatExpansion`, and add functionality to check for unnecessary expansion of other literals. ([@rrosenblum][])
* No longer register an offense for splat expansion of an array literal in `Performance/CaseWhenSplat`. `Lint/UnneededSplatExpansion` now handles this behavior. ([@rrosenblum][])
* `Lint/InheritException` restricts inheriting from standard library subclasses of `Exception`. ([@metcalf][])
* No longer register an offense if the first line of code starts with `#\` in `Style/LeadingCommentSpace`. `config.ru` files consider such lines as options. ([@scottohara][])
* [#3292](https://github.com/bbatsov/rubocop/issues/3292): Remove `Performance/PushSplat` as it can produce code that is slower or even cause failure. ([@jonas054][])

## 0.42.0 (2016-07-25)

### New features

* [#3306](https://github.com/bbatsov/rubocop/issues/3306): Add autocorrection for `Style/EachWithObject`. ([@owst][])
* Add new `Style/TernaryParentheses` cop. ([@drenmi][])
* [#3136](https://github.com/bbatsov/rubocop/issues/3136): Add config for `UselessAccessModifier` so it can be made aware of ActiveSupport's `concerning` and `class_methods` methods. ([@maxjacobson][])
* [#3128](https://github.com/bbatsov/rubocop/issues/3128): Add new `Rails/SaveBang` cop. ([@QuinnHarris][])
* Add new `Style/NumericPredicate` cop. ([@drenmi][])

### Bug fixes

* [#3271](https://github.com/bbatsov/rubocop/issues/3271): Fix bad auto-correct for `Style/EachForSimpleLoop` cop. ([@drenmi][])
* [#3288](https://github.com/bbatsov/rubocop/issues/3288): Fix auto-correct of word and symbol arrays in `Style/ParallelAssignment` cop. ([@jonas054][])
* [#3307](https://github.com/bbatsov/rubocop/issues/3307): Fix exception when inspecting an operator assignment with `Style/MethodCallParentheses` cop. ([@drenmi][])
* [#3316](https://github.com/bbatsov/rubocop/issues/3316): Fix error for blocks without arguments in `Style/SingleLineBlockParams` cop. ([@owst][])
* [#3320](https://github.com/bbatsov/rubocop/issues/3320): Make `Style/OpMethod` aware of the backtick method. ([@drenmi][])
* Do not register an offense in `Lint/ShadowedException` when rescuing an exception built into Ruby before a custom exception. ([@rrosenblum][])

### Changes

* [#2645](https://github.com/bbatsov/rubocop/issues/2645): `Style/EmptyLiteral` no longer generates an offense for `String.new` when using frozen string literals. ([@drenmi][])
* [#3308](https://github.com/bbatsov/rubocop/issues/3308): Make `Lint/NextWithoutAccumulator` aware of nested enumeration. ([@drenmi][])
* Extend `Style/MethodMissing` cop to check for the conditions in the style guide. ([@drenmi][])
* [#3325](https://github.com/bbatsov/rubocop/issues/3325): Drop support for MRI 1.9.3. ([@drenmi][])
* Add support for MRI 2.4. ([@dvandersluis][])
* [#3256](https://github.com/bbatsov/rubocop/issues/3256): Highlight the closing brace in `Style/Multiline...BraceLayout` cops. ([@jonas054][])
* Always register an offense when rescuing `Exception` before or along with any other exception in `Lint/ShadowedException`. ([@rrosenblum][])

## 0.41.2 (2016-07-07)

### Bug fixes

* [#3248](https://github.com/bbatsov/rubocop/issues/3248): Support 'ruby-' prefix in `.ruby-version`. ([@tjwp][])
* [#3250](https://github.com/bbatsov/rubocop/pull/3250): Make regexp for cop names less restrictive in CommentConfig lines. ([@tjwp][])
* [#3261](https://github.com/bbatsov/rubocop/pull/3261): Prefer `TargetRubyVersion` to `.ruby-version`. ([@tjwp][])
* [#3249](https://github.com/bbatsov/rubocop/issues/3249): Account for `rescue nil` in `Style/ShadowedException`. ([@rrosenblum][])
* Modify the highlighting in `Style/ShadowedException` to be more useful. Highlight just `rescue` area. ([@rrosenblum][])
* [#3129](https://github.com/bbatsov/rubocop/issues/3129): Fix `Style/MethodCallParentheses` to work with multiple assignments. ([@tejasbubane][])
* [#3247](https://github.com/bbatsov/rubocop/issues/3247): Ensure whitespace after beginning of block in `Style/BlockDelimiters`. ([@tjwp][])
* [#2941](https://github.com/bbatsov/rubocop/issues/2941): Make sure `Lint/UnneededDisable` can do auto-correction. ([@jonas054][])
* [#3269](https://github.com/bbatsov/rubocop/pull/3269):  Fix `Lint/ShadowedException` to block arbitrary code execution. ([@pocke][])
* [#3266](https://github.com/bbatsov/rubocop/issues/3266): Handle empty parentheses in `Performance/RedundantBlockCall` auto-correct. ([@jonas054][])
* [#3272](https://github.com/bbatsov/rubocop/issues/3272): Add escape character missing to LITERAL_REGEX. ([@pocke][])
* [#3255](https://github.com/bbatsov/rubocop/issues/3255): Fix auto-correct for `Style/RaiseArgs` when constructing exception without arguments. ([@drenmi][])
* [#3294](https://github.com/bbatsov/rubocop/pull/3294): Allow to use `Time.zone_default`. ([@Tei][])
* [#3300](https://github.com/bbatsov/rubocop/issues/3300): Do not replace `%q()`s containing escaped non-backslashes. ([@owst][])

### Changes

* [#3230](https://github.com/bbatsov/rubocop/issues/3230): Improve highlighting for `Style/AsciiComments` cop. ([@drenmi][])
* Improve highlighting for `Style/AsciiIdentifiers` cop. ([@drenmi][])
* [#3265](https://github.com/bbatsov/rubocop/issues/3265): Include --no-offense-counts in .rubocop_todo.yml. ([@vergenzt][])

## 0.41.1 (2016-06-26)

### Bug fixes

* [#3245](https://github.com/bbatsov/rubocop/pull/3245): Fix `UniqBeforePluck` cop by solving difference of config name. ([@pocke][])

## 0.41.0 (2016-06-25)

### New features

* [#2956](https://github.com/bbatsov/rubocop/issues/2956): Prefer `.ruby-version` to `TargetRubyVersion`. ([@pclalv][])
* [#3095](https://github.com/bbatsov/rubocop/issues/3095): Add `IndentationWidth` configuration parameter for `Style/AlignParameters` cop. ([@alexdowad][])
* [#3066](https://github.com/bbatsov/rubocop/issues/3066): Add new `Style/ImplicitRuntimeError` cop which advises the use of an explicit exception class when raising an error. ([@alexdowad][])
* [#3018](https://github.com/bbatsov/rubocop/issues/3018): Add new `Style/EachForSimpleLoop` cop which advises the use of `Integer#times` for simple loops which iterate a fixed number of times. ([@alexdowad][])
* [#2595](https://github.com/bbatsov/rubocop/issues/2595): New `compact` style for `Style/SpaceInsideLiteralHashBraces`. ([@alexdowad][])
* [#2927](https://github.com/bbatsov/rubocop/issues/2927): Add autocorrect for `Rails/Validation` cop. ([@neodelf][])
* [#3135](https://github.com/bbatsov/rubocop/pull/3135): Add new `Rails/OutputSafety` cop. ([@josh][])
* [#3164](https://github.com/bbatsov/rubocop/pull/3164): Add [Fastlane](https://fastlane.tools/)'s Fastfile to the default Includes. ([@jules2689][])
* [#3173](https://github.com/bbatsov/rubocop/pull/3173): Make `Style/ModuleFunction` configurable with `module_function` and `extend_self` styles. ([@tjwp][])
* [#3105](https://github.com/bbatsov/rubocop/issues/3105): Add new `Rails/RequestReferer` cop. ([@giannileggio][])
* [#3200](https://github.com/bbatsov/rubocop/pull/3200): Add autocorrect for `Style/EachForSimpleLoop` cop. ([@tejasbubane][])
* [#3058](https://github.com/bbatsov/rubocop/issues/3058): Add new `Style/SpaceInsideArrayPercentLiteral` cop. ([@owst][])
* [#3058](https://github.com/bbatsov/rubocop/issues/3058): Add new `Style/SpaceInsidePercentLiteralDelimiters` cop. ([@owst][])
* [#3179](https://github.com/bbatsov/rubocop/pull/3179): Expose files to support testings Cops using RSpec. ([@tjwp][])
* [#3191](https://github.com/bbatsov/rubocop/issues/3191): Allow arbitrary comments after cop names in CommentConfig lines (e.g. rubocop:enable). ([@owst][])
* [#3165](https://github.com/bbatsov/rubocop/pull/3165): Add new `Lint/PercentStringArray` cop. ([@owst][])
* [#3165](https://github.com/bbatsov/rubocop/pull/3165): Add new `Lint/PercentSymbolArray` cop. ([@owst][])
* [#3177](https://github.com/bbatsov/rubocop/pull/3177): Add new `Style/NumericLiteralPrefix` cop. ([@tejasbubane][])
* [#1646](https://github.com/bbatsov/rubocop/issues/1646): Add configuration style `indented_relative_to_receiver` for `Style/MultilineMethodCallIndentation`. ([@jonas054][])
* New cop `Lint/ShadowedException` checks for the order which exceptions are rescued to avoid rescueing a less specific exception before a more specific exception. ([@rrosenblum][])
* [#3127](https://github.com/bbatsov/rubocop/pull/3127): New cop `Lint/InheritException` checks for error classes inheriting from `Exception`, and instead suggests `RuntimeError` or `StandardError`. ([@drenmi][])
* Add new `Performance/PushSplat` cop. ([@segiddins][])
* [#3089](https://github.com/bbatsov/rubocop/issues/3089): Add new `Rails/Exit` cop. ([@sgringwe][])
* [#3104](https://github.com/bbatsov/rubocop/issues/3104): Add new `Style/MethodMissing` cop. ([@haziqhafizuddin][])

### Bug fixes

* [#3005](https://github.com/bbatsov/rubocop/issues/3005): Symlink protection prevents use of caching in CI context. ([@urbanautomaton][])
* [#3037](https://github.com/bbatsov/rubocop/issues/3037): `Style/StringLiterals` understands that a bare '#', not '#@variable' or '#{interpolation}', does not require double quotes. ([@alexdowad][])
* [#2722](https://github.com/bbatsov/rubocop/issues/2722): `Style/ExtraSpacing` does not attempt to align an equals sign in an argument list with one in an assignment statement. ([@alexdowad][])
* [#3133](https://github.com/bbatsov/rubocop/issues/3133): `Style/MultilineMethodCallBraceLayout` does not register offenses for single-line calls. ([@alexdowad][])
* [#3170](https://github.com/bbatsov/rubocop/issues/3170): `Style/MutableConstant` does not infinite-loop when correcting an array with no brackets. ([@alexdowad][])
* [#3150](https://github.com/bbatsov/rubocop/issues/3150): Fix auto-correct for Style/MultilineArrayBraceLayout. ([@jspanjers][])
* [#3192](https://github.com/bbatsov/rubocop/pull/3192): Fix `Lint/UnusedBlockArgument`'s `IgnoreEmptyBlocks` parameter from being removed from configuration. ([@jfelchner][])
* [#3114](https://github.com/bbatsov/rubocop/issues/3114): Fix alignment `end` when auto-correcting `Style/EmptyElse`. ([@rrosenblum][])
* [#3120](https://github.com/bbatsov/rubocop/issues/3120): Fix `Lint/UselessAccessModifier` reporting useless access modifiers inside {Class,Module,Struct}.new blocks. ([@owst][])
* [#3125](https://github.com/bbatsov/rubocop/issues/3125): Fix `Rails/UniqBeforePluck` to ignore `uniq` with block. ([@tejasbubane][])
* [#3116](https://github.com/bbatsov/rubocop/issues/3116): `Style/SpaceAroundKeyword` allows `&.` method calls after `super` and `yield`. ([@segiddins][])
* [#3131](https://github.com/bbatsov/rubocop/issues/3131): Fix `Style/ZeroLengthPredicate` to ignore `size` and `length` variables. ([@tejasbubane][])
* [#3146](https://github.com/bbatsov/rubocop/pull/3146): Fix `NegatedIf` and `NegatedWhile` to ignore double negations. ([@natalzia-paperless][])
* [#3140](https://github.com/bbatsov/rubocop/pull/3140): `Style/FrozenStringLiteralComment` works with file doesn't have any tokens. ([@pocke][])
* [#3154](https://github.com/bbatsov/rubocop/issues/3154): Fix handling of `()` in `Style/RedundantParentheses`. ([@lumeet][])
* [#3155](https://github.com/bbatsov/rubocop/issues/3155): Fix `Style/SpaceAfterNot` reporting on the `not` keyword. ([@NobodysNightmare][])
* [#3160](https://github.com/bbatsov/rubocop/pull/3160): `Style/Lambda` fix whitespacing when auto-correcting unparenthesized arguments. ([@palkan][])
* [#2944](https://github.com/bbatsov/rubocop/issues/2944): Don't crash on strings that span multiple lines but only have one pair of delimiters in `Style/StringLiterals`. ([@jonas054][])
* [#3157](https://github.com/bbatsov/rubocop/issues/3157): Don't let `LineEndConcatenation` and `UnneededInterpolation` make changes to the same string during auto-correct. ([@jonas054][])
* [#3187](https://github.com/bbatsov/rubocop/issues/3187): Let `Style/BlockDelimiters` ignore blocks in *all* method arguments. ([@jonas054][])
* Modify `Style/ParallelAssignment` to use implicit begins when parallel assignment uses a `rescue` modifier and is the only thing in the method. ([@rrosenblum][])
* [#3217](https://github.com/bbatsov/rubocop/pull/3217): Fix output of ellipses for multi-line offense ranges in HTML formatter. ([@jonas054][])
* [#3207](https://github.com/bbatsov/rubocop/issues/3207): Auto-correct modifier `while`/`until` and `begin`..`end` + `while`/`until` in `Style/InfiniteLoop`. ([@jonas054][])
* [#3202](https://github.com/bbatsov/rubocop/issues/3202): Fix `Style/EmptyElse` registering wrong offenses and thus making RuboCop crash. ([@deivid-rodriguez][])
* [#3183](https://github.com/bbatsov/rubocop/issues/3183): Ensure `Style/SpaceInsideBlockBraces` reports offenses for multi-line blocks. ([@owst][])
* [#3017](https://github.com/bbatsov/rubocop/issues/3017): Fix `Style/StringLiterals` to register offenses on non-ascii strings. ([@deivid-rodriguez][])
* [#3056](https://github.com/bbatsov/rubocop/issues/3056): Fix `Style/StringLiterals` to register offenses on non-ascii strings. ([@deivid-rodriguez][])
* [#2986](https://github.com/bbatsov/rubocop/issues/2986): Fix `RedundantBlockCall` to not report calls that pass block arguments, or where the block has been overridden. ([@owst][])
* [#3223](https://github.com/bbatsov/rubocop/issues/3223): Return can take many arguments. ([@ptarjan][])
* [#3239](https://github.com/bbatsov/rubocop/pull/3239): Fix bug with --auto-gen-config and a file that does not exist. ([@meganemura][])
* [#3138](https://github.com/bbatsov/rubocop/issues/3138): Fix RuboCop crashing when config file contains utf-8 characters and external encoding is not utf-8. ([@deivid-rodriguez][])
* [#3175](https://github.com/bbatsov/rubocop/pull/3175): Generate 'Exclude' list for the cops with configurable enforced style to `.rubocop_todo.yml` if different styles are used. ([@flexoid][])
* [#3231](https://github.com/bbatsov/rubocop/pull/3231): Make `Rails/UniqBeforePluck` more conservative. ([@tjwp][])

### Changes

* [#3149](https://github.com/bbatsov/rubocop/pull/3149): Make `Style/HashSyntax` configurable to not report hash rocket syntax for symbols ending with ? or ! when using ruby19 style. ([@owst][])
* [#1758](https://github.com/bbatsov/rubocop/issues/1758): Let `Style/ClosingParenthesisIndentation` follow `Style/AlignParameters` configuration for method calls. ([@jonas054][])
* [#3224](https://github.com/bbatsov/rubocop/issues/3224): Rename `Style/DeprecatedHashMethods` to `Style/PreferredHashMethods`. ([@tejasbubane][])

## 0.40.0 (2016-05-09)

### New features

* [#2997](https://github.com/bbatsov/rubocop/pull/2997): `Performance/CaseWhenSplat` can now identify multiple offenses in the same branch and offenses that do not occur as the first argument. ([@rrosenblum][])
* [#2928](https://github.com/bbatsov/rubocop/issues/2928): `Style/NestedParenthesizedCalls` cop can auto-correct. ([@drenmi][])
* `Style/RaiseArgs` cop can auto-correct. ([@drenmi][])
* [#2993](https://github.com/bbatsov/rubocop/pull/2993): `Style/SpaceAfterColon` now checks optional keyword arguments. ([@owst][])
* [#3003](https://github.com/bbatsov/rubocop/pull/3003): Read command line options from `.rubocop` file and `RUBOCOP_OPTS` environment variable. ([@bolshakov][])
* [#2857](https://github.com/bbatsov/rubocop/issues/2857): `Style/MultilineArrayBraceLayout` enforced style is configurable and supports `symmetrical` and `new_line` options. ([@panthomakos][])
* [#2857](https://github.com/bbatsov/rubocop/issues/2857): `Style/MultilineHashBraceLayout` enforced style is configurable and supports `symmetrical` and `new_line` options. ([@panthomakos][])
* [#2857](https://github.com/bbatsov/rubocop/issues/2857): `Style/MultilineMethodCallBraceLayout` enforced style is configurable and supports `symmetrical` and `new_line` options. ([@panthomakos][])
* [#2857](https://github.com/bbatsov/rubocop/issues/2857): `Style/MultilineMethodDefinitionBraceLayout` enforced style is configurable and supports `symmetrical` and `new_line` options. ([@panthomakos][])
* [#3052](https://github.com/bbatsov/rubocop/pull/3052): `Style/MultilineArrayBraceLayout` enforced style supports `same_line` option. ([@panthomakos][])
* [#3052](https://github.com/bbatsov/rubocop/pull/3052): `Style/MultilineHashBraceLayout` enforced style supports `same_line` option. ([@panthomakos][])
* [#3052](https://github.com/bbatsov/rubocop/pull/3052): `Style/MultilineMethodCallBraceLayout` enforced style supports `same_line` option. ([@panthomakos][])
* [#3052](https://github.com/bbatsov/rubocop/pull/3052): `Style/MultilineMethodDefinitionBraceLayout` enforced style supports `same_line` option. ([@panthomakos][])
* [#3019](https://github.com/bbatsov/rubocop/issues/3019): Add new `Style/EmptyCaseCondition` cop. ([@owst][], [@rrosenblum][])
* [#3072](https://github.com/bbatsov/rubocop/pull/3072): Add new `Lint/UselessArraySplat` cop. ([@owst][])
* [#3022](https://github.com/bbatsov/rubocop/issues/3022): `Style/Lambda` enforced style supports `literal` option. ([@drenmi][])
* [#2909](https://github.com/bbatsov/rubocop/issues/2909): `Style/Lambda` enforced style supports `lambda` option. ([@drenmi][])
* [#3092](https://github.com/bbatsov/rubocop/pull/3092): Allow `Style/Encoding` to enforce using no encoding comments. ([@NobodysNightmare][])
* New cop `Rails/UniqBeforePluck` checks that `uniq` is used before `pluck`. ([@tjwp][])

### Bug fixes

* [#3112](https://github.com/bbatsov/rubocop/issues/3112): Fix `Style/ClassAndModuleChildren` for nested classes with explicit superclass. ([@jspanjers][])
* [#3032](https://github.com/bbatsov/rubocop/issues/3032): Fix autocorrecting parentheses for predicate methods without space before args. ([@graemeboy][])
* [#3000](https://github.com/bbatsov/rubocop/pull/3000): Fix encoding crash on HTML output. ([@gerrywastaken][])
* [#2983](https://github.com/bbatsov/rubocop/pull/2983): `Style/AlignParameters` message was clarified for `with_fixed_indentation` style. ([@dylanahsmith][])
* [#2314](https://github.com/bbatsov/rubocop/pull/2314): Ignore `UnusedBlockArgument` for keyword arguments. ([@volkert][])
* [#2975](https://github.com/bbatsov/rubocop/issues/2975): Make comment indentation before `)` consistent with comment indentation before `}` or `]`. ([@jonas054][])
* [#3010](https://github.com/bbatsov/rubocop/issues/3010): Fix double reporting/correction of spaces after ternary operator colons (now only reported by `Style/SpaceAroundOperators`, and not `Style/SpaceAfterColon` too). ([@owst][])
* [#3006](https://github.com/bbatsov/rubocop/issues/3006): Register an offense for calling `merge!` on a method on a variable inside `each_with_object` in `Performance/RedundantMerge`. ([@lumeet][], [@rrosenblum][])
* [#2886](https://github.com/bbatsov/rubocop/issues/2886): Custom cop changes now bust the cache. ([@ptarjan][])
* [#3043](https://github.com/bbatsov/rubocop/issues/3043): `Style/SpaceAfterNot` will now register an offense for a receiver that is wrapped in parentheses. ([@rrosenblum][])
* [#3039](https://github.com/bbatsov/rubocop/issues/3039): Accept `match` without a receiver in `Performance/EndWith`. ([@lumeet][])
* [#3039](https://github.com/bbatsov/rubocop/issues/3039): Accept `match` without a receiver in `Performance/StartWith`. ([@lumeet][])
* [#3048](https://github.com/bbatsov/rubocop/issues/3048): `Lint/NestedMethodDefinition` shouldn't flag methods defined on Structs. ([@owst][])
* [#2912](https://github.com/bbatsov/rubocop/issues/2912): Check whether a line is aligned with the following line if the preceding line is not an assignment. ([@akihiro17][])
* [#3036](https://github.com/bbatsov/rubocop/issues/3036): Don't let `Lint/UnneededDisable` inspect files that are excluded for the cop. ([@jonas054][])
* [#2874](https://github.com/bbatsov/rubocop/issues/2874): Fix bug when the closing parenthesis is preceded by a newline in array and hash literals in `Style/RedundantParentheses`. ([@lumeet][])
* [#3049](https://github.com/bbatsov/rubocop/issues/3049): Make `Lint/UselessAccessModifier` detect conditionally defined methods and correctly handle dynamically defined methods and singleton class methods. ([@owst][])
* [#3004](https://github.com/bbatsov/rubocop/pull/3004): Don't add `Style/Alias` offenses for use of `alias` in `instance_eval` blocks, since object instances don't respond to `alias_method`. ([@magni-][])
* [#3061](https://github.com/bbatsov/rubocop/pull/3061): Custom cops now show up in --show-cops. ([@ptarjan][])
* [#3088](https://github.com/bbatsov/rubocop/pull/3088): Ignore offenses that involve conflicting HEREDOCs in the `Style/Multiline*BraceLayout` cops. ([@panthomakos][])
* [#3083](https://github.com/bbatsov/rubocop/issues/3083): Do not register an offense for splat block args in `Style/SymbolProc`. ([@rrosenblum][])
* [#3063](https://github.com/bbatsov/rubocop/issues/3063): Don't auto-correct `a + \` into `a + \\` in `Style/LineEndConcatenation`. ([@jonas054][])
* [#3034](https://github.com/bbatsov/rubocop/issues/3034): Report offenses for `RuntimeError.new(msg)` in `Style/RedundantException`. ([@jonas054][])
* [#3016](https://github.com/bbatsov/rubocop/issues/3016): `Style/SpaceAfterComma` now uses `Style/SpaceInsideHashLiteralBraces`'s setting. ([@ptarjan][])

### Changes

* [#2995](https://github.com/bbatsov/rubocop/issues/2995): Removed deprecated path matching syntax. ([@gerrywastaken][])
* [#3025](https://github.com/bbatsov/rubocop/pull/3025): Removed deprecation warnings for `rubocop-todo.yml`. ([@ptarjan][])
* [#3028](https://github.com/bbatsov/rubocop/pull/3028): Add `define_method` to the default list of `IgnoredMethods` of `Style/SymbolProc`. ([@jastkand][])
* [#3064](https://github.com/bbatsov/rubocop/pull/3064): `Style/SpaceAfterNot` highlights the entire expression instead of just the exlamation mark. ([@rrosenblum][])
* [#3085](https://github.com/bbatsov/rubocop/pull/3085): Enable `Style/MultilineArrayBraceLayout` and `Style/MultilineHashBraceLayout` with the `symmetrical` style by default. ([@panthomakos][])
* [#3091](https://github.com/bbatsov/rubocop/pull/3091): Enable `Style/MultilineMethodCallBraceLayout` and `Style/MultilineMethodDefinitionBraceLayout` with the `symmetrical` style by default. ([@panthomakos][])
* [#1830](https://github.com/bbatsov/rubocop/pull/1830): `Style/PredicateName` now ignores the `spec/` directory, since there is a strong convention for using `have_*` and `be_*` helper methods in RSpec. ([@gylaz][])

## 0.39.0 (2016-03-27)

### New features

* `Performance/TimesMap` cop can auto-correct. ([@lumeet][])
* `Style/ZeroLengthPredicate` cop can auto-correct. ([@lumeet][])
* [#2828](https://github.com/bbatsov/rubocop/issues/2828): `Style/ConditionalAssignment` is now configurable to enforce assignment inside of conditions or to enforce assignment to conditions. ([@rrosenblum][])
* [#2862](https://github.com/bbatsov/rubocop/pull/2862): `Performance/Detect` and `Performance/Count` have a new configuration `SafeMode` that is defaulted to `true`. These cops have known issues with `Rails` and other ORM frameworks. With this default configuration, these cops will not run if the `Rails` cops are enabled. ([@rrosenblum][])
* `Style/IfUnlessModifierOfIfUnless` cop added. ([@amuino][])

### Bug fixes

* [#2948](https://github.com/bbatsov/rubocop/issues/2948): `Style/SpaceAroundKeyword` should allow `yield[n]` and `super[n]`. ([@laurelfan][])
* [#2950](https://github.com/bbatsov/rubocop/issues/2950): Fix auto-correcting cases in which precedence has changed in `Style/OneLineConditional`. ([@lumeet][])
* [#2947](https://github.com/bbatsov/rubocop/issues/2947): Fix auto-correcting `if-then` in `Style/Next`. ([@lumeet][])
* [#2904](https://github.com/bbatsov/rubocop/issues/2904): `Style/RedundantParentheses` doesn't flag `-(1.method)` or `+(1.method)`, since removing the parentheses would change the meaning of these expressions. ([@alexdowad][])
* [#2958](https://github.com/bbatsov/rubocop/issues/2958): `Style/MultilineMethodCallIndentation` doesn't fail when inspecting unary ops which span multiple lines. ([@alexdowad][])
* [#2959](https://github.com/bbatsov/rubocop/issues/2959): `Lint/LiteralInInterpolation` doesn't report offenses for iranges and eranges with non-literal endpoints. ([@alexdowad][])
* [#2960](https://github.com/bbatsov/rubocop/issues/2960): `Lint/AssignmentInCondition` catches method assignments (like `obj.attr = val`) in a condition. ([@alexdowad][])
* [#2871](https://github.com/bbatsov/rubocop/issues/2871): Second solution for possible encoding incompatibility when outputting an HTML report. ([@jonas054][])
* [#2967](https://github.com/bbatsov/rubocop/pull/2967): Fix auto-correcting of `===`, `<=`, and `>=` in `Style/ConditionalAssignment`. ([@rrosenblum][])
* [#2977](https://github.com/bbatsov/rubocop/issues/2977): Fix auto-correcting of `"#{$!}"` in `Style/SpecialGlobalVars`. ([@lumeet][])
* [#2935](https://github.com/bbatsov/rubocop/issues/2935): Make configuration loading work if `SafeYAML.load` is private. ([@jonas054][])

### Changes

* `require:` only does relative includes when it starts with a `.`. ([@ptarjan][])
* `Style/IfUnlessModifier` does not trigger if the body is another conditional. ([@amuino][])
* [#2963](https://github.com/bbatsov/rubocop/pull/2963): `Performance/RedundantMerge` will now register an offense inside of `each_with_object`. ([@rrosenblum][])

## 0.38.0 (2016-03-09)

### New features

* `Style/UnlessElse` cop can auto-correct. ([@lumeet][])
* [#2629](https://github.com/bbatsov/rubocop/pull/2629): Add a new public API method, `highlighted_area` to offense. This method returns the range of the highlighted portion of an offense. ([@rrosenblum][])
* `Style/OneLineConditional` cop can auto-correct. ([@lumeet][])
* [#2905](https://github.com/bbatsov/rubocop/issues/2905): `Style/ZeroLengthPredicate` flags code like `array.length < 1`, `1 > array.length`, and so on. ([@alexdowad][])
* [#2892](https://github.com/bbatsov/rubocop/issues/2892): `Lint/BlockAlignment` cop can be configured to be stricter. ([@ptarjan][])
* `Style/Not` is able to autocorrect in cases where parentheses must be added to preserve the meaning of an expression. ([@alexdowad][])
* `Style/Not` auto-corrects comparison expressions by removing `not` and using the opposite comparison. ([@alexdowad][])

### Bug fixes

* Add `require 'time'` to `remote_config.rb` to avoid "undefined method \`rfc2822'". ([@necojackarc][])
* Replace `Rake::TaskManager#last_comment` with `Rake::TaskManager#last_description` for Rake 11 compatibility. ([@tbrisker][])
* Fix false positive in `Style/TrailingCommaInArguments` & `Style/TrailingCommaInLiteral` cops with consistent_comma style. ([@meganemura][])
* [#2861](https://github.com/bbatsov/rubocop/pull/2861): Fix false positive in `Style/SpaceAroundKeyword` for `rescue(...`. ([@rrosenblum][])
* [#2832](https://github.com/bbatsov/rubocop/issues/2832): `Style/MultilineOperationIndentation` treats operations inside blocks inside other operations correctly. ([@jonas054][])
* [#2865](https://github.com/bbatsov/rubocop/issues/2865): Change `require:` in config to be relative to the `.rubocop.yml` file itself. ([@ptarjan][])
* [#2845](https://github.com/bbatsov/rubocop/issues/2845): Handle heredocs in `Style/MultilineLiteralBraceLayout` auto-correct. ([@jonas054][])
* [#2848](https://github.com/bbatsov/rubocop/issues/2848): Handle comments inside arrays in `Style/MultilineArrayBraceLayout` auto-correct. ([@jonas054][])
* `Style/TrivialAccessors` allows predicate methods by default. ([@alexdowad][])
* [#2869](https://github.com/bbatsov/rubocop/issues/2869): Offenses which occur in the body of a `when` clause with multiple arguments will not be missed. ([@alexdowad][])
* `Lint/UselessAccessModifier` recognizes method defs inside a `begin` block. ([@alexdowad][])
* [#2870](https://github.com/bbatsov/rubocop/issues/2870): `Lint/UselessAccessModifier` recognizes method definitions which are passed as an argument to a method call. ([@alexdowad][])
* [#2859](https://github.com/bbatsov/rubocop/issues/2859): `Style/RedundantParentheses` doesn't consider the parentheses in `(!receiver.method arg)` to be redundant, since they might change the meaning of an expression, depending on precedence. ([@alexdowad][])
* [#2852](https://github.com/bbatsov/rubocop/issues/2852): `Performance/Casecmp` doesn't flag uses of `downcase`/`upcase` which are not redundant. ([@alexdowad][])
* [#2850](https://github.com/bbatsov/rubocop/issues/2850): `Style/FileName` doesn't choke on empty files with spaces in their names. ([@alexdowad][])
* [#2834](https://github.com/bbatsov/rubocop/issues/2834): When configured as `ConsistentQuotesInMultiline: true`, `Style/StringLiterals` doesn't error out when inspecting a heredoc with differing indentation across multiple lines. ([@alexdowad][])
* [#2876](https://github.com/bbatsov/rubocop/issues/2876): `Style/ConditionalAssignment` behaves correctly when assignment statement uses a character which has a special meaning in a regex. ([@alexdowad][])
* [#2877](https://github.com/bbatsov/rubocop/issues/2877): `Style/SpaceAroundKeyword` doesn't flag `!super.method`, `!yield.method`, and so on. ([@alexdowad][])
* [#2631](https://github.com/bbatsov/rubocop/issues/2631): `Style/Encoding` can remove unneeded encoding comment when autocorrecting with `when_needed` style. ([@alexdowad][])
* [#2860](https://github.com/bbatsov/rubocop/issues/2860): Fix false positive in `Rails/Date` when `to_time` is chained with safe method. ([@palkan][])
* [#2898](https://github.com/bbatsov/rubocop/issues/2898): `Lint/NestedMethodDefinition` allows methods defined inside `Class.new(S)` blocks. ([@segiddins][])
* [#2894](https://github.com/bbatsov/rubocop/issues/2894): Fix auto-correct an unless with a comparison operator. ([@jweir][])
* [#2911](https://github.com/bbatsov/rubocop/issues/2911): `Style/ClassAndModuleChildren` doesn't flag nested class definitions, where the outer class has an explicit superclass (because such definitions can't be converted to `compact` style). ([@alexdowad][])
* [#2871](https://github.com/bbatsov/rubocop/issues/2871): Don't crash when offense messages are read back from cache with `ASCII-8BIT` encoding and output as HTML or JSON. ([@jonas054][])
* [#2901](https://github.com/bbatsov/rubocop/issues/2901): Don't crash when `ENV['HOME']` is undefined. ([@mikegee][])
* [#2627](https://github.com/bbatsov/rubocop/issues/2627): `Style/BlockDelimiters` does not flag blocks delimited by `{}` when a block call is the final value in a hash with implicit braces (one which is the last argument to an outer method call). ([@alexdowad][])

### Changes

* Update Rake to version 11. ([@tbrisker][])
* [#2629](https://github.com/bbatsov/rubocop/pull/2629): Change the offense range for metrics cops to default to `expression` instead of `keyword` (the offense now spans the entire method, class, or module). ([@rrosenblum][])
* [#2891](https://github.com/bbatsov/rubocop/pull/2891): Change the caching of remote configs to live alongside the parent file. ([@Fryguy][])
* [#2662](https://github.com/bbatsov/rubocop/issues/2662): When setting options for Rake task, nested arrays can be used in the `options`, `formatters`, and `requires` arrays. ([@alexdowad][])
* [#2925](https://github.com/bbatsov/rubocop/pull/2925): Bump unicode-display_width dependency to >= 1.0.1. ([@jspanjers][])
* [#2875](https://github.com/bbatsov/rubocop/issues/2875): `Style/SignalException` does not flag calls to `fail` if a custom method named `fail` is defined in the same file. ([@alexdowad][])
* [#2923](https://github.com/bbatsov/rubocop/issues/2923): `Style/FileName` considers file names which contain a ? or ! character to still be "snake case". ([@alexdowad][])
* [#2879](https://github.com/bbatsov/rubocop/issues/2879): When autocorrecting, `Lint/UnusedMethodArgument` removes unused block arguments rather than simply prefixing them with an underscore. ([@alexdowad][])

## 0.37.2 (2016-02-11)

### Bug fixes

* Fix auto-correction of array and hash literals in `Lint/LiteralInInterpolation`. ([@lumeet][])
* [#2815](https://github.com/bbatsov/rubocop/pull/2815): Fix missing assets for html formatter. ([@prsimp][])
* `Style/RedundantParentheses` catches offenses involving the 2nd argument to a method call without parentheses, if the 2nd argument is a hash. ([@alexdowad][])
* `Style/RedundantParentheses` catches offenses inside an array literal. ([@alexdowad][])
* `Style/RedundantParentheses` doesn't flag `method (:arg) {}`, since removing the parentheses would change the meaning of the expression. ([@alexdowad][])
* `Performance/Detect` doesn't flag code where `first` or `last` takes an argument, as it cannot be transformed to equivalent code using `detect`. ([@alexdowad][])
* `Style/SpaceAroundOperators` ignores aref assignments. ([@alexdowad][])
* `Style/RescueModifier` indents code correctly when auto-correcting. ([@alexdowad][])
* `Style/RedundantMerge` indents code correctly when auto-correcting, even if the corrected hash had multiple keys, and even if the corrected code was indented to start with. ([@alexdowad][])
* [#2831](https://github.com/bbatsov/rubocop/issues/2831): `Performance/RedundantMerge` doesn't break code by autocorrecting a `#merge!` call which occurs at tail position in a block. ([@alexdowad][])

### Changes

* Handle auto-correction of nested interpolations in `Lint/LiteralInInterpolation`. ([@lumeet][])
* RuboCop results cache uses different directory names when there are many (or long) CLI options, to avoid a very long path which could cause failures on some filesystems. ([@alexdowad][])

## 0.37.1 (2016-02-09)

### New features

* [#2798](https://github.com/bbatsov/rubocop/pull/2798): `Rails/FindEach` cop works with `where.not`. ([@pocke][])
* `Style/MultilineBlockLayout` can correct offenses which involve argument destructuring. ([@alexdowad][])
* `Style/SpaceAroundKeyword` checks `super` nodes with no args. ([@alexdowad][])
* `Style/SpaceAroundKeyword` checks `defined?` nodes. ([@alexdowad][])
* [#2719](https://github.com/bbatsov/rubocop/issues/2719): `Style/ConditionalAssignment` handles correcting the alignment of `end`. ([@rrosenblum][])

### Bug fixes

* Fix auto-correction of `not` with parentheses in `Style/Not`. ([@lumeet][])
* [#2784](https://github.com/bbatsov/rubocop/issues/2784): RuboCop can inspect `super { ... }` and `super(arg) { ... }`. ([@alexdowad][])
* [#2781](https://github.com/bbatsov/rubocop/issues/2781): `Performance/RedundantMerge` doesn't flag calls to `#update`, since many classes have methods by this name (not only `Hash`). ([@alexdowad][])
* [#2780](https://github.com/bbatsov/rubocop/issues/2780): `Lint/DuplicateMethods` does not flag method definitions inside dynamic `Class.new` blocks. ([@alexdowad][])
* [#2775](https://github.com/bbatsov/rubocop/issues/2775): `Style/SpaceAroundKeyword` doesn't flag `yield.method`. ([@alexdowad][])
* [#2774](https://github.com/bbatsov/rubocop/issues/2774): `Style/SpaceAroundOperators` doesn't flag calls to `#[]`. ([@alexdowad][])
* [#2772](https://github.com/bbatsov/rubocop/issues/2772): RuboCop doesn't crash when `AllCops` section in configuration file is empty (rather, it displays a warning as intended). ([@alexdowad][])
* [#2737](https://github.com/bbatsov/rubocop/issues/2737): `Style/GuardClause` handles `elsif` clauses correctly. ([@alexdowad][])
* [#2735](https://github.com/bbatsov/rubocop/issues/2735): `Style/MultilineBlockLayout` doesn't cause an infinite loop by moving `end` onto the same line as the block args. ([@alexdowad][])
* [#2715](https://github.com/bbatsov/rubocop/issues/2715): `Performance/RedundantMatch` doesn't flag calls to `#match` which take a block. ([@alexdowad][])
* [#2704](https://github.com/bbatsov/rubocop/issues/2704): `Lint/NestedMethodDefinition` doesn't flag singleton defs which define a method on the value of a local variable. ([@alexdowad][])
* [#2660](https://github.com/bbatsov/rubocop/issues/2660): `Style/TrailingUnderscoreVariable` shows recommended code in its offense message. ([@alexdowad][])
* [#2671](https://github.com/bbatsov/rubocop/issues/2671): `Style/WordArray` doesn't attempt to inspect strings with invalid encoding, to avoid failing with an encoding error. ([@alexdowad][])

### Changes

* [#2739](https://github.com/bbatsov/rubocop/issues/2739): Change the configuration option `when_needed` in `Style/FrozenStringLiteralComment` to add a `frozen_string_literal` comment to all files when the `TargetRubyVersion` is set to 2.3+. ([@rrosenblum][])

## 0.37.0 (2016-02-04)

### New features

* [#2620](https://github.com/bbatsov/rubocop/pull/2620): New cop `Style/ZeroLengthPredicate` checks for `object.size == 0` and variants, and suggests replacing them with an appropriate `empty?` predicate. ([@drenmi][])
* [#2657](https://github.com/bbatsov/rubocop/pull/2657): Floating headers in HTML output. ([@mattparlane][])
* Add new `Style/SpaceAroundKeyword` cop. ([@lumeet][])
* [#2745](https://github.com/bbatsov/rubocop/pull/2745): New cop `Style/MultilineHashBraceLayout` checks that the closing brace in a hash literal is symmetrical with respect to the opening brace and the hash elements. ([@panthomakos][])
* [#2761](https://github.com/bbatsov/rubocop/pull/2761): New cop `Style/MultilineMethodDefinitionBraceLayout` checks that the closing brace in a method definition is symmetrical with respect to the opening brace and the method parameters. ([@panthomakos][])
* [#2699](https://github.com/bbatsov/rubocop/pull/2699): `Performance/Casecmp` can register offenses when `str.downcase` or `str.upcase` are passed to an equality method. ([@rrosenblum][])
* [#2766](https://github.com/bbatsov/rubocop/pull/2766): New cop `Style/MultilineMethodCallBraceLayout` checks that the closing brace in a method call is symmetrical with respect to the opening brace and the method arguments. ([@panthomakos][])
* `Style/Semicolon` can autocorrect useless semicolons at the beginning of a line. ([@alexdowad][])

### Bug fixes

* [#2723](https://github.com/bbatsov/rubocop/issues/2723): Fix NoMethodError in Style/GuardClause. ([@drenmi][])
* [#2674](https://github.com/bbatsov/rubocop/issues/2674): Also check for Hash#update alias in `Performance/RedundantMerge`. ([@drenmi][])
* [#2630](https://github.com/bbatsov/rubocop/issues/2630): Take frozen string literals into account in `Style/MutableConstant`. ([@segiddins][])
* [#2642](https://github.com/bbatsov/rubocop/issues/2642): Support assignment via `||=` in `Style/MutableConstant`. ([@segiddins][])
* [#2646](https://github.com/bbatsov/rubocop/issues/2646): Fix auto-correcting assignment to a constant in `Style/ConditionalAssignment`. ([@segiddins][])
* [#2614](https://github.com/bbatsov/rubocop/issues/2614): Check for zero return value from `casecmp` in `Performance/casecmp`. ([@segiddins][])
* [#2647](https://github.com/bbatsov/rubocop/issues/2647): Allow `xstr` interpolations in `Lint/LiteralInInterpolation`. ([@segiddins][])
* Report a violation when `freeze` is called on a frozen string literal in `Style/RedundantFreeze`. ([@segiddins][])
* [#2641](https://github.com/bbatsov/rubocop/issues/2641): Fix crashing on empty methods with block args in `Performance/RedundantBlockCall`. ([@segiddins][])
* `Lint/DuplicateMethods` doesn't crash when `class_eval` is used with an implicit receiver. ([@lumeet][])
* [#2654](https://github.com/bbatsov/rubocop/issues/2654): Fix handling of unary operations in `Style/RedundantParentheses`. ([@lumeet][])
* [#2661](https://github.com/bbatsov/rubocop/issues/2661): `Style/Next` doesn't crash when auto-correcting modifier `if/unless`. ([@lumeet][])
* [#2665](https://github.com/bbatsov/rubocop/pull/2665): Make specs pass when running on Windows. ([@jonas054][])
* [#2691](https://github.com/bbatsov/rubocop/pull/2691): Do not register an offense in `Performance/TimesMap` for calling `map` or `collect` on a variable named `times`. ([@rrosenblum][])
* [#2689](https://github.com/bbatsov/rubocop/pull/2689): Change `Performance/RedundantBlockCall` to respect parentheses usage. ([@rrosenblum][])
* [#2694](https://github.com/bbatsov/rubocop/issues/2694): Fix caching when using a different JSON gem such as Oj. ([@georgyangelov][])
* [#2707](https://github.com/bbatsov/rubocop/pull/2707): Change `Lint/NestedMethodDefinition` to respect `Class.new` and `Module.new`. ([@owst][])
* [#2701](https://github.com/bbatsov/rubocop/pull/2701): Do not consider assignments to the same variable as useless if later assignments are within a loop. ([@owst][])
* [#2696](https://github.com/bbatsov/rubocop/issues/2696): `Style/NestedModifier` adds parentheses around a condition when needed. ([@lumeet][])
* [#2666](https://github.com/bbatsov/rubocop/issues/2666): Fix bug when auto-correcting symbol literals in `Lint/LiteralInInterpolation`. ([@lumeet][])
* [#2664](https://github.com/bbatsov/rubocop/issues/2664): `Performance/Casecmp` can auto-correct case comparison to variables and method calls without error. ([@rrosenblum][])
* [#2729](https://github.com/bbatsov/rubocop/issues/2729): Fix handling of hash literal as the first argument in `Style/RedundantParentheses`. ([@lumeet][])
* [#2703](https://github.com/bbatsov/rubocop/issues/2703): Handle byte order mark in `Style/IndentationWidth`, `Style/ElseAlignment`, `Lint/EndAlignment`, and `Lint/DefEndAlignment`. ([@jonas054][])
* [#2710](https://github.com/bbatsov/rubocop/pull/2710): Fix handling of fullwidth characters in some cops. ([@seikichi][])
* [#2690](https://github.com/bbatsov/rubocop/issues/2690): Fix alignment of operands that are part of an assignment in `Style/MultilineOperationIndentation`. ([@jonas054][])
* [#2228](https://github.com/bbatsov/rubocop/issues/2228): Use the config of a related cop whether it's enabled or not. ([@madwort][])
* [#2721](https://github.com/bbatsov/rubocop/issues/2721): Do not register an offense for constants wrapped in parentheses passed to `rescue` in `Style/RedundantParentheses`. ([@rrosenblum][])
* [#2742](https://github.com/bbatsov/rubocop/issues/2742): Fix `Style/TrailingCommaInArguments` & `Style/TrailingCommaInLiteral` for inline single element arrays. ([@annih][])
* [#2768](https://github.com/bbatsov/rubocop/issues/2768): Allow parentheses after keyword `not` in `Style/MethodCallParentheses`. ([@lumeet][])
* [#2758](https://github.com/bbatsov/rubocop/issues/2758): Allow leading underscores in camel case variable names.([@mmcguinn][])

### Changes

* Remove `Style/SpaceAfterControlKeyword` and `Style/SpaceBeforeModifierKeyword` as the more generic `Style/SpaceAroundKeyword` handles the same cases. ([@lumeet][])
* Handle comparisons with `!=` in `Performance/casecmp`. ([@segiddins][])
* [#2684](https://github.com/bbatsov/rubocop/pull/2684): Do not base `Style/FrozenStringLiteralComment` on the version of Ruby that is running. ([@rrosenblum][])
* [#2732](https://github.com/bbatsov/rubocop/issues/2732): Change the default style of `Style/SignalException` to `only_raise`. ([@bbatsov][])

## 0.36.0 (2016-01-14)

### New features

* [#2598](https://github.com/bbatsov/rubocop/pull/2598): New cop `Lint/RandOne` checks for `rand(1)`, `Kernel.rand(1.0)` and similar calls. Such call are most likely a mistake because they always return `0`. ([@DNNX][])
* [#2590](https://github.com/bbatsov/rubocop/pull/2590): New cop `Performance/DoubleStartEndWith` checks for two `start_with?` (or `end_with?`) calls joined by `||` with the same receiver, like `str.start_with?('x') || str.start_with?('y')` and suggests using one call instead: `str.start_with?('x', 'y')`. ([@DNNX][])
* [#2583](https://github.com/bbatsov/rubocop/pull/2583): New cop `Performance/TimesMap` checks for `x.times.map{}` and suggests replacing them with `Array.new(x){}`. ([@DNNX][])
* [#2581](https://github.com/bbatsov/rubocop/pull/2581): New cop `Lint/NextWithoutAccumulator` finds bare `next` in `reduce`/`inject` blocks which assigns `nil` to the accumulator. ([@mvidner][])
* [#2529](https://github.com/bbatsov/rubocop/pull/2529): Add EnforcedStyle config parameter to IndentArray. ([@jawshooah][])
* [#2479](https://github.com/bbatsov/rubocop/pull/2479): Add option `AllowHeredoc` to `Metrics/LineLength`. ([@fphilipe][])
* [#2416](https://github.com/bbatsov/rubocop/pull/2416): New cop `Style/ConditionalAssignment` checks for assignment of the same variable in all branches of conditionals and replaces them with a single assignment to the return of the conditional. ([@rrosenblum][])
* [#2410](https://github.com/bbatsov/rubocop/pull/2410): New cop `Style/IndentAssignment` checks the indentation of the first line of the right-hand-side of a multi-line assignment. ([@panthomakos][])
* [#2431](https://github.com/bbatsov/rubocop/issues/2431): Add `IgnoreExecutableScripts` option to `Style/FileName`. ([@sometimesfood][])
* [#2460](https://github.com/bbatsov/rubocop/pull/2460): New cop `Style/UnneededInterpolation` checks for strings that are just an interpolated expression. ([@cgriego][])
* [#2361](https://github.com/bbatsov/rubocop/pull/2361): `Style/MultilineAssignmentLayout` cop checks for a newline after the assignment operator in a multi-line assignment. ([@panthomakos][])
* [#2462](https://github.com/bbatsov/rubocop/issues/2462): `Lint/UselessAccessModifier` can catch more types of useless access modifiers. ([@alexdowad][])
* [#1677](https://github.com/bbatsov/rubocop/issues/1677): Add new `Performance/Casecmp` cop. ([@alexdowad][])
* [#1677](https://github.com/bbatsov/rubocop/issues/1677): Add new `Performance/RangeInclude` cop. ([@alexdowad][])
* [#1677](https://github.com/bbatsov/rubocop/issues/1677): Add new `Performance/RedundantSortBy` cop. ([@alexdowad][])
* [#1677](https://github.com/bbatsov/rubocop/issues/1677): Add new `Performance/LstripRstrip` cop. ([@alexdowad][])
* [#1677](https://github.com/bbatsov/rubocop/issues/1677): Add new `Performance/StartWith` cop. ([@alexdowad][])
* [#1677](https://github.com/bbatsov/rubocop/issues/1677): Add new `Performance/EndWith` cop. ([@alexdowad][])
* [#1677](https://github.com/bbatsov/rubocop/issues/1677): Add new `Performance/RedundantMerge` cop. ([@alexdowad][])
* `Lint/Debugger` cop can now auto-correct offenses. ([@alexdowad][])
* [#1677](https://github.com/bbatsov/rubocop/issues/1677): Add new `Performance/RedundantMatch` cop. ([@alexdowad][])
* [#1677](https://github.com/bbatsov/rubocop/issues/1677): Add new `Performance/RedundantBlockCall` cop. ([@alexdowad][])
* [#1954](https://github.com/bbatsov/rubocop/issues/1954): `Lint/UnneededDisable` can now autocorrect. ([@alexdowad][])
* [#2501](https://github.com/bbatsov/rubocop/issues/2501): Add new `Lint/ImplicitStringConcatenation` cop. ([@alexdowad][])
* Add new `Style/RedundantParentheses` cop. ([@lumeet][])
* [#1346](https://github.com/bbatsov/rubocop/issues/1346): `Style/SpecialGlobalVars` can be configured to use either `use_english_names` or `use_perl_names` styles. ([@alexdowad][])
* [#2426](https://github.com/bbatsov/rubocop/issues/2426): New `Style/NestedParenthesizedCalls` cop checks for non-parenthesized method calls nested inside a parenthesized call, like `method1(method2 arg)`. ([@alexdowad][])
* [#2502](https://github.com/bbatsov/rubocop/issues/2502): The `--stdin` and `--auto-correct` CLI options can be combined, and if you do so, corrected code is printed to stdout. ([@alexdowad][])
* `Style/ConditionalAssignment` works on conditionals with a common aref assignment (like `array[index] = val`) or attribute assignment (like `self.attribute = val`). ([@alexdowad][])
* [#2476](https://github.com/bbatsov/rubocop/issues/2476): `Style/GuardClause` catches if..else nodes with one branch which terminates the execution of the current scope. ([@alexdowad][])
* New `Style/IdenticalConditionalBranches` flags `if..else` and `case..when..else` constructs with an identical line at the end of each branch. ([@alexdowad][])
* [#207](https://github.com/bbatsov/rubocop/issues/207): Add new `Lint/FloatOutOfRange` cop which catches floating-point literals which are too large or too small for Ruby to represent. ([@alexdowad][])
* `Style/GuardClause` doesn't report offenses in places where correction would make a line too long. ([@alexdowad][])
* `Lint/DuplicateMethods` can find duplicate method definitions in many more circumstances, even across multiple files; however, it ignores definitions inside `if` or something which could be a DSL method. ([@alexdowad][])
* A warning is printed if an invalid `EnforcedStyle` is configured. ([@alexdowad][])
* [#1367](https://github.com/bbatsov/rubocop/issues/1367): New `Lint/IneffectiveAccessModifier` checks for access modifiers which are erroneously applied to a singleton method, where they have no effect. ([@alexdowad][])
* [#1614](https://github.com/bbatsov/rubocop/issues/1614): `Lint/BlockAlignment` aligns block end with splat operator when applied to a splatted method call. ([@alexdowad][])
* [#2263](https://github.com/bbatsov/rubocop/issues/2263): Warn if `task.options = %w(--format ...)` is used when configuring `RuboCop::RakeTask`; this should be `task.formatters = ...` instead. ([@alexdowad][])
* [#2511](https://github.com/bbatsov/rubocop/issues/2511): `--no-offense-counts` CLI option suppresses the inclusion of offense count lines in auto-generated config. ([@alexdowad][])
* [#2504](https://github.com/bbatsov/rubocop/issues/2504): New `AllowForAlignment` config parameter for `Style/SingleSpaceBeforeFirstArg` allows the insertion of extra spaces before the first argument if it aligns it with something on the preceding or following line. ([@alexdowad][])
* [#2478](https://github.com/bbatsov/rubocop/issues/2478): `Style/ExtraSpacing` has new `ForceEqualSignAlignment` config parameter which forces = signs on consecutive lines to be aligned, and it can auto-correct. ([@alexdowad][])
* `Lint/BlockAlignment` aligns block end with unary operators like ~, -, or ! when such operators are applied to the method call taking the block. ([@alexdowad][])
* [#1460](https://github.com/bbatsov/rubocop/issues/1460): `Style/Alias` supports both `prefer_alias` and `prefer_alias_method` styles. ([@alexdowad][])
* [#1569](https://github.com/bbatsov/rubocop/issues/1569): New `ExpectMatchingDefinition` config parameter for `Style/FileName` makes it check for a class or module definition in each file which corresponds to the file name and path. ([@alexdowad][])
* [#2480](https://github.com/bbatsov/rubocop/pull/2480): Add a configuration to `Style/ConditionalAssignment` to check and correct conditionals that contain multiple assignments. ([@rrosenblum][])
* [#2480](https://github.com/bbatsov/rubocop/pull/2480): Allow `Style/ConditionalAssignment` to correct assignment in ternary operations. ([@rrosenblum][])
* [#2480](https://github.com/bbatsov/rubocop/pull/2480): Allow `Style/ConditionalAssignment` to correct comparable methods. ([@rrosenblum][])
* [#1633](https://github.com/bbatsov/rubocop/issues/1633): New cop `Style/MultilineMethodCallIndentation` takes over the responsibility for checking alignment of methods from the `Style/MultilineOperationIndentation` cop. ([@jonas054][])
* [#2472](https://github.com/bbatsov/rubocop/pull/2472): New cop `Style/MultilineArrayBraceLayout` checks that the closing brace in an array literal is symmetrical with respect to the opening brace and the array elements. ([@panthomakos][])
* [#1543](https://github.com/bbatsov/rubocop/issues/1543): `Style/WordArray` has both `percent` and `brackets` (which enforces the use of bracketed arrays for strings) styles. ([@alexdowad][])
* `Style/SpaceAroundOperators` has `AllowForAlignment` config parameter which allows extra spaces on the left if they serve to align the operator with another. ([@alexdowad][])
* `Style/SymbolArray` has both `percent` and `brackets` (which enforces the user of bracketed arrays for symbols) styles. ([@alexdowad][])
* [#2343](https://github.com/bbatsov/rubocop/issues/2343): Entire cop types (or "departments") can be disabled using in .rubocop.yml using config like `Style: Enabled: false`. ([@alexdowad][])
* [#2399](https://github.com/bbatsov/rubocop/issues/2399): New `start_of_line` style for `Lint/EndAlignment` aligns a closing `end` keyword with the start of the line where the opening keyword appears. ([@alexdowad][])
* [#1545](https://github.com/bbatsov/rubocop/issues/1545): New `Regex` config parameter for `Style/FileName` allows user to provide their own regex for validating file names. ([@alexdowad][])
* [#2253](https://github.com/bbatsov/rubocop/issues/2253): New `DefaultFormatter` config parameter can be used to set formatter from within .rubocop.yml. ([@alexdowad][])
* [#2481](https://github.com/bbatsov/rubocop/issues/2481): New `WorstOffendersFormatter` prints a list of files with offenses (and offense counts), showing the files with the most offenses first. ([@alexdowad][])
* New `IfInsideElse` cop catches `if..end` nodes which can be converted into an `elsif` instead, reducing the nesting level. ([@alexdowad][])
* [#1725](https://github.com/bbatsov/rubocop/issues/1725): --color CLI option forces color output, even when not printing to a TTY. ([@alexdowad][])
* [#2549](https://github.com/bbatsov/rubocop/issues/2549): New `ConsistentQuotesInMultiline` config param for `Style/StringLiterals` forces all literals which are concatenated using \ to use the same quote style. ([@alexdowad][])
* [#2560](https://github.com/bbatsov/rubocop/issues/2560): `Style/AccessModifierIndentation`, `Style/CaseIndentation`, `Style/FirstParameterIndentation`, `Style/IndentArray`, `Style/IndentAssignment`, `Style/IndentHash`, `Style/MultilineMethodCallIndentation`, and `Style/MultilineOperationIndentation` all have a new `IndentationWidth` parameter which can be used to override the indentation width from `Style/IndentationWidth`. ([@alexdowad][])
* Add new `Performance/HashEachMethods` cop. ([@ojab][])
* New cop `Style/FrozenStringLiteralComment` will check for and add the comment `# frozen_string_literal: true` to the top of files. This will help with upgrading to Ruby 3.0. ([@rrosenblum][])

### Bug Fixes

* [#2594](https://github.com/bbatsov/rubocop/issues/2594): `Style/EmptyLiteral` autocorrector respects `Style/StringLiterals:EnforcedStyle` config. ([@DNNX][])
* [#2411](https://github.com/bbatsov/rubocop/issues/2411): Make local inherited configuration override configuration loaded from gems. ([@jonas054][])
* [#2413](https://github.com/bbatsov/rubocop/issues/2413): Allow `%Q` for dynamic strings with double quotes inside them. ([@jonas054][])
* [#2404](https://github.com/bbatsov/rubocop/issues/2404): `Style/Next` does not remove comments when auto-correcting. ([@lumeet][])
* `Style/Next` handles auto-correction of nested offenses. ([@lumeet][])
* `Style/VariableInterpolation` now detects non-numeric regex back references. ([@cgriego][])
* `ProgressFormatter` fully respects the `--no-color` switch. ([@savef][])
* Replace `Time.zone.current` with `Time.current` on `Rails::TimeZone` cop message. ([@volmer][])
* [#2451](https://github.com/bbatsov/rubocop/issues/2451): `Style/StabbyLambdaParentheses` does not treat method calls named `lambda` as lambdas. ([@domcleal][])
* [#2463](https://github.com/bbatsov/rubocop/issues/2463): Allow comments before an access modifier. ([@codebeige][])
* [#2471](https://github.com/bbatsov/rubocop/issues/2471): `Style/MethodName` doesn't choke on methods which are defined inside methods. ([@alexdowad][])
* [#2449](https://github.com/bbatsov/rubocop/issues/2449): `Style/StabbyLambdaParentheses` only checks lambdas in the arrow form. ([@lumeet][])
* [#2456](https://github.com/bbatsov/rubocop/issues/2456): `Lint/NestedMethodDefinition` doesn't register offenses for method definitions inside an eval block (either `instance_eval`, `class_eval`, or `module_eval`). ([@alexdowad][])
* [#2464](https://github.com/bbatsov/rubocop/issues/2464): `Style/ParallelAssignment` understands aref and attribute assignments, and doesn't warn if they can't be correctly rearranged into a series of single assignments. ([@alexdowad][])
* [#2482](https://github.com/bbatsov/rubocop/issues/2482): `Style/AndOr` doesn't raise an exception when trying to autocorrect `!variable or ...`. ([@alexdowad][])
* [#2446](https://github.com/bbatsov/rubocop/issues/2446): `Style/Tab` doesn't register errors for leading tabs which occur inside a string literal (including heredoc). ([@alexdowad][])
* [#2452](https://github.com/bbatsov/rubocop/issues/2452): `Style/TrailingComma` incorrectly categorizes single-line hashes in methods calls. ([@panthomakos][])
* [#2441](https://github.com/bbatsov/rubocop/issues/2441): `Style/AlignParameters` doesn't crash if it finds nested offenses. ([@alexdowad][])
* [#2436](https://github.com/bbatsov/rubocop/issues/2436): `Style/SpaceInsideHashLiteralBraces` doesn't mangle a hash literal which is not surrounded by curly braces, but has another hash literal which does as its first key. ([@alexdowad][])
* [#2483](https://github.com/bbatsov/rubocop/issues/2483): `Style/Attr` differentiate between attr_accessor and attr_reader. ([@weh][])
* `Style/ConditionalAssignment` doesn't crash if it finds a `case` with an empty branch. ([@lumeet][])
* [#2506](https://github.com/bbatsov/rubocop/issues/2506): `Lint/FormatParameterMismatch` understands `%{}` and `%<>` interpolations. ([@alexdowad][])
* [#2145](https://github.com/bbatsov/rubocop/issues/2145): `Lint/ParenthesesAsGroupedExpression` ignores calls with multiple arguments, since they are not ambiguous. ([@alexdowad][])
* [#2484](https://github.com/bbatsov/rubocop/issues/2484): Remove two vulnerabilities in cache handling. ([@jonas054][])
* [#2517](https://github.com/bbatsov/rubocop/issues/2517): `Lint/UselessAccessModifier` doesn't think that an access modifier applied to `attr_writer` is useless. ([@alexdowad][])
* [#2518](https://github.com/bbatsov/rubocop/issues/2518): `Style/ConditionalAssignment` doesn't think that branches using `<<` and `[]=` should be combined. ([@alexdowad][])
* `CharacterLiteral` auto-corrector now properly corrects `?'`. ([@bfontaine][])
* [#2313](https://github.com/bbatsov/rubocop/issues/2313): `Rails/FindEach` doesn't break code which uses `order(...).each`, `limit(...).each`, and so on. ([@alexdowad][])
* [#1938](https://github.com/bbatsov/rubocop/issues/1938): `Rails/FindBy` doesn't autocorrect `where(...).first` to `find_by`, since the returned record is often different. ([@alexdowad][])
* [#1801](https://github.com/bbatsov/rubocop/issues/1801): `EmacsFormatter` strips newlines out of error messages, if there are any. ([@alexdowad][])
* [#2534](https://github.com/bbatsov/rubocop/issues/2534): `Style/RescueEnsureAlignment` works on `rescue` nested inside a `class` or `module` block. ([@alexdowad][])
* `Lint/BlockAlignment` does not refer to a block terminator as `end` when it is actually `}`. ([@alexdowad][])
* [#2540](https://github.com/bbatsov/rubocop/issues/2540): `Lint/FormatParameterMismatch` understands format specifiers with multiple flags. ([@alexdowad][])
* [#2538](https://github.com/bbatsov/rubocop/issues/2538): `Style/SpaceAroundOperators` doesn't eat newlines. ([@alexdowad][])
* [#2531](https://github.com/bbatsov/rubocop/issues/2531): `Style/AndOr` autocorrects in cases where parentheses must be added, even inside a nested begin node. ([@alexdowad][])
* [#2450](https://github.com/bbatsov/rubocop/issues/2450): `Style/Next` adjusts indentation when auto-correcting, to avoid introducing new offenses. ([@alexdowad][])
* [#2066](https://github.com/bbatsov/rubocop/issues/2066): `Style/TrivialAccessors` doesn't flag what appear to be trivial accessor method definitions, if they are nested inside a call to `instance_eval`. ([@alexdowad][])
* `Style/SymbolArray` doesn't flag arrays of symbols if a symbol contains a space character. ([@alexdowad][])
* `Style/SymbolArray` can auto-correct offenses. ([@alexdowad][])
* [#2546](https://github.com/bbatsov/rubocop/issues/2546): Report when two `rubocop:disable` comments (not the single line kind) for a given cop apppear in a file with no `rubocop:enable` in between. ([@jonas054][])
* [#2552](https://github.com/bbatsov/rubocop/issues/2552): `Style/Encoding` can auto-correct files with a blank first line. ([@alexdowad][])
* [#2556](https://github.com/bbatsov/rubocop/issues/2556): `Style/SpecialGlobalVariables` generates auto-config correctly. ([@alexdowad][])
* [#2565](https://github.com/bbatsov/rubocop/issues/2565): Let `Style/SpaceAroundOperators` leave spacing around `=>` to `Style/AlignHash`. ([@jonas054][])
* [#2569](https://github.com/bbatsov/rubocop/issues/2569): `Style/MethodCallParentheses` doesn't register warnings for `object.()` syntax, since it is handled by `Style/LambdaCall`. ([@alexdowad][])
* [#2570](https://github.com/bbatsov/rubocop/issues/2570): `Performance/RedundantMerge` doesn't break code with a modifier `if` when autocorrecting. ([@alexdowad][])
* `Performance/RedundantMerge` doesn't break code with a modifier `while` or `until` when autocorrecting. ([@alexdowad][])
* [#2574](https://github.com/bbatsov/rubocop/issues/2574): `variable` style for `Lint/EndAlignment` is working again. ([@alexdowad][])
* `Lint/EndAlignment` can autocorrect offenses on the RHS of an assignment to an instance variable, class variable, constant, and so on; previously, it only worked if the LHS was a local variable. ([@alexdowad][])
* [#2580](https://github.com/bbatsov/rubocop/issues/2580): `Style/StringReplacement` doesn't break code when autocorrection involves a regex with embedded escapes (like /\n/). ([@alexdowad][])
* [#2582](https://github.com/bbatsov/rubocop/issues/2582): `Style/AlignHash` doesn't move a key so far left that it goes onto the previous line (in an attempt to align). ([@alexdowad][])
* [#2588](https://github.com/bbatsov/rubocop/issues/2588): `Style/SymbolProc` doesn't break code when autocorrecting a method call with a trailing comma in the argument list. ([@alexdowad][])
* [#2448](https://github.com/bbatsov/rubocop/issues/2448): `Style/TrailingCommaInArguments` and `Style/TrailingCommaInLiteral` don't special-case single-item lists in a way which contradicts the documentation. ([@alexdowad][])
* Fix for remote config files to only load from on http and https URLs. ([@ptrippett][])
* [#2604](https://github.com/bbatsov/rubocop/issues/2604): `Style/FileName` doesn't fail on empty files when `ExpectMatchingDefinition` is true. ([@alexdowad][])
* `Style/RedundantFreeze` registers offences for frozen dynamic symbols. ([@segiddins][])
* [#2609](https://github.com/bbatsov/rubocop/issues/2609): All cops which rely on the `AutocorrectUnlessChangingAST` module can now autocorrect files which contain `__FILE__`. ([@alexdowad][])
* [#2608](https://github.com/bbatsov/rubocop/issues/2608): `Style/ConditionalAssignment` can autocorrect `=~` within a ternary expression. ([@alexdowad][])

### Changes

* [#2427](https://github.com/bbatsov/rubocop/pull/2427): Allow non-snake-case file names (e.g. `some-random-script`) for Ruby scripts that have a shebang. ([@sometimesfood][])
* [#2430](https://github.com/bbatsov/rubocop/pull/2430): `Lint/UnneededDisable` now adds "unknown cop" to messages if cop names in `rubocop:disable` comments are unrecognized, or "did you mean ..." if they are misspelled names of existing cops. ([@jonas054][])
* [#947](https://github.com/bbatsov/rubocop/issues/947): `Style/Documentation` considers classes and modules which only define constants to be "namespaces", and doesn't flag them for lack of a documentation comment. ([@alexdowad][])
* [#2467](https://github.com/bbatsov/rubocop/issues/2467): Explicitly inheriting configuration from the rubocop gem in .rubocop.yml is not allowed. ([@alexdowad][])
* [#2322](https://github.com/bbatsov/rubocop/issues/2322): Output of --auto-gen-config shows content of default config parameters which are Arrays; this is especially useful for SupportedStyles. ([@alexdowad][])
* [#1566](https://github.com/bbatsov/rubocop/issues/1566): When autocorrecting on Windows, line endings are not converted to "\r\n" in untouched portions of the source files; corrected portions may use "\n" rather than "\r\n". ([@alexdowad][])
* New `rake repl` task can be used for experimentation when working on RuboCop. ([@alexdowad][])
* `Lint/SpaceBeforeFirstArg` cop has been removed, since it just duplicates `Style/SingleSpaceBeforeFirstArg`. ([@alexdowad][])
* `Style/SingleSpaceBeforeFirstArg` cop has been renamed to `Style/SpaceBeforeFirstArg`, which more accurately reflects what it now does. ([@alexdowad][])
* `Style/UnneededPercentQ` reports `%q()` strings with what only appears to be an escape, but is not really (there are no escapes in `%q()` strings). ([@alexdowad][])
* `Performance/StringReplacement`, `Performance\StartWith`, and `Performance\EndWith` more accurately identify code which can be improved. ([@alexdowad][])
* The `MultiSpaceAllowedForOperators` config parameter for `Style/SpaceAroundOperators` has been removed, as it is made redundant by `AllowForAlignment`. If someone attempts to use it, config validation will fail with a helpful message. ([@alexdowad][])
* The `RunRailsCops` config parameter in .rubocop.yml is now obsolete. If someone attempts to use it, config validation will fail with a helpful message. ([@alexdowad][])
* If .rubocop.yml contains configuration for a custom cop, no warning regarding "unknown cop" will be printed. The custom cop must inherit from RuboCop::Cop::Cop, and must be loaded into memory for this to work. ([@alexdowad][])
* [#2102](https://github.com/bbatsov/rubocop/issues/2102): If .rubocop.yml exists in the working directory when running --auto-gen-config, any `Exclude` config parameters in .rubocop.yml will be merged into the generated .rubocop_todo.yml. ([@alexdowad][])
* [#1895](https://github.com/bbatsov/rubocop/issues/1895): Remove `Rails/DefaultScope` cop. ([@alexdowad][])
* [#2550](https://github.com/bbatsov/rubocop/issues/2550): New `TargetRubyVersion` configuration parameter can be used to specify which version of the Ruby interpreter the inspected code is intended to run on. ([@alexdowad][])
* [#2557](https://github.com/bbatsov/rubocop/issues/2557): `Style/GuardClause` does not warn about `if` nodes whose condition spans multiple lines. ([@alexdowad][])
* `Style/EmptyLinesAroundClassBody`, `Style/EmptyLinesAroundModuleBody`, and `Style/EmptyLinesAroundBlockBody` accept an empty body with no blank line, even if configured to `empty_lines` style. This is because the empty lines only serve to provide a break between the header, body, and footer, and are redundant if there is no body. ([@alexdowad][])
* [#2554](https://github.com/bbatsov/rubocop/issues/2554): `Style/FirstMethodArgumentLineBreak` handles implicit hash arguments without braces; `Style/FirstHashElementLineBreak` still handles those with braces. ([@alexdowad][])
* `Style/TrailingComma` has been split into `Style/TrailingCommaInArguments` and `Style/TrailingCommaInLiteral`. ([@alexdowad][])
* RuboCop returns process exit code 2 if it fails due to bad configuration, bad CLI options, or an internal error. If it runs successfully but finds one or more offenses, it still exits with code 1, as was previously the case. This is helpful when invoking RuboCop programmatically, perhaps from a script. ([@alexdowad][])

## 0.35.1 (2015-11-10)

### Bug Fixes

* [#2407](https://github.com/bbatsov/rubocop/issues/2407): Use `Process.uid` rather than `Etc.getlogin` for simplicity and compatibility. ([@jujugrrr][])

## 0.35.0 (2015-11-07)

### New features

* [#2028](https://github.com/bbatsov/rubocop/issues/2028): New config `ExtraDetails` supports addition of `Details` param to all cops to allow extra details on offense to be displayed. ([@tansaku][])
* [#2036](https://github.com/bbatsov/rubocop/issues/2036): New cop `Style/StabbyLambdaParentheses` will find and correct cases where a stabby lambda's parameters are not wrapped in parentheses. ([@hmadison][])
* [#2246](https://github.com/bbatsov/rubocop/pull/2246): `Style/TrailingUnderscoreVariable` will now register an offense for `*_`. ([@rrosenblum][])
* [#2246](https://github.com/bbatsov/rubocop/pull/2246): `Style/TrailingUnderscoreVariable` now has a configuration to remove named underscore variables (Defaulted to false). ([@rrosenblum][])
* [#2276](https://github.com/bbatsov/rubocop/pull/2276): New cop `Performance/FixedSize` will register an offense when calling `length`, `size`, or `count` on statically sized objected (strings, symbols, arrays, and hashes). ([@rrosenblum][])
* New cop `Style/NestedModifier` checks for nested `if`, `unless`, `while` and `until` modifier statements. ([@lumeet][])
* [#2270](https://github.com/bbatsov/rubocop/pull/2270): Add a new `inherit_gem` configuration to inherit a config file from an installed gem [(originally requested in #290)](https://github.com/bbatsov/rubocop/issues/290). ([@jhansche][])
* Allow `StyleGuide` parameters in local configuration for all cops, so users can add references to custom style guide documents. ([@cornelius][])
* `UnusedMethodArgument` cop allows configuration to skip keyword arguments. ([@apiology][])
* [#2318](https://github.com/bbatsov/rubocop/pull/2318): `Lint/Debugger` cop now checks for `Pry.rescue`. ([@rrosenblum][])
* [#2277](https://github.com/bbatsov/rubocop/pull/2277): New cop `Style/FirstArrayElementLineBreak` checks for a line break before the first element in a multi-line array. ([@panthomakos][])
* [#2277](https://github.com/bbatsov/rubocop/pull/2277): New cop `Style/FirstHashElementLineBreak` checks for a line break before the first element in a multi-line hash. ([@panthomakos][])
* [#2277](https://github.com/bbatsov/rubocop/pull/2277): New cop `Style/FirstMethodArgumentLineBreak` checks for a line break before the first argument in a multi-line method call. ([@panthomakos][])
* [#2277](https://github.com/bbatsov/rubocop/pull/2277): New cop `Style/FirstMethodParameterLineBreak` checks for a line break before the first parameter in a multi-line method parameter definition. ([@panthomakos][])
* Add `Rails/PluralizationGrammar` cop, checks for incorrect grammar when using methods like `3.day.ago`, when you should write `3.days.ago`. ([@maxjacobson][])
* [#2347](https://github.com/bbatsov/rubocop/pull/2347): `Lint/Eval` cop does not warn about "security risk" when eval argument is a string literal without interpolations. ([@alexdowad][])
* [#2335](https://github.com/bbatsov/rubocop/issues/2335): `Style/VariableName` cop checks naming style of method parameters. ([@alexdowad][])
* [#2329](https://github.com/bbatsov/rubocop/pull/2329): New style `braces_for_chaining` for `Style/BlockDelimiters` cop enforces braces on a multi-line block if its return value is being chained with another method. ([@panthomakos][])
* `Lint/LiteralInCondition` warns if a symbol or dynamic symbol is used as a condition. ([@alexdowad][])
* [#2369](https://github.com/bbatsov/rubocop/issues/2369): `Style/TrailingComma` doesn't add a trailing comma to a multiline method chain which is the only arg to a method call. ([@alexdowad][])
* `CircularArgumentReference` cop updated to lint for ordinal circular argument references on top of optional keyword arguments. ([@maxjacobson][])
* Added ability to download shared rubocop config files from remote urls. ([@ptrippett][])
* [#1601](https://github.com/bbatsov/rubocop/issues/1601): Add `IgnoreEmptyMethods` config parameter for `Lint/UnusedMethodArgument` and `IgnoreEmptyBlocks` config parameter for `Lint/UnusedBlockArgument` cops. ([@alexdowad][])
* [#1729](https://github.com/bbatsov/rubocop/issues/1729): `Style/MethodDefParentheses` supports new 'require_no_parentheses_except_multiline' style. ([@alexdowad][])
* [#2173](https://github.com/bbatsov/rubocop/issues/2173): `Style/AlignParameters` also checks parameter alignment for method definitions. ([@alexdowad][])
* [#1825](https://github.com/bbatsov/rubocop/issues/1825): New `NameWhitelist` configuration parameter for `Style/PredicateName` can be used to suppress errors on known-good predicate names. ([@alexdowad][])
* `Style/Documentation` recognizes 'Constant = Class.new' as a class definition. ([@alexdowad][])
* [#1608](https://github.com/bbatsov/rubocop/issues/1608): Add new 'align_braces' style for `Style/IndentHash`. ([@alexdowad][])
* `Style/Next` can autocorrect. ([@alexdowad][])

### Bug Fixes

* [#2265](https://github.com/bbatsov/rubocop/issues/2265): Handle unary `+` in `ExtraSpacing` cop. ([@jonas054][])
* [#2275](https://github.com/bbatsov/rubocop/pull/2275): Copy default `Exclude` into `Exclude` lists in `.rubocop_todo.yml`. ([@jonas054][])
* `Style/IfUnlessModifier` accepts blocks followed by a chained call. ([@lumeet][])
* [#2261](https://github.com/bbatsov/rubocop/issues/2261): Make relative `Exclude` paths in `$HOME/.rubocop_todo.yml` be relative to current directory. ([@jonas054][])
* [#2286](https://github.com/bbatsov/rubocop/issues/2286): Handle auto-correction of empty method when `AllowIfMethodIsEmpty` is `false` in `Style/SingleLineMethods`. ([@jonas054][])
* [#2246](https://github.com/bbatsov/rubocop/pull/2246): Do not register an offense for `Style/TrailingUnderscoreVariable` when the underscore variable is preceded by a splat variable. ([@rrosenblum][])
* [#2292](https://github.com/bbatsov/rubocop/pull/2292): Results should not be stored in the cache if affected by errors (crashes). ([@jonas054][])
* [#2280](https://github.com/bbatsov/rubocop/issues/2280): Avoid reporting space between hash literal keys and values in `Style/ExtraSpacing`. ([@jonas054][])
* [#2284](https://github.com/bbatsov/rubocop/issues/2284): Fix result cache being shared between ruby versions. ([@miquella][])
* [#2285](https://github.com/bbatsov/rubocop/issues/2285): Fix `ConfigurableNaming#class_emitter_method?` error when handling singleton class methods. ([@palkan][])
* [#2295](https://github.com/bbatsov/rubocop/issues/2295): Fix Performance/Detect autocorrect to handle rogue newlines. ([@palkan][])
* [#2294](https://github.com/bbatsov/rubocop/issues/2294): Do not register an offense in `Performance/StringReplacement` for regex with options. ([@rrosenblum][])
* Fix `Style/UnneededPercentQ` condition for single-quoted literal containing interpolation-like string. ([@eagletmt][])
* [#2324](https://github.com/bbatsov/rubocop/issues/2324): Handle `--only Lint/Syntax` and `--except Lint/Syntax` correctly. ([@jonas054][])
* [#2317](https://github.com/bbatsov/rubocop/issues/2317): Handle `case` as an argument correctly in `Lint/EndAlignment`. ([@lumeet][])
* [#2287](https://github.com/bbatsov/rubocop/issues/2287): Fix auto-correct of lines with only whitespace in `Style/IndentationWidth`. ([@lumeet][])
* [#2331](https://github.com/bbatsov/rubocop/issues/2331): Do not register an offense in `Performance/Size` for `count` with an argument. ([@rrosenblum][])
* Handle a backslash at the end of a line in `Style/SpaceAroundOperators`. ([@lumeet][])
* Don't warn about lack of "leading space" in a =begin/=end comment. ([@alexdowad][])
* [#2307](https://github.com/bbatsov/rubocop/issues/2307): In `Lint/FormatParameterMismatch`, don't register an offense if either argument to % is not a literal. ([@alexdowad][])
* [#2356](https://github.com/bbatsov/rubocop/pull/2356): `Style/Encoding` will now place the encoding comment on the second line if the first line is a shebang. ([@rrosenblum][])
* `Style/InitialIndentation` cop doesn't error out when a line begins with an integer literal. ([@alexdowad][])
* [#2296](https://github.com/bbatsov/rubocop/issues/2296): In `Style/DotPosition`, don't "correct" (and break) a method call which has a line comment (or blank line) between the dot and the selector. ([@alexdowad][])
* [#2272](https://github.com/bbatsov/rubocop/issues/2272): `Lint/NonLocalExitFromIterator` does not warn about `return` in a block which is passed to `Module#define_method`. ([@alexdowad][])
* [#2262](https://github.com/bbatsov/rubocop/issues/2262): Replace `Rainbow` reference with `Colorizable#yellow`. ([@minustehbare][])
* [#2068](https://github.com/bbatsov/rubocop/issues/2068): Display warning if `Style/Copyright` is misconfigured. ([@alexdowad][])
* [#2321](https://github.com/bbatsov/rubocop/issues/2321): In `Style/EachWithObject`, don't replace reduce with each_with_object if the accumulator parameter is assigned to in the block. ([@alexdowad][])
* [#1981](https://github.com/bbatsov/rubocop/issues/1981): `Lint/UselessAssignment` doesn't erroneously identify assignments in identical if branches as useless. ([@alexdowad][])
* [#2323](https://github.com/bbatsov/rubocop/issues/2323): `Style/IfUnlessModifier` cop parenthesizes autocorrected code when necessary due to operator precedence, to avoid changing its meaning. ([@alexdowad][])
* [#2003](https://github.com/bbatsov/rubocop/issues/2003): Make `Lint/UnneededDisable` work with `--auto-correct`. ([@jonas054][])
* Default RuboCop cache dir moved to per-user folders. ([@br3nda][])
* [#2393](https://github.com/bbatsov/rubocop/pull/2393): `Style/MethodCallParentheses` doesn't fail on `obj.method ||= func()`. ([@alexdowad][])
* [#2344](https://github.com/bbatsov/rubocop/pull/2344): When autocorrecting, `Style/ParallelAssignment` reorders assignment statements, if necessary, to avoid breaking code. ([@alexdowad][])
* `Style/MultilineOperationAlignment` does not try to align the receiver and selector of a method call if both are on the LHS of an assignment. ([@alexdowad][])

### Changes

* [#2194](https://github.com/bbatsov/rubocop/issues/2194): Allow any options with `--auto-gen-config`. ([@agrimm][])

## 0.34.2 (2015-09-21)

### Bug Fixes

* [#2232](https://github.com/bbatsov/rubocop/issues/2232): Fix false positive in `Lint/FormatParameterMismatch` for argument with splat operator. ([@dreyks][])
* [#2237](https://github.com/bbatsov/rubocop/pull/2237): Allow `Lint/FormatParameterMismatch` to be called using `Kernel.format` and `Kernel.sprintf`. ([@rrosenblum][])
* [#2234](https://github.com/bbatsov/rubocop/issues/2234): Do not register an offense for `Lint/FormatParameterMismatch` when the format string is a variable. ([@rrosenblum][])
* [#2240](https://github.com/bbatsov/rubocop/pull/2240): `Lint/UnneededDisable` should not report non-`Lint` `rubocop:disable` comments when running `rubocop --lint`. ([@jonas054][])
* [#2121](https://github.com/bbatsov/rubocop/issues/2121): Allow space before values in hash literals in `Style/ExtraSpacing` to avoid correction conflict. ([@jonas054][])
* [#2241](https://github.com/bbatsov/rubocop/issues/2241): Read cache in binary format. ([@jonas054][])
* [#2247](https://github.com/bbatsov/rubocop/issues/2247): Fix auto-correct of `Performance/CaseWhenSplat` for percent arrays (`%w`, `%W`, `%i`, and `%I`). ([@rrosenblum][])
* [#2244](https://github.com/bbatsov/rubocop/issues/2244): Disregard annotation keywords in `Style/CommentAnnotation` if they don't start a comment. ([@jonas054][])
* [#2257](https://github.com/bbatsov/rubocop/pull/2257): Fix bug where `Style/RescueEnsureAlignment` will register an offense for `rescue` and `ensure` on the same line. ([@rrosenblum][])
* [#2255](https://github.com/bbatsov/rubocop/issues/2255): Refine the offense highlighting for `Style/SymbolProc`. ([@bbatsov][])
* [#2260](https://github.com/bbatsov/rubocop/pull/2260): Make `Exclude` in `.rubocop_todo.yml` work when running from a subdirectory. ([@jonas054][])

### Changes

* [#2248](https://github.com/bbatsov/rubocop/issues/2248): Allow block-pass in `Style/AutoResourceCleanup`. ([@lumeet][])
* [#2258](https://github.com/bbatsov/rubocop/pull/2258): `Style/Documentation` will exclude test directories by default. ([@rrosenblum][])
* [#2260](https://github.com/bbatsov/rubocop/issues/2260): Disable `Style/StringMethods` by default. ([@bbatsov][])

## 0.34.1 (2015-09-09)

### Bug Fixes

* [#2212](https://github.com/bbatsov/rubocop/issues/2212): Handle methods without parentheses in auto-correct. ([@karreiro][])
* [#2214](https://github.com/bbatsov/rubocop/pull/2214): Fix `File name too long error` when `STDIN` option is provided. ([@mrfoto][])
* [#2217](https://github.com/bbatsov/rubocop/issues/2217): Allow block arguments in `Style/SymbolProc`. ([@lumeet][])
* [#2213](https://github.com/bbatsov/rubocop/issues/2213): Write to cache with binary encoding to avoid transcoding exceptions in some locales. ([@jonas054][])
* [#2218](https://github.com/bbatsov/rubocop/issues/2218): Fix loading config error when safe yaml is only partially loaded. ([@maxjacobson][])
* [#2161](https://github.com/bbatsov/rubocop/issues/2161): Allow an explicit receiver (except `Kernel`) in `Style/SignalException`. ([@lumeet][])

## 0.34.0 (2015-09-05)

### New features

* [#2143](https://github.com/bbatsov/rubocop/pull/2143): New cop `Performance/CaseWhenSplat` will identify and rearange `case` `when` statements that contain a `when` condition with a splat. ([@rrosenblum][])
* New cop `Lint/DuplicatedKey` checks for duplicated keys in hashes, which Ruby 2.2 warns against. ([@sliuu][])
* [#2106](https://github.com/bbatsov/rubocop/issues/2106): Add `SuspiciousParamNames` option to `Style/OptionHash`. ([@wli][])
* [#2193](https://github.com/bbatsov/rubocop/pull/2193): `Style/Next` supports more `Enumerable` methods. ([@rrosenblum][])
* [#2179](https://github.com/bbatsov/rubocop/issues/2179): Add `--list-target-files` option to CLI, which prints the files which will be inspected. ([@maxjacobson][])
* New cop `Style/MutableConstant` checks for assignment of mutable objects to constants. ([@bbatsov][])
* New cop `Style/RedudantFreeze` checks for usages of `Object#freeze` on immutable objects. ([@bbatsov][])
* [#1924](https://github.com/bbatsov/rubocop/issues/1924): New option `--cache` and configuration parameter `AllCops: UseCache` turn result caching on (default) or off. ([@jonas054][])
* [#2204](https://github.com/bbatsov/rubocop/pull/2204): New cop `Style/StringMethods` will check for preferred method `to_sym` over `intern`. ([@imtayadeway][])

### Changes

* [#1351](https://github.com/bbatsov/rubocop/issues/1351): Allow class emitter methods in `Style/MethodName`. ([@jonas054][])
* [#2126](https://github.com/bbatsov/rubocop/pull/2126): `Style/RescueModifier` can now auto-correct. ([@rrosenblum][])
* [#2109](https://github.com/bbatsov/rubocop/issues/2109): Allow alignment with a token on the nearest line with same indentation in `Style/ExtraSpacing`. ([@jonas054][])
* `Lint/EndAlignment` handles the `case` keyword. ([@lumeet][])
* [#2146](https://github.com/bbatsov/rubocop/pull/2146): Add STDIN support. ([@caseywebdev][])
* [#2175](https://github.com/bbatsov/rubocop/pull/2175): Files that are excluded from a cop (e.g. using the `Exclude:` config option) are no longer being processed by that cop. ([@bquorning][])
* `Rails/ActionFilter` now handles complete list of methods found in the Rails 4.2 [release notes](https://github.com/rails/rails/blob/4115a12da1409c753c747fd4bab6e612c0c6e51a/guides/source/4_2_release_notes.md#notable-changes-1). ([@MGerrior][])
* [*2138](https://github.com/bbatsov/rubocop/issues/2138): Change the offense in `Style/Next` to highlight the condition instead of the iteration. ([@rrosenblum][])
* `Style/EmptyLineBetweenDefs` now handles class methods as well. ([@unmanbearpig][])
* Improve handling of `super` in `Style/SymbolProc`. ([@lumeet][])
* `Style/SymbolProc` is applied to methods receiving arguments. ([@lumeet][])
* [#1839](https://github.com/bbatsov/rubocop/issues/1839): Remove Rainbow monkey patching of String which conflicts with other gems like colorize. ([@daviddavis][])
* `Style/HashSyntax` is now a bit faster when checking Ruby 1.9 syntax hash keys. ([@bquorning][])
* `Lint/DeprecatedClassMethods` is now a whole lot faster. ([@bquorning][])
* `Lint/BlockAlignment`, `Style/IndentationWidth`, and `Style/MultilineOperationIndentation` are now quite a bit faster. ([@bquorning][])

### Bug Fixes

* [#2123](https://github.com/bbatsov/rubocop/pull/2123): Fix handing of dynamic widths `Lint/FormatParameterMismatch`. ([@edmz][])
* [#2116](https://github.com/bbatsov/rubocop/pull/2116): Fix named params (using hash) `Lint/FormatParameterMismatch`. ([@edmz][])
* [#2135](https://github.com/bbatsov/rubocop/issues/2135): Ignore `super` and `zsuper` nodes in `Style/SymbolProc`. ([@bbatsov][])
* [#2165](https://github.com/bbatsov/rubocop/issues/2165): Fix a NPE in `Style/Alias`. ([@bbatsov][])
* [#2168](https://github.com/bbatsov/rubocop/issues/2168): Fix a NPE in `Rails/TimeZone`. ([@bbatsov][])
* [#2169](https://github.com/bbatsov/rubocop/issues/2169): Fix a NPE in `Rails/Date`. ([@bbatsov][])
* [#2105](https://github.com/bbatsov/rubocop/pull/2105): Fix a warning that was thrown when enabling `Style/OptionHash`. ([@wli][])
* [#2107](https://github.com/bbatsov/rubocop/pull/2107): Fix auto-correct of `Style/ParallelAssignment` for nested expressions. ([@rrosenblum][])
* [#2111](https://github.com/bbatsov/rubocop/issues/2111): Deal with byte order mark in `Style/InitialIndentation`. ([@jonas054][])
* [#2113](https://github.com/bbatsov/rubocop/issues/2113): Handle non-string tokens in `Style/ExtraSpacing`. ([@jonas054][])
* [#2129](https://github.com/bbatsov/rubocop/issues/2129): Handle empty interpolations in `Style/SpaceInsideStringInterpolation`. ([@lumeet][])
* [#2119](https://github.com/bbatsov/rubocop/issues/2119): Do not raise an error in `Style/RescueEnsureAlignment` and `Style/RescueModifier` when processing an excluded file. ([@rrosenblum][])
* [#2149](https://github.com/bbatsov/rubocop/issues/2149): Do not register an offense in `Rails/Date` when `Date#to_time` is called with a time zone argument. ([@maxjacobson][])
* Do not register a `Rails/TimeZone` offense when using Time.new safely. ([@maxjacobson][])
* [#2124](https://github.com/bbatsov/rubocop/issues/2124): Fix bug in `Style/EmptyLineBetweenDefs` when there are only comments between method definitions. ([@lumeet][])
* [#2154](https://github.com/bbatsov/rubocop/issues/2154): `Performance/StringReplacement` can auto-correct replacements with backslash in them. ([@rrosenblum][])
* [#2009](https://github.com/bbatsov/rubocop/issues/2009): Fix bug in `RuboCop::ConfigLoader.load_file` when `safe_yaml` is required. ([@eitoball][])
* [#2155](https://github.com/bbatsov/rubocop/issues/2155): Configuration `EndAlignment: AlignWith: variable` only applies when the operands of `=` are on the same line. ([@jonas054][])
* Fix bug in `Style/IndentationWidth` when `rescue` or `ensure` is preceded by an empty body. ([@lumeet][])
* [#2183](https://github.com/bbatsov/rubocop/issues/2183): Fix bug in `Style/BlockDelimiters` when auto-correcting adjacent braces. ([@lumeet][])
* [#2199](https://github.com/bbatsov/rubocop/issues/2199): Make `rubocop` exit with error when there are only `Lint/UnneededDisable` offenses. ([@jonas054][])
* Fix handling of empty parentheses when auto-correcting in `Style/SymbolProc`. ([@lumeet][])

## 0.33.0 (2015-08-05)

### New features

* [#2081](https://github.com/bbatsov/rubocop/pull/2081): New cop `Style/Send` checks for the use of `send` and instead encourages changing it to `BasicObject#__send__` or `Object#public_send` (disabled by default). ([@syndbg][])
* [#2057](https://github.com/bbatsov/rubocop/pull/2057): New cop `Lint/FormatParameterMismatch` checks for a mismatch between the number of fields expected in format/sprintf/% and what was passed to it. ([@edmz][])
* [#2010](https://github.com/bbatsov/rubocop/pull/2010): Add `space` style for SpaceInsideStringInterpolation. ([@gotrevor][])
* [#2007](https://github.com/bbatsov/rubocop/pull/2007): Allow any modifier before `def`, not only visibility modifiers. ([@fphilipe][])
* [#1980](https://github.com/bbatsov/rubocop/pull/1980): `--auto-gen-config` now outputs an excluded files list for failed cops (up to a maxiumum of 15 files). ([@bmorrall][])
* [#2004](https://github.com/bbatsov/rubocop/pull/2004): Introduced `--exclude-limit COUNT` to configure how many files `--auto-gen-config` will exclude. ([@awwaiid][], [@jonas054][])
* [#1918](https://github.com/bbatsov/rubocop/issues/1918): New configuration parameter `AllCops:DisabledByDefault` when set to `true` makes only cops found in user configuration enabled, which makes cop selection *opt-in*. ([@jonas054][])
* New cop `Performance/StringReplacement` checks for usages of `gsub` that can be replaced with `tr` or `delete`. ([@rrosenblum][])
* [#2001](https://github.com/bbatsov/rubocop/issues/2001): New cop `Style/InitialIndentation` checks for indentation of the first non-blank non-comment line in a file. ([@jonas054][])
* [#2060](https://github.com/bbatsov/rubocop/issues/2060): New cop `Style/RescueEnsureAlignment` checks for bad alignment of `rescue` and `ensure` keywords. ([@lumeet][])
* New cop `Style/OptionalArguments` checks for optional arguments that do not appear at the end of an argument list. ([@rrosenblum][])
* New cop `Lint/CircularArgumentReference` checks for "circular argument references" in keyword arguments, which Ruby 2.2 warns against. ([@maxjacobson][], [@sliuu][])
* [#2030](https://github.com/bbatsov/rubocop/issues/2030): New cop `Style/OptionHash` checks for option hashes and encourages changing them to keyword arguments (disabled by default). ([@maxjacobson][])

### Changes

* [#2052](https://github.com/bbatsov/rubocop/pull/2052): `Style/RescueModifier` uses token stream to identify offenses. ([@urbanautomaton][])
* Rename `Rails/Date` and `Rails/TimeZone` style names to "strict" and "flexible" and make "flexible" to be default. ([@palkan][])
* [#2035](https://github.com/bbatsov/rubocop/issues/2035): `Style/ExtraSpacing` is now enabled by default and has a configuration parameter `AllowForAlignment` that is `true` by default, making it allow extra spacing if it's used for alignment purposes. ([@jonas054][])

### Bugs fixed

* [#2014](https://github.com/bbatsov/rubocop/pull/2014): Fix `Style/TrivialAccessors` to support AllowPredicates: false. ([@gotrevor][])
* [#1988](https://github.com/bbatsov/rubocop/issues/1988): Fix bug in `Style/ParallelAssignment` when assigning from `Module::CONSTANT`. ([@rrosenblum][])
* [#1995](https://github.com/bbatsov/rubocop/pull/1995): Improve message for `Rails/TimeZone`. ([@palkan][])
* [#1977](https://github.com/bbatsov/rubocop/issues/1977): Fix bugs in `Rails/Date` and `Rails/TimeZone` when using namespaced Time/Date. ([@palkan][])
* [#1973](https://github.com/bbatsov/rubocop/issues/1973): Do not register an offense in `Performance/Detect` when `select` is called on `Enumerable::Lazy`. ([@palkan][])
* [#2015](https://github.com/bbatsov/rubocop/issues/2015): Fix bug occurring for auto-correction of a misaligned `end` in a file with only one method. ([@jonas054][])
* Allow string interpolation segments inside single quoted string literals when double quotes are preferred. ([@segiddins][])
* [#2026](https://github.com/bbatsov/rubocop/issues/2026): Allow `Time.current` when style is "acceptable".([@palkan][])
* [#2029](https://github.com/bbatsov/rubocop/issues/2029): Fix bug where `Style/RedundantReturn` auto-corrects returning implicit hashes to invalid syntax. ([@rrosenblum][])
* [#2021](https://github.com/bbatsov/rubocop/issues/2021): Fix bug in `Style/BlockDelimiters` when a `semantic` expression is used in an array or a range. ([@lumeet][])
* [#1992](https://github.com/bbatsov/rubocop/issues/1992): Allow parentheses in assignment to a variable with the same name as the method's in `Style/MethodCallParentheses`. ([@lumeet][])
* [#2045](https://github.com/bbatsov/rubocop/issues/2045): Fix crash in `Style/IndentationWidth` when using `private_class_method def self.foo` syntax. ([@unmanbearpig][])
* [#2006](https://github.com/bbatsov/rubocop/issues/2006): Fix crash in `Style/FirstParameterIndentation` in case of nested offenses. ([@unmanbearpig][])
* [#2059](https://github.com/bbatsov/rubocop/issues/2059): Don't check for trivial accessors in modules. ([@bbatsov][])
* Add proper punctuation to the end of offense messages, where it is missing. ([@lumeet][])
* [#2071](https://github.com/bbatsov/rubocop/pull/2071): Keep line breaks in place on WordArray autocorrect.([@unmanbearpig][])
* [#2075](https://github.com/bbatsov/rubocop/pull/2075): Properly correct `Style/PercentLiteralDelimiters` with escape characters in them. ([@rrosenblum][])
* [#2023](https://github.com/bbatsov/rubocop/issues/2023): Avoid auto-correction corruption in `IndentationWidth`. ([@jonas054][])
* [#2080](https://github.com/bbatsov/rubocop/issues/2080): Properly parse code in `Performance/Count` when calling `select..count` in a class that extends an enumerable. ([@rrosenblum][])
* [#2093](https://github.com/bbatsov/rubocop/issues/2093): Fix bug in `Style/OneLineConditional` which should not raise an offense with an 'if/then/end' statement. ([@sliuu][])

## 0.32.1 (2015-06-24)

### New features

* `Debugger` cop now checks catches methods called with arguments. ([@crazydog115][])

### Bugs fixed

* Make it possible to disable `Lint/UnneededDisable`. ([@jonas054][])
* [#1958](https://github.com/bbatsov/rubocop/issues/1958): Show name of `Lint/UnneededDisable` when `-D/--display-cop-names` is given. ([@jonas054][])
* Do not show `Style/NonNilCheck` offenses as corrected when the source code is not modified. ([@rrosenblum][])
* Fix auto-correct in `Style/RedundantReturn` when `return` has no arguments. ([@lumeet][])
* [#1955](https://github.com/bbatsov/rubocop/issues/1955): Fix false positive for `Style/TrailingComma` cop. ([@mattjmcnaughton][])
* [#1928](https://github.com/bbatsov/rubocop/issues/1928): Avoid auto-correcting two alignment offenses in the same area at the same time. ([@jonas054][])
* [#1964](https://github.com/bbatsov/rubocop/issues/1964): Fix `RedundantBegin` auto-correct issue with comments by doing a smaller correction. ([@jonas054][])
* [#1978](https://github.com/bbatsov/rubocop/pull/1978): Don't count disabled offences if fail-level is autocorrect. ([@sch1zo][])
* [#1986](https://github.com/bbatsov/rubocop/pull/1986): Fix Date false positives on variables. ([@palkan][])

### Changes

* [#1708](https://github.com/bbatsov/rubocop/issues/1708): Improve message for `FirstParameterIndentation`. ([@tejasbubane][])
* [#1959](https://github.com/bbatsov/rubocop/issues/1959): Allow `Lint/UnneededDisable` to be inline disabled. ([@rrosenblum][])

## 0.32.0 (2015-06-06)

### New features

* Adjust behavior of `TrailingComma` cop to account for multi-line hashes nested within method calls. ([@panthomakos][])
* [#1719](https://github.com/bbatsov/rubocop/pull/1719): Display an error and abort the program if input file can't be found. ([@matugm][])
* New cop `SpaceInsideStringInterpolation` checks for spaces within string interpolations. ([@glasnt][])
* New cop `NestedMethodDefinition` checks for method definitions inside other methods. ([@ojab][])
* `LiteralInInterpolation` cop does auto-correction. ([@tmr08c][])
* [#1865](https://github.com/bbatsov/rubocop/issues/1865): New cop `Lint/UnneededDisable` checks for `rubocop:disable` comments that can be removed. ([@jonas054][])
* `EmptyElse` cop does auto-correction. ([@lumeet][])
* Show reference links when displaying style guide links. ([@rrosenblum][])
* `Debugger` cop now checks for the Capybara debug method `save_screenshot`. ([@crazydog115][])
* [#1282](https://github.com/bbatsov/rubocop/issues/1282): `CaseIndentation` cop does auto-correction. ([@lumeet][])
* [#1928](https://github.com/bbatsov/rubocop/issues/1928): Do auto-correction one offense at a time (rather than one cop at a time) if there are tabs in the code. ([@jonas054][])

### Changes

* Prefer `SpaceInsideBlockBraces` to `SpaceBeforeSemicolon` and `SpaceAfterSemicolon` to avoid an infinite loop when auto-correcting. ([@lumeet][])
* [#1873](https://github.com/bbatsov/rubocop/issues/1873): Move `ParallelAssignment` cop from Performance to Style. ([@rrosenblum][])
* Add `getlocal` to acceptable methods of `Rails/TimeZone`. ([@ojab][])
* [#1851](https://github.com/bbatsov/rubocop/issues/1851), [#1948](https://github.com/bbatsov/rubocop/issues/1948): Change offense message for `ClassLength` and `ModuleLength` to match that of `MethodLength`. ([@bquorning][])

### Bugs fixed

* Don't count required keyword args when specifying `CountKeywordArgs: false` for `ParameterLists`. ([@sumeet][])
* [#1879](https://github.com/bbatsov/rubocop/issues/1879): Avoid auto-correcting hash with trailing comma into invalid code in `BracesAroundHashParameters`. ([@jonas054][])
* [#1868](https://github.com/bbatsov/rubocop/issues/1868): Do not register an offense in `Performance/Count` when `select` is called with symbols or strings as the parameters. ([@rrosenblum][])
* `Sample` rewritten to properly handle shuffle randomness source, first/last params and non-literal ranges. ([@chastell][])
* [#1873](https://github.com/bbatsov/rubocop/issues/1873): Modify `ParallelAssignment` to properly autocorrect when the assignment is protected by a modifier statement. ([@rrosenblum][])
* Configure `ParallelAssignment` to work with non-standard `IndentationWidths`. ([@rrosenblum][])
* [#1899](https://github.com/bbatsov/rubocop/issues/1899): Be careful about comments when auto-correcting in `BracesAroundHashParameters`. ([@jonas054][])
* [#1897](https://github.com/bbatsov/rubocop/issues/1897): Don't report that semicolon separated statements can be converted to modifier form in `IfUnlessModifier` (and don't auto-correct them). ([@jonas054][])
* [#1644](https://github.com/bbatsov/rubocop/issues/1644): Don't search the entire file system when a folder is named `,` (fix for jruby and rbx). ([@rrosenblum][])
* [#1803](https://github.com/bbatsov/rubocop/issues/1803): Don't warn for `return` from `lambda` block in `NonLocalExitFromIterator`. ([@ypresto][])
* [#1905](https://github.com/bbatsov/rubocop/issues/1905): Ignore sparse and trailing comments in `Style/Documentation`. ([@RGBD][])
* [#1923](https://github.com/bbatsov/rubocop/issues/1923): Handle properly `for` without body in `Style/Next`. ([@bbatsov][])
* [#1901](https://github.com/bbatsov/rubocop/issues/1901): Do not auto correct comments that are missing a note. ([@rrosenblum][])
* [#1926](https://github.com/bbatsov/rubocop/issues/1926): Fix crash in `Style/AlignHash` when correcting a hash with a splat in it. ([@rrosenblum][])
* [#1935](https://github.com/bbatsov/rubocop/issues/1935): Allow `Symbol#to_proc` blocks in Performance/Size. ([@m1foley][])

## 0.31.0 (2015-05-05)

### New features

* `Rails/TimeZone` emits acceptable methods on a violation when `EnforcedStyle` is `:acceptable`. ([@l8nite][])
* Recognize rackup file (config.ru) out of the box. ([@carhartl][])
* [#1788](https://github.com/bbatsov/rubocop/pull/1788): New cop `ModuleLength` checks for overly long module definitions. ([@sdeframond][])
* New cop `Performance/Count` to convert `Enumerable#select...size`, `Enumerable#reject...size`, `Enumerable#select...count`, `Enumerable#reject...count` `Enumerable#select...length`, and `Enumerable#reject...length` to `Enumerable#count`. ([@rrosenblum][])
* `CommentAnnotation` cop does auto-correction. ([@dylandavidson][])
* New cop `Style/TrailingUnderscoreVariable` to remove trailing underscore variables from mass assignment. ([@rrosenblum][])
* [#1136](https://github.com/bbatsov/rubocop/issues/1136): New cop `Performance/ParallelAssignment` to avoid usages of unnessary parallel assignment. ([@rrosenblum][])
* [#1278](https://github.com/bbatsov/rubocop/issues/1278): `DefEndAlignment` and `EndAlignment` cops do auto-correction. ([@lumeet][])
* `IndentationWidth` cop follows the `AlignWith` option of the `DefEndAlignment` cop. ([@lumeet][])
* [#1837](https://github.com/bbatsov/rubocop/issues/1837): New cop `EachWithObjectArgument` checks that `each_with_object` isn't called with an immutable object as argument. ([@jonas054][])
* `ArrayJoin` cop does auto-correction. ([@tmr08c][])

### Bugs fixed

* [#1816](https://github.com/bbatsov/rubocop/issues/1816): Fix bug in `Sample` when calling `#shuffle` with something other than an element selector. ([@rrosenblum][])
* [#1768](https://github.com/bbatsov/rubocop/pull/1768): `DefEndAlignment` recognizes preceding `private_class_method` or `public_class_method` before `def`. ([@til][])
* [#1820](https://github.com/bbatsov/rubocop/issues/1820): Correct the logic in `AlignHash` for when to ignore a key because it's not on its own line. ([@jonas054][])
* [#1829](https://github.com/bbatsov/rubocop/pull/1829): Fix bug in `Sample` and `FlatMap` that would cause them to report having been auto-corrected when they were not. ([@rrosenblum][])
* [#1832](https://github.com/bbatsov/rubocop/pull/1832): Fix bug in `UnusedMethodArgument` that would cause them to report having been auto-corrected when they were not. ([@jonas054][])
* [#1834](https://github.com/bbatsov/rubocop/issues/1834): Support only boolean values for `AutoCorrect` configuration parameter, and remove warning for unknown parameter. ([@jonas054][])
* [#1843](https://github.com/bbatsov/rubocop/issues/1843): Fix crash in `TrailingBlankLines` when a file ends with a block comment without final newline. ([@jonas054][])
* [#1849](https://github.com/bbatsov/rubocop/issues/1849): Fix bug where you can not have nested arrays in the Rake task configuration. ([@rrosenblum][])
* Fix bug in `MultilineTernaryOperator` where it will not register an offense when only the false branch is on a separate line. ([@rrosenblum][])
* Fix crash in `MultilineBlockLayout` when using new lambda literal syntax without parentheses. ([@hbd225][])
* [#1859](https://github.com/bbatsov/rubocop/pull/1859): Fix bugs in `IfUnlessModifier` concerning comments and empty lines. ([@jonas054][])
* Fix handling of trailing comma in `SpaceAroundBlockParameters` and `SpaceAfterComma`. ([@lumeet][])

## 0.30.1 (2015-04-21)

### Bugs fixed

* [#1691](https://github.com/bbatsov/rubocop/issues/1691): For assignments with line break after `=`, use `keyword` alignment in `EndAlignment` regardless of configured style. ([@jonas054][])
* [#1769](https://github.com/bbatsov/rubocop/issues/1769): Fix bug where `LiteralInInterpolation` registers an offense for interpolation of `__LINE__`. ([@rrosenblum][])
* [#1773](https://github.com/bbatsov/rubocop/pull/1773): Fix typo ('strptime' -> 'strftime') in `Rails/TimeZone`. ([@palkan][])
* [#1777](https://github.com/bbatsov/rubocop/pull/1777): Fix offense message from Rails/TimeZone. ([@mzp][])
* [#1784](https://github.com/bbatsov/rubocop/pull/1784): Add an explicit error message when config contains an empty section. ([@bankair][])
* [#1791](https://github.com/bbatsov/rubocop/pull/1791): Fix autocorrection of `PercentLiteralDelimiters` with no content. ([@cshaffer][])
* Fix handling of `while` and `until` with assignment in `IndentationWidth`. ([@lumeet][])
* [#1793](https://github.com/bbatsov/rubocop/pull/1793): Fix bug in `TrailingComma` that caused `,` in comment to count as a trailing comma. ([@jonas054][])
* [#1765](https://github.com/bbatsov/rubocop/pull/1765): Update 1.9 hash to stop triggering when the symbol is not valid in the 1.9 hash syntax. ([@crimsonknave][])
* [#1806](https://github.com/bbatsov/rubocop/issues/1806): Require a newer version of `parser` and use its corrected solution for comment association in `Style/Documentation`. ([@jonas054][])
* [#1792](https://github.com/bbatsov/rubocop/issues/1792): Fix bugs in `Sample` that did not account for array selectors with a range and passing random to shuffle. ([@rrosenblum][])
* [#1770](https://github.com/bbatsov/rubocop/pull/1770): Add more acceptable methods to `Rails/TimeZone` (`utc`, `localtime`, `to_i`, `iso8601` etc). ([@palkan][])
* [#1767](https://github.com/bbatsov/rubocop/pull/1767): Do not register offenses on non-enumerable select/find_all by `Performance/Detect`. ([@palkan][])
* [#1795](https://github.com/bbatsov/rubocop/pull/1795): Fix bug in `TrailingBlankLines` that caused a crash for files containing only newlines. ([@renuo][])

## 0.30.0 (2015-04-06)

### New features

* [#1600](https://github.com/bbatsov/rubocop/issues/1600): Add `line_count_based` and `semantic` styles to the `BlockDelimiters` (formerly `Blocks`) cop. ([@clowder][], [@mudge][])
* [#1712](https://github.com/bbatsov/rubocop/pull/1712): Set `Offense#corrected?` to `true`, `false`, or `nil` when it was, wasn't, or can't be auto-corrected, respectively. ([@vassilevsky][])
* [#1669](https://github.com/bbatsov/rubocop/pull/1669): Add command-line switch `--display-style-guide`. ([@marxarelli][])
* [#1405](https://github.com/bbatsov/rubocop/issues/1405): Add Rails TimeZone and Date cops. ([@palkan][])
* [#1641](https://github.com/bbatsov/rubocop/pull/1641): Add ruby19_no_mixed_keys style to `HashStyle` cop. ([@iainbeeston][])
* [#1604](https://github.com/bbatsov/rubocop/issues/1604): Add `IgnoreClassMethods` option to `TrivialAccessors` cop. ([@bbatsov][])
* [#1651](https://github.com/bbatsov/rubocop/issues/1651): The `Style/SpaceAroundOperators` cop now also detects extra spaces around operators. A list of operators that *may* be surrounded by multiple spaces is configurable. ([@bquorning][])
* Add auto-correct to `Encoding` cop. ([@rrosenblum][])
* [#1621](https://github.com/bbatsov/rubocop/issues/1621): `TrailingComma` has a new style `consistent_comma`. ([@tamird][])
* [#1611](https://github.com/bbatsov/rubocop/issues/1611): Add `empty`, `nil`, and `both` `SupportedStyles` to `EmptyElse` cop. Default is `both`. ([@rrosenblum][])
* [#1611](https://github.com/bbatsov/rubocop/issues/1611): Add new `MissingElse` cop. Default is to have this cop be disabled. ([@rrosenblum][])
* [#1602](https://github.com/bbatsov/rubocop/issues/1602): Add support for `# :nodoc` in `Documentation`. ([@lumeet][])
* [#1437](https://github.com/bbatsov/rubocop/issues/1437): Modify `HashSyntax` cop to allow the use of hash rockets for hashes that have symbol values when using ruby19 syntax. ([@rrosenblum][])
* New cop `Style/SymbolLiteral` makes sure you're not using the string within symbol syntax unless it's needed. ([@bbatsov][])
* [#1657](https://github.com/bbatsov/rubocop/issues/1657): Autocorrect can be turned off on a specific cop via the configuration. ([@jdoconnor][])
* New cop `Style/AutoResourceCleanup` suggests the use of block taking versions of methods that do resource cleanup. ([@bbatsov][])
* [#1275](https://github.com/bbatsov/rubocop/issues/1275): `WhileUntilModifier` cop does auto-correction. ([@lumeet][])
* New cop `Performance/ReverseEach` to convert `reverse.each` to `reverse_each`. ([@rrosenblum][])
* [#1281](https://github.com/bbatsov/rubocop/issues/1281): `IfUnlessModifier` cop does auto-correction. ([@lumeet][])
* New cop `Performance/Detect` to detect usage of `select.first`, `select.last`, `find_all.first`, and `find_all.last` and convert them to use `detect` instead. ([@palkan][], [@rrosenblum][])
* [#1728](https://github.com/bbatsov/rubocop/pull/1728): New cop `NonLocalExitFromIterator` checks for misused `return` in block. ([@ypresto][])
* New cop `Performance/Size` to convert calls to `count` on `Array` and `Hash` to `size`. ([@rrosenblum][])
* New cop `Performance/Sample` to convert usages of `shuffle.first`, `shuffle.last`, and `shuffle[Fixnum]` to `sample`. ([@rrosenblum][])
* New cop `Performance/FlatMap` to convert `Enumerable#map...Array#flatten` and `Enumerable#collect...Array#flatten` to `Enumerable#flat_map`. ([@rrosenblum][])
* [#1144](https://github.com/bbatsov/rubocop/issues/1144): New cop `ClosingParenthesisIndentation` checks the indentation of hanging closing parentheses. ([@jonas054][])
* New Rails cop `FindBy` identifies usages of `where.first` and `where.take`. ([@bbatsov][])
* New Rails cop `FindEach` identifies usages of `all.each`. ([@bbatsov][])
* [#1342](https://github.com/bbatsov/rubocop/issues/1342): `IndentationConsistency` is now configurable with the styles `normal` and `rails`. ([@jonas054][])

### Bugs fixed

* [#1705](https://github.com/bbatsov/rubocop/issues/1705): Fix crash when reporting offenses of `MissingElse` cop. ([@gerry3][])
* [#1659](https://github.com/bbatsov/rubocop/pull/1659): Fix stack overflow with JRuby and Windows 8, during initial config validation. ([@pimterry][])
* [#1694](https://github.com/bbatsov/rubocop/issues/1694): Ignore methods with a `blockarg` in `TrivialAccessors`. ([@bbatsov][])
* [#1617](https://github.com/bbatsov/rubocop/issues/1617): Always read the html output template using utf-8. ([@bbatsov][])
* [#1684](https://github.com/bbatsov/rubocop/issues/1684): Ignore symbol keys like `:"string"` in `HashSyntax`. ([@bbatsov][])
* Handle explicit `begin` blocks in `Lint/Void`. ([@bbatsov][])
* Handle symbols in `Lint/Void`. ([@bbatsov][])
* [#1695](https://github.com/bbatsov/rubocop/pull/1695): Fix bug with `--auto-gen-config` and `SpaceInsideBlockBraces`. ([@meganemura][])
* Correct issues with whitespace around multi-line lambda arguments. ([@zvkemp][])
* [#1579](https://github.com/bbatsov/rubocop/issues/1579): Fix handling of similar-looking blocks in `BlockAlignment`. ([@lumeet][])
* [#1676](https://github.com/bbatsov/rubocop/pull/1676): Fix auto-correct in `Lambda` when a new multi-line lambda is used as an argument. ([@lumeet][])
* [#1656](https://github.com/bbatsov/rubocop/issues/1656): Fix bug that would include hidden directories implicitly. ([@jonas054][])
* [#1728](https://github.com/bbatsov/rubocop/pull/1728): Fix bug in `LiteralInInterpolation` and `AssignmentInCondition`. ([@ypresto][])
* [#1735](https://github.com/bbatsov/rubocop/issues/1735): Handle trailing space in `LineEndConcatenation` autocorrect. ([@jonas054][])
* [#1750](https://github.com/bbatsov/rubocop/issues/1750): Escape offending code lines output by the HTML formatter in case they contain markup. ([@jonas054][])
* [#1541](https://github.com/bbatsov/rubocop/issues/1541): No inspection of text that follows `__END__`. ([@jonas054][])
* Fix comment detection in `Style/Documentation`. ([@lumeet][])
* [#1637](https://github.com/bbatsov/rubocop/issues/1637): Fix handling of `binding` calls in `UnusedBlockArgument` and `UnusedMethodArgument`. ([@lumeet][])

### Changes

* [#1397](https://github.com/bbatsov/rubocop/issues/1397): `UnneededPercentX` renamed to `CommandLiteral`. The cop can be configured to enforce using either `%x` or backticks around command literals, or using `%x` around multi-line commands and backticks around single-line commands. The cop ignores heredoc commands. ([@bquorning][])
* [#1020](https://github.com/bbatsov/rubocop/issues/1020): Removed the `MaxSlashes` configuration option for `RegexpLiteral`. Instead, the cop can be configured to enforce using either `%r` or slashes around regular expressions, or using `%r` around multi-line regexes and slashes around single-line regexes. ([@bquorning][])
* [#1734](https://github.com/bbatsov/rubocop/issues/1734): The default exclusion of hidden directories has been optimized for speed. ([@jonas054][])
* [#1673](https://github.com/bbatsov/rubocop/issues/1673): `Style/TrivialAccessors` now requires matching names by default. ([@bbatsov][])

## 0.29.1 (2015-02-13)

### Bugs fixed

* [#1638](https://github.com/bbatsov/rubocop/issues/1638): Use Parser functionality rather than regular expressions for matching comments in `FirstParameterIndentation`. ([@jonas054][])
* [#1642](https://github.com/bbatsov/rubocop/issues/1642): Raise the correct exception if the configuration file is malformed. ([@bquorning][])
* [#1647](https://github.com/bbatsov/rubocop/issues/1647): Skip `SpaceAroundBlockParameters` when lambda has no argument. ([@eitoball][])
* [#1649](https://github.com/bbatsov/rubocop/issues/1649): Handle exception assignments in `UselessSetterCall`. ([@bbatsov][])
* [#1644](https://github.com/bbatsov/rubocop/issues/1644): Don't search the entire file system when a folder is named `,`. ([@bquorning][])

## 0.29.0 (2015-02-05)

### New features

* [#1430](https://github.com/bbatsov/rubocop/issues/1430): Add `--except` option for disabling cops on the command line. ([@jonas054][])
* [#1506](https://github.com/bbatsov/rubocop/pull/1506): Add auto-correct from `EvenOdd` cop. ([@blainesch][])
* [#1507](https://github.com/bbatsov/rubocop/issues/1507): `Debugger` cop now checks for the Capybara debug methods `save_and_open_page` and `save_and_open_screenshot`. ([@rrosenblum][])
* [#1539](https://github.com/bbatsov/rubocop/pull/1539): Implement autocorrection for Rails/ReadWriteAttribute cop. ([@huerlisi][])
* [#1324](https://github.com/bbatsov/rubocop/issues/1324): Add `AllCops/DisplayCopNames` configuration option for showing cop names in reports, like `--display-cop-names`. ([@jonas054][])
* [#1271](https://github.com/bbatsov/rubocop/issues/1271): `Lambda` cop does auto-correction. ([@lumeet][])
* [#1284](https://github.com/bbatsov/rubocop/issues/1284): Support namespaces, e.g. `Lint`, in the arguments to `--only` and `--except`. ([@jonas054][])
* [#1276](https://github.com/bbatsov/rubocop/issues/1276): `SelfAssignment` cop does auto-correction. ([@lumeet][])
* Add autocorrect to `RedundantException`. ([@mattjmcnaughton][])
* [#1571](https://github.com/bbatsov/rubocop/pull/1571): New cop `StructInheritance` checks for inheritance from Struct.new. ([@mmozuras][])
* [#1575](https://github.com/bbatsov/rubocop/issues/1575): New cop `DuplicateMethods` points out duplicate method name in class and module. ([@d4rk5eed][])
* [#1144](https://github.com/bbatsov/rubocop/issues/1144): New cop `FirstParameterIndentation` checks the indentation of the first parameter in a method call. ([@jonas054][])
* [#1627](https://github.com/bbatsov/rubocop/issues/1627): New cop `SpaceAroundBlockParameters` checks the spacing inside and after block parameters pipes. ([@jonas054][])

### Changes

* [#1492](https://github.com/bbatsov/rubocop/pull/1492): Abort when auto-correct causes an infinite loop. ([@dblock][])
* Options `-e`/`--emacs` and `-s`/`--silent` are no longer recognized. Using them will now raise an error. ([@bquorning][])
* [#1565](https://github.com/bbatsov/rubocop/issues/1565): Let `--fail-level A` cause exit with error if all offenses are auto-corrected. ([@jonas054][])
* [#1309](https://github.com/bbatsov/rubocop/issues/1309): Add argument handling to `MultilineBlockLayout`. ([@lumeet][])

### Bugs fixed

* [#1634](https://github.com/bbatsov/rubocop/pull/1634): Fix `PerlBackrefs` Cop Autocorrections to Not Raise. ([@cshaffer][])
* [#1553](https://github.com/bbatsov/rubocop/pull/1553): Fix bug where `Style/EmptyLinesAroundAccessModifier` interfered with `Style/EmptyLinesAroundBlockBody` when there is and access modifier at the beginning of a block. ([@volkert][])
* Handle element assignment in `Lint/AssignmentInCondition`. ([@jonas054][])
* [#1484](https://github.com/bbatsov/rubocop/issues/1484): Fix `EmptyLinesAroundAccessModifier` incorrectly finding a violation inside method calls with names identical to an access modifier. ([@dblock][])
* Fix bug concerning `Exclude` properties inherited from a higher directory level. ([@jonas054][])
* [#1500](https://github.com/bbatsov/rubocop/issues/1500): Fix crashing `--auto-correct --only IndentationWidth`. ([@jonas054][])
* [#1512](https://github.com/bbatsov/rubocop/issues/1512): Fix false negative for typical string formatting examples. ([@kakutani][], [@jonas054][])
* [#1504](https://github.com/bbatsov/rubocop/issues/1504): Fail with a meaningful error if the configuration file is malformed. ([@bquorning][])
* Fix bug where `auto_correct` Rake tasks does not take in the options specified in its parent task. ([@rrosenblum][])
* [#1054](https://github.com/bbatsov/rubocop/issues/1054): Handle comments within concatenated strings in `LineEndConcatenation`. ([@yujinakayama][], [@jonas054][])
* [#1527](https://github.com/bbatsov/rubocop/issues/1527): Make autocorrect `BracesAroundHashParameter` leave the correct number of spaces. ([@mattjmcnaughton][])
* [#1547](https://github.com/bbatsov/rubocop/issues/1547): Don't print `[Corrected]` when auto-correction was avoided in `Style/Semicolon`. ([@jonas054][])
* [#1573](https://github.com/bbatsov/rubocop/issues/1573): Fix assignment-related auto-correction for `BlockAlignment`. ([@lumeet][])
* [#1587](https://github.com/bbatsov/rubocop/pull/1587): Exit with exit code 1 if there were errors ("crashing" cops). ([@jonas054][])
* [#1574](https://github.com/bbatsov/rubocop/issues/1574): Avoid auto-correcting `Hash.new` to `{}` when braces would be interpreted as a block. ([@jonas054][])
* [#1591](https://github.com/bbatsov/rubocop/issues/1591): Don't check parameters inside `[]` in `MultilineOperationIndentation`. ([@jonas054][])
* [#1509](https://github.com/bbatsov/rubocop/issues/1509): Ignore class methods in `Rails/Delegate`. ([@bbatsov][])
* [#1594](https://github.com/bbatsov/rubocop/issues/1594): Fix `@example` warnings in Yard Doc documentation generation. ([@mattjmcnaughton][])
* [#1598](https://github.com/bbatsov/rubocop/issues/1598): Fix bug in file inclusion when running from another directory. ([@jonas054][])
* [#1580](https://github.com/bbatsov/rubocop/issues/1580): Don't print `[Corrected]` when auto-correction was avoided in `TrivialAccessors`. ([@lumeet][])
* [#1612](https://github.com/bbatsov/rubocop/issues/1612): Allow `expand_path` on `inherit_from` in `.rubocop.yml`. ([@mattjmcnaughton][])
* [#1610](https://github.com/bbatsov/rubocop/issues/1610): Check that class method names actually match the name of the containing class/module in `Style/ClassMethods`. ([@bbatsov][])

## 0.28.0 (2014-12-10)

### New features

* [#1450](https://github.com/bbatsov/rubocop/issues/1450): New cop `ExtraSpacing` points out unnecessary spacing in files. ([@blainesch][])
* New cop `EmptyLinesAroundBlockBody` provides same functionality as the EmptyLinesAround(Class|Method|Module)Body but for blocks. ([@jcarbo][])
* New cop `Style/EmptyElse` checks for empty `else`-clauses. ([@Koronen][])
* [#1454](https://github.com/bbatsov/rubocop/issues/1454): New `--only-guide-cops` and `AllCops/StyleGuideCopsOnly` options that will only enforce cops that link to a style guide. ([@marxarelli][])

### Changes

* [#801](https://github.com/bbatsov/rubocop/issues/801): New style `context_dependent` for `Style/BracesAroundHashParameters` looks at preceding parameter to determine if braces should be used for final parameter. ([@jonas054][])
* [#1427](https://github.com/bbatsov/rubocop/issues/1427): Excluding directories on the top level is now done earlier, so that these file trees are not searched, thus saving time when inspecting projects with many excluded files. ([@jonas054][])
* [#1325](https://github.com/bbatsov/rubocop/issues/1325): When running with `--auto-correct`, only offenses *that can not be corrected* will result in a non-zero exit code. ([@jonas054][])
* [#1445](https://github.com/bbatsov/rubocop/issues/1445): Allow sprockets directive comments (starting with `#=`) in `Style/LeadingCommentSpace`. ([@bbatsov][])

### Bugs fixed

* Fix `%W[]` auto corrected to `%w(]`. ([@toy][])
* Fix Style/ElseAlignment Cop to find the right parent on def/rescue/else/ensure/end. ([@oneamtu][])
* [#1181](https://github.com/bbatsov/rubocop/issues/1181): *(fix again)* `Style/StringLiterals` cop stays away from strings inside interpolated expressions. ([@jonas054][])
* [#1441](https://github.com/bbatsov/rubocop/issues/1441): Correct the logic used by `Style/Blocks` and other cops to determine if an auto-correction would alter the meaning of the code. ([@jonas054][])
* [#1449](https://github.com/bbatsov/rubocop/issues/1449): Handle the case in `MultilineOperationIndentation` where instances of both correct style and unrecognized (plain wrong) style are detected during an `--auto-gen-config` run. ([@jonas054][])
* [#1456](https://github.com/bbatsov/rubocop/pull/1456): Fix autocorrect in `SymbolProc` when there are multiple offenses on the same line. ([@jcarbo][])
* [#1459](https://github.com/bbatsov/rubocop/issues/1459): Handle parenthesis around the condition in `--auto-correct` for `NegatedWhile`. ([@jonas054][])
* [#1465](https://github.com/bbatsov/rubocop/issues/1465): Fix autocorrect of code like `#$1` in `PerlBackrefs`. ([@bbatsov][])
* Fix autocorrect of code like `#$:` in `SpecialGlobalVars`. ([@bbatsov][])
* [#1466](https://github.com/bbatsov/rubocop/issues/1466): Allow leading underscore for unused parameters in `SingleLineBlockParams`. ([@jonas054][])
* [#1470](https://github.com/bbatsov/rubocop/issues/1470): Handle `elsif` + `else` in `ElseAlignment`. ([@jonas054][])
* [#1474](https://github.com/bbatsov/rubocop/issues/1474): Multiline string with both `<<` and `\` caught by `Style/LineEndConcatenation` cop. ([@katieschilling][])
* [#1485](https://github.com/bbatsov/rubocop/issues/1485): Ignore procs in `SymbolProc`. ([@bbatsov][])
* [#1473](https://github.com/bbatsov/rubocop/issues/1473): `Style/MultilineOperationIndentation` doesn't recognize assignment to array/hash element. ([@jonas054][])

## 0.27.1 (2014-11-08)

### Changes

* [#1343](https://github.com/bbatsov/rubocop/issues/1343): Remove auto-correct from `RescueException` cop. ([@bbatsov][])
* [#1425](https://github.com/bbatsov/rubocop/issues/1425): `AllCops/Include` configuration parameters are only taken from the project `.rubocop.yml` and files it inherits from, not from `.rubocop.yml` files in subdirectories. ([@jonas054][])

### Bugs fixed

* [#1411](https://github.com/bbatsov/rubocop/issues/1411): Handle lambda calls without a selector in `MultilineOperationIndentation`. ([@bbatsov][])
* [#1401](https://github.com/bbatsov/rubocop/issues/1401): Files in hidden directories, i.e. ones beginning with dot, can now be selected through configuration, but are still not included by default. ([@jonas054][])
* [#1415](https://github.com/bbatsov/rubocop/issues/1415): String literals concatenated with backslashes are now handled correctly by `StringLiteralsInInterpolation`. ([@jonas054][])
* [#1416](https://github.com/bbatsov/rubocop/issues/1416): Fix handling of `begin/rescue/else/end` in `ElseAlignment`. ([@jonas054][])
* [#1413](https://github.com/bbatsov/rubocop/issues/1413): Support empty elsif branches in `MultilineIfThen`. ([@janraasch][], [@jonas054][])
* [#1406](https://github.com/bbatsov/rubocop/issues/1406): Allow a newline in `SpaceInsideRangeLiteral`. ([@bbatsov][])

## 0.27.0 (2014-10-30)

### New features

* [#1348](https://github.com/bbatsov/rubocop/issues/1348): New cop `ElseAlignment` checks alignment of `else` and `elsif` keywords. ([@jonas054][])
* [#1321](https://github.com/bbatsov/rubocop/issues/1321): New cop `MultilineOperationIndentation` checks indentation/alignment of binary operations if they span more than one line. ([@jonas054][])
* [#1077](https://github.com/bbatsov/rubocop/issues/1077): New cop `Metrics/AbcSize` checks the ABC metric, based on assignments, branches, and conditions. ([@jonas054][], [@jfelchner][])
* [#1352](https://github.com/bbatsov/rubocop/issues/1352): `WordArray` is now configurable with the `WordRegex` option. ([@bquorning][])
* [#1181](https://github.com/bbatsov/rubocop/issues/1181): New cop `Style/StringLiteralsInInterpolation` checks quotes inside interpolated expressions in strings. ([@jonas054][])
* [#872](https://github.com/bbatsov/rubocop/issues/872): `Style/IndentationWidth` is now configurable with the `Width` option. ([@jonas054][])
* [#1396](https://github.com/bbatsov/rubocop/issues/1396): Include `.opal` files by default. ([@bbatsov][])
* [#771](https://github.com/bbatsov/rubocop/issues/771): Three new `Style` cops, `EmptyLinesAroundMethodBody` , `EmptyLinesAroundClassBody` , and `EmptyLinesAroundModuleBody` replace the `EmptyLinesAroundBody` cop. ([@jonas054][])

### Changes

* [#1084](https://github.com/bbatsov/rubocop/issues/1084): Disabled `Style/CollectionMethods` by default. ([@bbatsov][])

### Bugs fixed

* `AlignHash` no longer skips multiline hashes that contain some elements on the same line. ([@mvz][])
* [#1349](https://github.com/bbatsov/rubocop/issues/1349): `BracesAroundHashParameters` no longer cleans up whitespace in autocorrect, as these extra corrections are likely to interfere with other cops' corrections. ([@jonas054][])
* [#1350](https://github.com/bbatsov/rubocop/issues/1350): Guard against `Blocks` cop introducing syntax errors in auto-correct. ([@jonas054][])
* [#1374](https://github.com/bbatsov/rubocop/issues/1374): To eliminate interference, auto-correction is now done by one cop at a time, with saving and re-parsing in between. ([@jonas054][])
* [#1388](https://github.com/bbatsov/rubocop/issues/1388): Fix a false positive in `FormatString`. ([@bbatsov][])
* [#1389](https://github.com/bbatsov/rubocop/issues/1389): Make `--out` to create parent directories. ([@yous][])
* Refine HTML formatter. ([@yujinakayama][])
* [#1410](https://github.com/bbatsov/rubocop/issues/1410): Handle specially Java primitive type references in `ColonMethodCall`. ([@bbatsov][])

## 0.26.1 (2014-09-18)

### Bugs fixed

* [#1326](https://github.com/bbatsov/rubocop/issues/1326): Fix problem in `SpaceInsideParens` with detecting space inside parentheses used for grouping expressions. ([@jonas054][])
* [#1335](https://github.com/bbatsov/rubocop/issues/1335): Restrict URI schemes permitted by `LineLength` when `AllowURI` is enabled. ([@smangelsdorf][])
* [#1339](https://github.com/bbatsov/rubocop/issues/1339): Handle `eql?` and `equal?` in `OpMethod`. ([@bbatsov][])
* [#1340](https://github.com/bbatsov/rubocop/issues/1340): Fix crash in `Style/SymbolProc` cop when the block calls a method with no explicit receiver. ([@smangelsdorf][])

## 0.26.0 (2014-09-03)

### New features

* New formatter `HTMLFormatter` generates a html file with a list of files with offences in them. ([@SkuliOskarsson][])
* New cop `SpaceInsideRangeLiteral` checks for spaces around `..` and `...` in range literals. ([@bbatsov][])
* New cop `InfiniteLoop` checks for places where `Kernel#loop` should have been used. ([@bbatsov][])
* New cop `SymbolProc` checks for places where a symbol can be used as proc instead of a block. ([@bbatsov][])
* `UselessAssignment` cop now suggests a variable name for possible typos if there's a variable-ish identifier similar to the unused variable name in the same scope. ([@yujinakayama][])
* `PredicateName` cop now has separate configurations for prefices that denote predicate method names and predicate prefices that should be removed. ([@bbatsov][])
* [#1272](https://github.com/bbatsov/rubocop/issues/1272): `Tab` cop does auto-correction. ([@yous][])
* [#1274](https://github.com/bbatsov/rubocop/issues/1274): `MultilineIfThen` cop does auto-correction. ([@bbatsov][])
* [#1279](https://github.com/bbatsov/rubocop/issues/1279): `DotPosition` cop does auto-correction. ([@yous][])
* [#1277](https://github.com/bbatsov/rubocop/issues/1277): `SpaceBeforeFirstArg` cop does auto-correction. ([@yous][])
* [#1310](https://github.com/bbatsov/rubocop/issues/1310): Handle `module_function` in `Style/AccessModifierIndentation` and `Style/EmptyLinesAroundAccessModifier`. ([@bbatsov][])

### Changes

* [#1289](https://github.com/bbatsov/rubocop/issues/1289): Use utf-8 as default encoding for inspected files. ([@jonas054][])
* [#1304](https://github.com/bbatsov/rubocop/issues/1304): `Style/Encoding` is no longer a no-op on Ruby 2.x. It's also disabled by default, as projects not supporting 1.9 don't need to run it. ([@bbatsov][])

### Bugs fixed

* [#1263](https://github.com/bbatsov/rubocop/issues/1263): Do not report `%W` literals with special escaped characters in `UnneededCapitalW`. ([@jonas054][])
* [#1286](https://github.com/bbatsov/rubocop/issues/1286): Fix a false positive in `VariableName`. ([@bbatsov][])
* [#1211](https://github.com/bbatsov/rubocop/issues/1211): Fix false negative in `UselessAssignment` when there's a reference for the variable in an exclusive branch. ([@yujinakayama][])
* [#1307](https://github.com/bbatsov/rubocop/issues/1307): Fix auto-correction of `RedundantBegin` cop deletes new line. ([@yous][])
* [#1283](https://github.com/bbatsov/rubocop/issues/1283): Fix auto-correction of indented expressions in `PercentLiteralDelimiters`. ([@jonas054][])
* [#1315](https://github.com/bbatsov/rubocop/pull/1315): `BracesAroundHashParameters` auto-correction removes whitespace around content inside braces. ([@jspanjers][])
* [#1313](https://github.com/bbatsov/rubocop/issues/1313): Fix a false positive in `AndOr` when enforced style is `conditionals`. ([@bbatsov][])
* Handle post-conditional `while` and `until` in `AndOr` when enforced style is `conditionals`. ([@yujinakayama][])
* [#1319](https://github.com/bbatsov/rubocop/issues/1319): Fix a false positive in `FormatString`. ([@bbatsov][])
* [#1287](https://github.com/bbatsov/rubocop/issues/1287): Allow missing blank line for EmptyLinesAroundAccessModifier if next line closes a block. ([@sch1zo][])

## 0.25.0 (2014-08-15)

### New features

* [#1259](https://github.com/bbatsov/rubocop/issues/1259): Allow AndOr cop to autocorrect by adding method call parenthesis. ([@vrthra][])
* [#1232](https://github.com/bbatsov/rubocop/issues/1232): Add EnforcedStyle option to cop `AndOr` to restrict it to conditionals. ([@vrthra][])
* [#835](https://github.com/bbatsov/rubocop/issues/835): New cop `PercentQLiterals` checks if use of `%Q` and `%q` matches configuration. ([@jonas054][])
* [#835](https://github.com/bbatsov/rubocop/issues/835): New cop `BarePercentLiterals` checks if usage of `%()` or `%Q()` matches configuration. ([@jonas054][])
* [#1079](https://github.com/bbatsov/rubocop/pull/1079): New cop `MultilineBlockLayout` checks if a multiline block has an expression on the same line as the start of the block. ([@barunio][])
* [#1217](https://github.com/bbatsov/rubocop/pull/1217): `Style::EmptyLinesAroundAccessModifier` cop does auto-correction. ([@tamird][])
* [#1220](https://github.com/bbatsov/rubocop/issues/1220): New cop `PerceivedComplexity` is similar to `CyclomaticComplexity`, but reports when methods have a high complexity for a human reader. ([@jonas054][])
* `Debugger` cop now checks for `binding.pry_remote`. ([@yous][])
* [#1238](https://github.com/bbatsov/rubocop/issues/1238): Add `MinBodyLength` option to `Next` cop. ([@bbatsov][])
* [#1241](https://github.com/bbatsov/rubocop/issues/1241): `TrailingComma` cop does auto-correction. ([@yous][])
* [#1078](https://github.com/bbatsov/rubocop/pull/1078): New cop `BlockEndNewline` checks if the end statement of a multiline block is on its own line. ([@barunio][])
* [#1078](https://github.com/bbatsov/rubocop/pull/1078): `BlockAlignment` cop does auto-correction. ([@barunio][])

### Changes

* [#1220](https://github.com/bbatsov/rubocop/issues/1220): New namespace `Metrics` created and some `Style` cops moved there. ([@jonas054][])
* Drop support for Ruby 1.9.2 in accordance with [the end of the security maintenance extension](https://www.ruby-lang.org/en/news/01-07-2014/eol-for-1-8-7-and-1-9-2/). ([@yujinakayama][])

### Bugs fixed

* [#1251](https://github.com/bbatsov/rubocop/issues/1251): Fix `PercentLiteralDelimiters` auto-correct indentation error. ([@hannestyden][])
* [#1197](https://github.com/bbatsov/rubocop/issues/1197): Fix false positive for new lambda syntax in `SpaceInsideBlockBraces`. ([@jonas054][])
* [#1201](https://github.com/bbatsov/rubocop/issues/1201): Fix error at anonymous keyword splat arguments in some variable cops. ([@yujinakayama][])
* Fix false positive in `UnneededPercentQ` for `/%Q(something)/`. ([@jonas054][])
* Fix `SpacesInsideBrackets` for `Hash#[]` calls with spaces after left bracket. ([@mcls][])
* [#1210](https://github.com/bbatsov/rubocop/issues/1210): Fix false positive in `UnneededPercentQ` for `%Q(\t")`. ([@jonas054][])
* Fix false positive in `UnneededPercentQ` for heredoc strings with `%q`/`%Q`. ([@jonas054][])
* [#1214](https://github.com/bbatsov/rubocop/issues/1214): Don't destroy code in `AlignHash` autocorrect. ([@jonas054][])
* [#1219](https://github.com/bbatsov/rubocop/issues/1219): Don't report bad alignment for `end` or `}` in `BlockAlignment` if it doesn't begin its line. ([@jonas054][])
* [#1227](https://github.com/bbatsov/rubocop/issues/1227): Don't permanently change yamler as it can affect other apps. ([@jonas054][])
* [#1184](https://github.com/bbatsov/rubocop/issues/1184): Fix a false positive in `Output` cop. ([@bbatsov][])
* [#1256](https://github.com/bbatsov/rubocop/issues/1256): Ignore block-pass in `TrailingComma`. ([@tamird][])
* [#1255](https://github.com/bbatsov/rubocop/issues/1255): Compare without context in `AutocorrectUnlessChangingAST`. ([@jonas054][])
* [#1262](https://github.com/bbatsov/rubocop/issues/1262): Handle regexp and backtick literals in `VariableInterpolation`. ([@bbatsov][])

## 0.24.1 (2014-07-03)

### Bugs fixed

* [#1174](https://github.com/bbatsov/rubocop/issues/1174): Fix `--auto-correct` crash in `AlignParameters`. ([@jonas054][])
* [#1176](https://github.com/bbatsov/rubocop/issues/1176): Fix `--auto-correct` crash in `IndentationWidth`. ([@jonas054][])
* [#1177](https://github.com/bbatsov/rubocop/issues/1177): Avoid suggesting underscore-prefixed name for unused keyword arguments and auto-correcting in that way. ([@yujinakayama][])
* [#1157](https://github.com/bbatsov/rubocop/issues/1157): Validate `--only` arguments later when all cop names are known. ([@jonas054][])
* [#1188](https://github.com/bbatsov/rubocop/issues/1188), [#1190](https://github.com/bbatsov/rubocop/issues/1190): Fix crash in `LineLength` cop when `AllowURI` option is enabled. ([@yujinakayama][])
* [#1191](https://github.com/bbatsov/rubocop/issues/1191): Fix crash on empty body branches in a loop in `Next` cop. ([@yujinakayama][])

## 0.24.0 (2014-06-25)

### New features

* [#639](https://github.com/bbatsov/rubocop/issues/639): Support square bracket setters in `UselessSetterCall`. ([@yujinakayama][])
* [#835](https://github.com/bbatsov/rubocop/issues/835): `UnneededCapitalW` cop does auto-correction. ([@sfeldon][])
* [#1092](https://github.com/bbatsov/rubocop/issues/1092): New cop `DefEndAlignment` takes over responsibility for checking alignment of method definition `end`s from `EndAlignment`, and is configurable. ([@jonas054][])
* [#1145](https://github.com/bbatsov/rubocop/issues/1145): New cop `ClassCheck` enforces consistent use of `is_a?` or `kind_of?`. ([@bbatsov][])
* [#1161](https://github.com/bbatsov/rubocop/pull/1161): New cop `SpaceBeforeComma` detects spaces before a comma. ([@agrimm][])
* [#1161](https://github.com/bbatsov/rubocop/pull/1161): New cop `SpaceBeforeSemicolon` detects spaces before a semicolon. ([@agrimm][])
* [#835](https://github.com/bbatsov/rubocop/issues/835): New cop `UnneededPercentQ` checks for usage of the `%q`/`%Q` syntax when `''` or `""` would do. ([@jonas054][])
* [#977](https://github.com/bbatsov/rubocop/issues/977): Add `AllowURI` option (enabled by default) to `LineLength` cop. ([@yujinakayama][])

### Changes

* Unused block local variables (`obj.each { |arg; this| }`) are now handled by `UnusedBlockArgument` cop instead of `UselessAssignment` cop. ([@yujinakayama][])
* [#1141](https://github.com/bbatsov/rubocop/issues/1141): Clarify in the message from `TrailingComma` that a trailing comma is never allowed for lists where some items share a line. ([@jonas054][])

### Bugs fixed

* [#1133](https://github.com/bbatsov/rubocop/issues/1133): Handle `reduce/inject` with no arguments in `EachWithObject`. ([@bbatsov][])
* [#1152](https://github.com/bbatsov/rubocop/issues/1152): Handle `while/until` with no body in `Next`. ([@tamird][])
* Fix a false positive in `UselessSetterCall` for setter call on a local variable that contains a non-local object. ([@yujinakayama][])
* [#1158](https://github.com/bbatsov/rubocop/issues/1158): Fix auto-correction of floating-point numbers. ([@bbatsov][])
* [#1159](https://github.com/bbatsov/rubocop/issues/1159): Fix checking of `begin`..`end` structures, blocks, and parenthesized expressions in `IndentationWidth`. ([@jonas054][])
* [#1159](https://github.com/bbatsov/rubocop/issues/1159): More rigid conditions for when `attr` is considered an offense. ([@jonas054][])
* [#1167](https://github.com/bbatsov/rubocop/issues/1167): Fix handling of parameters spanning multiple lines in `TrailingComma`. ([@jonas054][])
* [#1169](https://github.com/bbatsov/rubocop/issues/1169): Fix handling of ternary op conditions in `ParenthesesAroundCondition`. ([@bbatsov][])
* [#1147](https://github.com/bbatsov/rubocop/issues/1147): WordArray checks arrays with special characters. ([@camilleldn][])
* Fix a false positive against `return` in a loop in `Next` cop. ([@yujinakayama][])
* [#1165](https://github.com/bbatsov/rubocop/issues/1165): Support `rescue`/`else`/`ensure` bodies in `IndentationWidth`. ([@jonas054][])
* Fix false positive for aligned list of values after `when` in `IndentationWidth`. ([@jonas054][])

## 0.23.0 (2014-06-02)

### New features

* [#1117](https://github.com/bbatsov/rubocop/issues/1117): `BlockComments` cop does auto-correction. ([@jonas054][])
* [#1124](https://github.com/bbatsov/rubocop/pull/1124): `TrivialAccessors` cop auto-corrects class-level accessors. ([@ggilder][])
* [#1062](https://github.com/bbatsov/rubocop/pull/1062): New cop `InlineComment` checks for inline comments. ([@salbertson][])
* [#1118](https://github.com/bbatsov/rubocop/issues/1118): Add checking and auto-correction of right brackets in `IndentArray` and `IndentHash`. ([@jonas054][])

### Changes

* [#1097](https://github.com/bbatsov/rubocop/issues/1097): Add optional namespace prefix to cop names: `Style/LineLength` instead of `LineLength` in config files, `--only` argument, `--show-cops` output, and `# rubocop:disable`. ([@jonas054][])
* [#1075](https://github.com/bbatsov/rubocop/issues/1075): More strict limits on when to require trailing comma. ([@jonas054][])
* Renamed `Rubocop` module to `RuboCop`. ([@bbatsov][])

### Bugs fixed

* [#1126](https://github.com/bbatsov/rubocop/pull/1126): Fix `--auto-gen-config` bug with `RegexpLiteral` where only the last file's results would be used. ([@ggilder][])
* [#1104](https://github.com/bbatsov/rubocop/issues/1104): Fix `EachWithObject` with modifier if as body. ([@geniou][])
* [#1106](https://github.com/bbatsov/rubocop/issues/1106): Fix `EachWithObject` with single method call as body. ([@geniou][])
* Avoid the warning about ignoring syck YAML engine from JRuby. ([@jonas054][])
* [#1111](https://github.com/bbatsov/rubocop/issues/1111): Fix problem in `EndOfLine` with reading non-UTF-8 encoded files. ([@jonas054][])
* [#1115](https://github.com/bbatsov/rubocop/issues/1115): Fix `Next` to ignore super nodes. ([@geniou][])
* [#1117](https://github.com/bbatsov/rubocop/issues/1117): Don't auto-correct indentation in scopes that contain block comments (`=begin`..`=end`). ([@jonas054][])
* [#1123](https://github.com/bbatsov/rubocop/pull/1123): Support setter calls in safe assignment in `ParenthesesAroundCondition`. ([@jonas054][])
* [#1090](https://github.com/bbatsov/rubocop/issues/1090): Correct handling of documentation vs annotation comment. ([@jonas054][])
* [#1118](https://github.com/bbatsov/rubocop/issues/1118): Never write invalid ruby to a file in auto-correct. ([@jonas054][])
* [#1120](https://github.com/bbatsov/rubocop/issues/1120): Don't change indentation of heredoc strings in auto-correct. ([@jonas054][])
* [#1109](https://github.com/bbatsov/rubocop/issues/1109): Handle conditions with modifier ops in them in `ParenthesesAroundCondition`. ([@bbatsov][])

## 0.22.0 (2014-05-20)

### New features

* [#974](https://github.com/bbatsov/rubocop/pull/974): New cop `CommentIndentation` checks indentation of comments. ([@jonas054][])
* Add new cop `EachWithObject` to prefer `each_with_object` over `inject` or `reduce`. ([@geniou][])
* [#1010](https://github.com/bbatsov/rubocop/issues/1010): New Cop `Next` check for conditions at the end of an iteration and propose to use `next` instead. ([@geniou][])
* The `GuardClause` cop now also looks for unless and it is configurable how many lines the body of an if / unless needs to have to not be ignored. ([@geniou][])
* [#835](https://github.com/bbatsov/rubocop/issues/835): New cop `UnneededPercentX` checks for `%x` when backquotes would do. ([@jonas054][])
* Add auto-correct to `UnusedBlockArgument` and `UnusedMethodArgument` cops. ([@hannestyden][])
* [#1074](https://github.com/bbatsov/rubocop/issues/1074): New cop `SpaceBeforeComment` checks for missing space between code and a comment on the same line. ([@jonas054][])
* [#1089](https://github.com/bbatsov/rubocop/pull/1089): New option `-F`/`--fail-fast` inspects files in modification time order and stop after the first file with offenses. ([@jonas054][])
* Add optional `require` directive to `.rubocop.yml` to load custom ruby files. ([@geniou][])

### Changes

* `NonNilCheck` offense reporting and autocorrect are configurable to include semantic changes. ([@hannestyden][])
* The parameters `AllCops/Excludes` and `AllCops/Includes` with final `s` only give a warning and don't halt `rubocop` execution. ([@jonas054][])
* The `GuardClause` cop is no longer ignoring a one-line body by default - see configuration. ([@geniou][])
* [#1050](https://github.com/bbatsov/rubocop/issues/1050): Rename `rubocop-todo.yml` file to `.rubocop_todo.yml`. ([@geniou][])
* [#1064](https://github.com/bbatsov/rubocop/issues/1064): Adjust default max line length to 80. ([@bbatsov][])

### Bugs fixed

* Allow assignment in `AlignParameters` cop. ([@tommeier][])
* Fix `Void` and `SpaceAroundOperators` for short call syntax `lambda.()`. ([@biinari][])
* Fix `Delegate` for delegation with assignment or constant. ([@geniou][])
* [#1032](https://github.com/bbatsov/rubocop/issues/1032): Avoid duplicate reporting when code moves around due to `--auto-correct`. ([@jonas054][])
* [#1036](https://github.com/bbatsov/rubocop/issues/1036): Handle strings like `__FILE__` in `LineEndConcatenation`. ([@bbatsov][])
* [#1006](https://github.com/bbatsov/rubocop/issues/1006): Fix LineEndConcatenation to handle chained concatenations. ([@barunio][])
* [#1066](https://github.com/bbatsov/rubocop/issues/1066): Fix auto-correct for `NegatedIf` when the condition has parentheses around it. ([@jonas054][])
* Fix `AlignParameters` `with_fixed_indentation` for multi-line method calls. ([@molawson][])
* Fix problem that appears in some installations when reading empty YAML files. ([@jonas054][])
* [#1022](https://github.com/bbatsov/rubocop/issues/1022): A Cop will no longer auto-correct a file that's excluded through an `Exclude` setting in the cop's configuration. ([@jonas054][])
* Fix paths in `Exclude` config section not being recognized on Windows. ([@wndhydrnt][])
* [#1094](https://github.com/bbatsov/rubocop/issues/1094): Fix ClassAndModuleChildren for classes with a single method. ([@geniou][])

## 0.21.0 (2014-04-24)

### New features

* [#835](https://github.com/bbatsov/rubocop/issues/835): New cop `UnneededCapitalW` checks for `%W` when interpolation not necessary and `%w` would do. ([@sfeldon][])
* [#934](https://github.com/bbatsov/rubocop/issues/934): New cop `UnderscorePrefixedVariableName` checks for `_`-prefixed variables that are actually used. ([@yujinakayama][])
* [#934](https://github.com/bbatsov/rubocop/issues/934): New cop `UnusedMethodArgument` checks for unused method arguments. ([@yujinakayama][])
* [#934](https://github.com/bbatsov/rubocop/issues/934): New cop `UnusedBlockArgument` checks for unused block arguments. ([@yujinakayama][])
* [#964](https://github.com/bbatsov/rubocop/issues/964): `RedundantBegin` cop does auto-correction. ([@tamird][])
* [#966](https://github.com/bbatsov/rubocop/issues/966): `RescueException` cop does auto-correction. ([@tamird][])
* [#967](https://github.com/bbatsov/rubocop/issues/967): `TrivialAccessors` cop does auto-correction. ([@tamird][])
* [#963](https://github.com/bbatsov/rubocop/issues/963): Add `AllowDSLWriters` options to `TrivialAccessors`. ([@tamird][])
* [#969](https://github.com/bbatsov/rubocop/issues/969): Let the `Debugger` cop check for forgotten calls to byebug. ([@bquorning][])
* [#971](https://github.com/bbatsov/rubocop/issues/971): Configuration format deprecation warnings include the path to the problematic config file. ([@bcobb][])
* [#490](https://github.com/bbatsov/rubocop/issues/490): Add EnforcedStyle config option to TrailingBlankLines. ([@jonas054][])
* Add `auto_correct` task to Rake integration. ([@irrationalfab][])
* [#986](https://github.com/bbatsov/rubocop/issues/986): The `--only` option can take a comma-separated list of cops. ([@jonas054][])
* New Rails cop `Delegate` that checks for delegations that could be replaced by the `delegate` method. ([@geniou][])
* Add configuration to `Encoding` cop to only enforce encoding comment if there are non ASCII characters. ([@geniou][])

### Changes

* Removed `FinalNewline` cop as its check is now performed by `TrailingBlankLines`. ([@jonas054][])
* [#1011](https://github.com/bbatsov/rubocop/issues/1011): Pattern matching with `Dir#[]` for config parameters added. ([@jonas054][])

### Bugs fixed

* Update description on `LineEndConcatenation` cop. ([@mockdeep][])
* [#978](https://github.com/bbatsov/rubocop/issues/978): Fix regression in `IndentationWidth` handling method calls. ([@tamird][])
* [#976](https://github.com/bbatsov/rubocop/issues/976): Fix `EndAlignment` not handling element assignment correctly. ([@tamird][])
* [#976](https://github.com/bbatsov/rubocop/issues/976): Fix `IndentationWidth` not handling element assignment correctly. ([@tamird][])
* [#800](https://github.com/bbatsov/rubocop/issues/800): Do not report `[Corrected]` in `--auto-correct` mode if correction wasn't done. ([@jonas054][])
* [#968](https://github.com/bbatsov/rubocop/issues/968): Fix bug when running RuboCop with `-c .rubocop.yml`. ([@bquorning][])
* [#975](https://github.com/bbatsov/rubocop/pull/975): Fix infinite correction in `IndentationWidth`. ([@jonas054][])
* [#986](https://github.com/bbatsov/rubocop/issues/986): When `--lint` is used together with `--only`, all lint cops are run in addition to the given cops. ([@jonas054][])
* [#997](https://github.com/bbatsov/rubocop/issues/997): Fix handling of file paths for matching against `Exclude` property when `rubocop .` is called. ([@jonas054][])
* [#1000](https://github.com/bbatsov/rubocop/issues/1000): Support modifier (e.g., `private`) and `def` on the same line (Ruby >= 2.1) in `IndentationWidth`. ([@jonas054][])
* [#1001](https://github.com/bbatsov/rubocop/issues/1001): Fix `--auto-gen-config` logic for `RegexpLiteral`. ([@jonas054][])
* [#993](https://github.com/bbatsov/rubocop/issues/993): Do not report any offenses for the contents of an empty file. ([@jonas054][])
* [#1016](https://github.com/bbatsov/rubocop/issues/1016): Fix a false positive in `ConditionPosition` regarding statement modifiers. ([@bbatsov][])
* [#1014](https://github.com/bbatsov/rubocop/issues/1014): Fix handling of strings nested in `dstr` nodes. ([@bbatsov][])

## 0.20.1 (2014-04-05)

### Bugs fixed

* [#940](https://github.com/bbatsov/rubocop/issues/940): Fixed `UselessAccessModifier` not handling `attr_*` correctly. ([@fshowalter][])
* `NegatedIf` properly handles negated `unless` condition. ([@bbatsov][])
* `NegatedWhile` properly handles negated `until` condition. ([@bbatsov][])
* [#925](https://github.com/bbatsov/rubocop/issues/925): Do not disable the `Syntax` cop in output from `--auto-gen-config`. ([@jonas054][])
* [#943](https://github.com/bbatsov/rubocop/issues/943): Fix auto-correction interference problem between `SpaceAfterComma` and other cops. ([@jonas054][])
* [#954](https://github.com/bbatsov/rubocop/pull/954): Fix auto-correction bug in `NilComparison`. ([@bbatsov][])
* [#953](https://github.com/bbatsov/rubocop/pull/953): Fix auto-correction bug in `NonNilCheck`. ([@bbatsov][])
* [#952](https://github.com/bbatsov/rubocop/pull/952): Handle implicit receiver in `StringConversionInInterpolation`. ([@bbatsov][])
* [#956](https://github.com/bbatsov/rubocop/pull/956): Apply `ClassMethods` check only on `class`/`module` bodies. ([@bbatsov][])
* [#945](https://github.com/bbatsov/rubocop/issues/945): Fix SpaceBeforeFirstArg cop for multiline argument and exclude assignments. ([@cschramm][])
* [#948](https://github.com/bbatsov/rubocop/issues/948): `Blocks` cop avoids auto-correction if it would introduce a semantic change. ([@jonas054][])
* [#946](https://github.com/bbatsov/rubocop/issues/946): Allow non-nil checks that are the final expressions of predicate method definitions in `NonNilCheck`. ([@bbatsov][])
* [#957](https://github.com/bbatsov/rubocop/issues/957): Allow space + comment inside parentheses, braces, and square brackets. ([@jonas054][])

## 0.20.0 (2014-04-02)

### New features

* New cop `GuardClause` checks for conditionals that can be replaced by guard clauses. ([@bbatsov][])
* New cop `EmptyInterpolation` checks for empty interpolation in double-quoted strings. ([@bbatsov][])
* [#899](https://github.com/bbatsov/rubocop/issues/899): Make `LineEndConcatenation` cop `<<` aware. ([@mockdeep][])
* [#896](https://github.com/bbatsov/rubocop/issues/896): New option `--fail-level` changes minimum severity for exit with error code. ([@hiroponz][])
* [#893](https://github.com/bbatsov/rubocop/issues/893): New option `--force-exclusion` forces excluding files specified in the configuration `Exclude` even if they are explicitly passed as arguments. ([@yujinakayama][])
* `VariableInterpolation` cop does auto-correction. ([@bbatsov][])
* `Not` cop does auto-correction. ([@bbatsov][])
* `ClassMethods` cop does auto-correction. ([@bbatsov][])
* `StringConversionInInterpolation` cop does auto-correction. ([@bbatsov][])
* `NilComparison` cop does auto-correction. ([@bbatsov][])
* `NonNilComparison` cop does auto-correction. ([@bbatsov][])
* `NegatedIf` cop does auto-correction. ([@bbatsov][])
* `NegatedWhile` cop does auto-correction. ([@bbatsov][])
* New lint cop `SpaceBeforeFirstArg` checks for space between the method name and the first argument in method calls without parentheses. ([@jonas054][])
* New style cop `SingleSpaceBeforeFirstArg` checks that no more than one space is used between the method name and the first argument in method calls without parentheses. ([@jonas054][])
* New formatter `disabled_lines` displays cops and line ranges disabled by inline comments. ([@fshowalter][])
* New cop `UselessAccessModifiers` checks for access modifiers that have no effect. ([@fshowalter][])

### Changes

* [#913](https://github.com/bbatsov/rubocop/issues/913): `FileName` accepts multiple extensions. ([@tamird][])
* `AllCops/Excludes` and `AllCops/Includes` were renamed to `AllCops/Exclude` and `AllCops/Include` for consistency with standard cop params. ([@bbatsov][])
* Extract `NonNilCheck` cop from `NilComparison`. ([@bbatsov][])
* Renamed `FavorJoin` to `ArrayJoin`. ([@bbatsov][])
* Renamed `FavorUnlessOverNegatedIf` to `NegatedIf`. ([@bbatsov][])
* Renamed `FavorUntilOverNegatedWhile`to `NegatedWhile`. ([@bbatsov][])
* Renamed `HashMethods` to `DeprecatedHashMethods`. ([@bbatsov][])
* Renamed `ReadAttribute` to `ReadWriteAttribute` and extended it to check for uses of `write_attribute`. ([@bbatsov][])
* Add experimental support for Ruby 2.2 (development version) by falling back to Ruby 2.1 parser. ([@yujinakayama][])

### Bugs fixed

* [#926](https://github.com/bbatsov/rubocop/issues/926): Fixed `BlockNesting` not auto-generating correctly. ([@tmorris-fiksu][])
* [#904](https://github.com/bbatsov/rubocop/issues/904): Fixed a NPE in `LiteralInInterpolation`. ([@bbatsov][])
* [#904](https://github.com/bbatsov/rubocop/issues/904): Fixed a NPE in `StringConversionInInterpolation`. ([@bbatsov][])
* [#892](https://github.com/bbatsov/rubocop/issues/892): Make sure `Include` and `Exclude` paths in a `.rubocop.yml` are interpreted as relative to the directory of that file. ([@jonas054][])
* [#906](https://github.com/bbatsov/rubocop/issues/906): Fixed a false positive in `LiteralInInterpolation`. ([@bbatsov][])
* [#909](https://github.com/bbatsov/rubocop/issues/909): Handle properly multiple `rescue` clauses in `SignalException`. ([@bbatsov][])
* [#876](https://github.com/bbatsov/rubocop/issues/876): Do a deep merge of hashes when overriding default configuration in a `.rubocop.yml` file. ([@jonas054][])
* [#912](https://github.com/bbatsov/rubocop/issues/912): Fix a false positive in `LineEndConcatenation` for `%` string literals. ([@bbatsov][])
* [#912](https://github.com/bbatsov/rubocop/issues/912): Handle top-level constant resolution in `DeprecatedClassMethods` (e.g. `::File.exists?`). ([@bbatsov][])
* [#914](https://github.com/bbatsov/rubocop/issues/914): Fixed rdoc error during gem installation. ([@bbatsov][])
* The `--only` option now enables the given cop in case it is disabled in configuration. ([@jonas054][])
* Fix path resolution so that the default exclusion of `vendor` directories works. ([@jonas054][])
* [#908](https://github.com/bbatsov/rubocop/issues/908): Fixed hanging while auto correct for `SpaceAfterComma` and `SpaceInsideBrackets`. ([@hiroponz][])
* [#919](https://github.com/bbatsov/rubocop/issues/919): Don't avoid auto-correction in `HashSyntax` when there is missing space around operator. ([@jonas054][])
* Fixed handling of floats in `NumericLiterals`. ([@bbatsov][])
* [#927](https://github.com/bbatsov/rubocop/issues/927): Let `--auto-gen-config` overwrite an existing `rubocop-todo.yml` file instead of asking the user to remove it. ([@jonas054][])
* [#936](https://github.com/bbatsov/rubocop/issues/936): Allow `_other` as well as `other` in `OpMethod`. ([@bbatsov][])

## 0.19.1 (2014-03-17)

### Bugs fixed

* [#884](https://github.com/bbatsov/rubocop/issues/884): Fix --auto-gen-config for `NumericLiterals` so MinDigits is correct. ([@tmorris-fiksu][])
* [#879](https://github.com/bbatsov/rubocop/issues/879): Fix --auto-gen-config for `RegexpLiteral` so we don't generate illegal values for `MaxSlashes`. ([@jonas054][])
* Fix the name of the `Include` param in the default config of the Rails cops. ([@bbatsov][])
* [#878](https://github.com/bbatsov/rubocop/pull/878): Blacklist `Rakefile`, `Gemfile` and `Capfile` by default in the `FileName` cop. ([@bbatsov][])
* [#875](https://github.com/bbatsov/rubocop/issues/875): Handle `separator` style hashes in `IndentHash`. ([@jonas054][])
* Fix a bug where multiple cli options that result in exit can be specified at once (e.g. `-vV`, `-v --show-cops`). ([@jkogara][])
* [#889](https://github.com/bbatsov/rubocop/issues/889): Fix a false positive for `LiteralInCondition` when the condition is non-primitive array. ([@bbatsov][])

## 0.19.0 (2014-03-13)

### New features

* New cop `FileName` makes sure that source files have snake_case names. ([@bbatsov][])
* New cop `DeprecatedClassMethods` checks for deprecated class methods. ([@bbatsov][])
* New cop `StringConversionInInterpolation` checks for redundant `Object#to_s` in string interpolation. ([@bbatsov][])
* New cop `LiteralInInterpolation` checks for interpolated string literals. ([@bbatsov][])
* New cop `SelfAssignment` checks for places where the self-assignment shorthand should have been used. ([@bbatsov][])
* New cop `DoubleNegation` checks for uses of `!!`. ([@bbatsov][])
* New cop `PercentLiteralDelimiters` enforces consistent usage of `%`-literal delimiters. ([@hannestyden][])
* New Rails cop `ActionFilter` enforces the use of `_filter` or `_action` action filter methods. ([@bbatsov][])
* New Rails cop `ScopeArgs` makes sure you invoke the `scope` method properly. ([@bbatsov][])
* Add `with_fixed_indentation` style to `AlignParameters` cop. ([@hannestyden][])
* Add `IgnoreLastArgumentHash` option to `AlignHash` cop. ([@hannestyden][])
* [#743](https://github.com/bbatsov/rubocop/issues/743): `SingleLineMethods` cop does auto-correction. ([@jonas054][])
* [#743](https://github.com/bbatsov/rubocop/issues/743): `Semicolon` cop does auto-correction. ([@jonas054][])
* [#743](https://github.com/bbatsov/rubocop/issues/743): `EmptyLineBetweenDefs` cop does auto-correction. ([@jonas054][])
* [#743](https://github.com/bbatsov/rubocop/issues/743): `IndentationWidth` cop does auto-correction. ([@jonas054][])
* [#743](https://github.com/bbatsov/rubocop/issues/743): `IndentationConsistency` cop does auto-correction. ([@jonas054][])
* [#809](https://github.com/bbatsov/rubocop/issues/809): New formatter `fuubar` displays a progress bar and shows details of offenses as soon as they are detected. ([@yujinakayama][])
* [#797](https://github.com/bbatsov/rubocop/issues/797): New cop `IndentHash` checks the indentation of the first key in multi-line hash literals. ([@jonas054][])
* [#797](https://github.com/bbatsov/rubocop/issues/797): New cop `IndentArray` checks the indentation of the first element in multi-line array literals. ([@jonas054][])
* [#806](https://github.com/bbatsov/rubocop/issues/806): Now excludes files in `vendor/**` by default. ([@jeremyolliver][])
* [#795](https://github.com/bbatsov/rubocop/issues/795): `IfUnlessModifier` and `WhileUntilModifier` supports `MaxLineLength`, which is independent of `LineLength` parameter `Max`. ([@agrimm][])
* [#868](https://github.com/bbatsov/rubocop/issues/868): New cop `ClassAndModuleChildren` checks the style of children definitions at classes and modules: nested / compact. ([@geniou][])

### Changes

* [#793](https://github.com/bbatsov/rubocop/issues/793): Add printing total count when `rubocop --format offences`. ([@ma2gedev][])
* Remove `Ignore` param from the Rails `Output` cop. The standard `Exclude/Include` should be used instead. ([@bbatsov][])
* Renamed `FavorSprintf` to `FormatString` and made it configurable. ([@bbatsov][])
* Renamed `Offence` to `Offense`. ([@bbatsov][])
* Use `offense` in all messages instead of `offence`. ([@bbatsov][])
* For indentation of `if`/`unless`/`while`/`until` bodies when the result is assigned to a variable, instead of supporting two styles simultaneously, `IndentationWidth` now supports one style of indentation at a time, specified by `EndAlignment`/`AlignWith`. ([@jonas054][])
* Renamed `Style` param of `DotPosition` cop to `EnforcedStyle`. ([@bbatsov][])
* Add `length` value to locations of offense in JSON formatter. ([@yujinakayama][])
* `SpaceAroundBlockBraces` cop replaced by `SpaceBeforeBlockBraces` and `SpaceInsideBlockBraces`. ([@jonas054][])
* `SpaceAroundEqualsInParameterDefault` cop is now configurable with the `EnforcedStyle` option. ([@jonas054][])

### Bugs fixed

* [#790](https://github.com/bbatsov/rubocop/issues/790): Fix auto-correction interference problem between `MethodDefParentheses` and other cops. ([@jonas054][])
* [#794](https://github.com/bbatsov/rubocop/issues/794): Fix handling of modifier keywords with required parentheses in `ParenthesesAroundCondition`. ([@bbatsov][])
* [#804](https://github.com/bbatsov/rubocop/issues/804): Fix a false positive with operator assignments in a loop (including `begin..rescue..end` with `retry`) in `UselessAssignment`. ([@yujinakayama][])
* [#815](https://github.com/bbatsov/rubocop/issues/815): Fix a false positive for heredocs with blank lines in them in `EmptyLines`. ([@bbatsov][])
* Auto-correction is now more robust and less likely to die because of `RangeError` or "clobbering". ([@jonas054][])
* Offenses always reported in order of position in file, also during `--auto-correct` runs. ([@jonas054][])
* Fix problem with `[Corrected]` tag sometimes missing in output from `--auto-correct` runs. ([@jonas054][])
* Fix message from `EndAlignment` cop when `AlignWith` is `keyword`. ([@jonas054][])
* Handle `case` conditions in `LiteralInCondition`. ([@bbatsov][])
* [#822](https://github.com/bbatsov/rubocop/issues/822): Fix a false positive in `DotPosition` when enforced style is set to `trailing`. ([@bbatsov][])
* Handle properly dynamic strings in `LineEndConcatenation`. ([@bbatsov][])
* [#832](https://github.com/bbatsov/rubocop/issues/832): Fix auto-correction interference problem between `BracesAroundHashParameters` and `SpaceInsideHashLiteralBraces`. ([@jonas054][])
* Fix bug in auto-correction of alignment so that only space can be removed. ([@jonas054][])
* Fix bug in `IndentationWidth` auto-correction so it doesn't correct things that `IndentationConsistency` should correct. ([@jonas054][])
* [#847](https://github.com/bbatsov/rubocop/issues/847): Fix bug in `RegexpLiteral` concerning `--auto-gen-config`. ([@jonas054][])
* [#848](https://github.com/bbatsov/rubocop/issues/848): Fix bug in `--show-cops` that made it print the default configuration rather than the current configuration. ([@jonas054][])
* [#862](https://github.com/bbatsov/rubocop/issues/862): Fix a bug where single line `rubocop:disable` comments with indentations were treated as multiline cop disabling comments. ([@yujinakayama][])
* Fix a bug where `rubocop:disable` comments with a cop name including `all` (e.g. `MethodCallParentheses`) were disabling all cops. ([@yujinakayama][])
* Fix a bug where string and regexp literals including `# rubocop:disable` were confused with real comments. ([@yujinakayama][])
* [#877](https://github.com/bbatsov/rubocop/issues/877): Fix bug in `PercentLiteralDelimiters` concerning auto-correct of regular expressions with interpolation. ([@hannestyden][])

## 0.18.1 (2014-02-02)

### Bugs fixed

* Remove double reporting in `EmptyLinesAroundBody` of empty line inside otherwise empty class/module/method that caused crash in autocorrect. ([@jonas054][])
* [#779](https://github.com/bbatsov/rubocop/issues/779): Fix a false positive in `LineEndConcatenation`. ([@bbatsov][])
* [#751](https://github.com/bbatsov/rubocop/issues/751): Fix `Documentation` cop so that a comment followed by an empty line and then a class definition is not considered to be class documentation. ([@jonas054][])
* [#783](https://github.com/bbatsov/rubocop/issues/783): Fix a false positive in `ParenthesesAroundCondition` when the parentheses are actually required. ([@bbatsov][])
* [#781](https://github.com/bbatsov/rubocop/issues/781): Fix problem with back-and-forth auto-correction in `AccessModifierIndentation`. ([@jonas054][])
* [#785](https://github.com/bbatsov/rubocop/issues/785): Fix false positive on `%w` arrays in `TrailingComma`. ([@jonas054][])
* [#782](https://github.com/bbatsov/rubocop/issues/782): Fix false positive in `AlignHash` for single line hashes. ([@jonas054][])

## 0.18.0 (2014-01-30)

### New features

* [#714](https://github.com/bbatsov/rubocop/issues/714): New cop `RequireParentheses` checks for method calls without parentheses together with a boolean operator indicating that a mistake about precedence may have been made. ([@jonas054][])
* [#743](https://github.com/bbatsov/rubocop/issues/743): `WordArray` cop does auto-correction. ([@jonas054][])
* [#743](https://github.com/bbatsov/rubocop/issues/743): `Proc` cop does auto-correction. ([@bbatsov][])
* [#743](https://github.com/bbatsov/rubocop/issues/743): `AccessModifierIndentation` cop does auto-correction. ([@jonas054][])
* [#768](https://github.com/bbatsov/rubocop/issues/768): Rake task now supports `requires` and `options`. ([@nevir][])
* [#759](https://github.com/bbatsov/rubocop/issues/759): New cop `EndLineConcatenation` checks for string literal concatenation with `+` at line end. ([@bbatsov][])

### Changes

* [#762](https://github.com/bbatsov/rubocop/issues/762): Support Rainbow gem both 1.99.x and 2.x. ([@yujinakayama][])
* [#761](https://github.com/bbatsov/rubocop/issues/761): Relax `json` requirement to `>= 1.7.7`. ([@bbatsov][])
* [#757](https://github.com/bbatsov/rubocop/issues/757): `Include/Exclude` supports relative globbing to some extent. ([@nevir][])

### Bugs fixed

* [#764](https://github.com/bbatsov/rubocop/issues/764): Handle heredocs in `TrailingComma`. ([@jonas054][])
* Guide for contributors now points to correct issues page. ([@scottmatthewman][])

## 0.17.0 (2014-01-25)

### New features

* New cop `ConditionPosition` checks for misplaced conditions in expressions like `if/unless/when/until`. ([@bbatsov][])
* New cop `ElseLayout` checks for odd arrangement of code in the `else` branch of a conditional expression. ([@bbatsov][])
* [#694](https://github.com/bbatsov/rubocop/issues/694): Support Ruby 1.9.2 until June 2014. ([@yujinakayama][])
* [#702](https://github.com/bbatsov/rubocop/issues/702): Improve `rubocop-todo.yml` with comments about offence count, configuration parameters, and auto-correction support. ([@jonas054][])
* Add new command-line flag `-D/--display-cop-names` to trigger the display of cop names in offence messages. ([@bbatsov][])
* [#733](https://github.com/bbatsov/rubocop/pull/733): `NumericLiterals` cop does auto-correction. ([@dblock][])
* [#713](https://github.com/bbatsov/rubocop/issues/713): New cop `TrailingComma` checks for comma after the last item in a hash, array, or method call parameter list. ([@jonas054][])

### Changes

* [#581](https://github.com/bbatsov/rubocop/pull/581): Extracted a new cop `AmbiguousOperator` from `Syntax` cop. It checks for ambiguous operators in the first argument of a method invocation without parentheses. ([@yujinakayama][])
* Extracted a new cop `AmbiguousRegexpLiteral` from `Syntax` cop. It checks for ambiguous regexp literals in the first argument of a method invocation without parentheses. ([@yujinakayama][])
* Extracted a new cop `UselessElseWithoutRescue` from `Syntax` cop. It checks for useless `else` in `begin..end` without `rescue`. ([@yujinakayama][])
* Extracted a new cop `InvalidCharacterLiteral` from `Syntax` cop. It checks for invalid character literals with a non-escaped whitespace character (e.g. `? `). ([@yujinakayama][])
* Removed `Syntax` cop from the configuration. It no longer can be disabled and it reports only invalid syntax offences. ([@yujinakayama][])
* [#688](https://github.com/bbatsov/rubocop/issues/688): Output from `rubocop --show-cops` now looks like a YAML configuration file. The `--show-cops` option takes a comma separated list of cops as optional argument. ([@jonas054][])
* New cop `IndentationConsistency` extracted from `IndentationWidth`, which has checked two kinds of offences until now. ([@jonas054][])

### Bugs fixed

* [#698](https://github.com/bbatsov/rubocop/pull/698): Support Windows paths on command-line. ([@rifraf][])
* [#498](https://github.com/bbatsov/rubocop/issues/498): Disable terminal ANSI escape sequences when a formatter's output is not a TTY. ([@yujinakayama][])
* [#703](https://github.com/bbatsov/rubocop/issues/703): BracesAroundHashParameters auto-correction broken with trailing comma. ([@jonas054][])
* [#709](https://github.com/bbatsov/rubocop/issues/709): When `EndAlignment` has configuration `AlignWith: variable`, it now handles `@@a = if ...` and `a, b = if ...`. ([@jonas054][])
* `SpaceAroundOperators` now reports an offence for `@@a=0`. ([@jonas054][])
* [#707](https://github.com/bbatsov/rubocop/issues/707): Fix error on operator assignments in top level scope in `UselessAssignment`. ([@yujinakayama][])
* Fix a bug where some offences were discarded when any cop that has specific target file path (by `Include` or `Exclude` under each cop configuration) had run. ([@yujinakayama][])
* [#724](https://github.com/bbatsov/rubocop/issues/724): Accept colons denoting required keyword argument (a new feature in Ruby 2.1) without trailing space in `SpaceAfterColon`. ([@jonas054][])
* The `--no-color` option works again. ([@jonas054][])
* [#716](https://github.com/bbatsov/rubocop/issues/716): Fixed a regression in the auto-correction logic of `MethodDefParentheses`. ([@bbatsov][])
* Inspected projects that lack a `.rubocop.yml` file, and therefore get their configuration from RuboCop's `config/default.yml`, no longer get configuration from RuboCop's `.rubocop.yml` and `rubocop-todo.yml`. ([@jonas054][])
* [#730](https://github.com/bbatsov/rubocop/issues/730): `EndAlignment` now handles for example `private def some_method`, which is allowed in Ruby 2.1. It requires `end` to be aligned with `private`, not `def`, in such cases. ([@jonas054][])
* [#744](https://github.com/bbatsov/rubocop/issues/744): Any new offences created by `--auto-correct` are now handled immediately and corrected when possible, so running `--auto-correct` once is enough. ([@jonas054][])
* [#748](https://github.com/bbatsov/rubocop/pull/748): Auto-correction conflict between `EmptyLinesAroundBody` and `TrailingWhitespace` resolved. ([@jonas054][])
* `ParenthesesAroundCondition` no longer crashes on parentheses around the condition in a ternary if. ([@jonas054][])
* [#738](https://github.com/bbatsov/rubocop/issues/738): Fix a false positive in `StringLiterals`. ([@bbatsov][])

## 0.16.0 (2013-12-25)

### New features

* [#612](https://github.com/bbatsov/rubocop/pull/612): `BracesAroundHashParameters` cop does auto-correction. ([@dblock][])
* [#614](https://github.com/bbatsov/rubocop/pull/614): `ParenthesesAroundCondition` cop does auto-correction. ([@dblock][])
* [#624](https://github.com/bbatsov/rubocop/pull/624): `EmptyLines` cop does auto-correction. ([@dblock][])
* New Rails cop `DefaultScope` ensures `default_scope` is called properly with a block argument. ([@bbatsov][])
* All cops now support the `Include` param, which specifies the files on which they should operate. ([@bbatsov][])
* All cops now support the `Exclude` param, which specifies the files on which they should not operate. ([@bbatsov][])
* [#631](https://github.com/bbatsov/rubocop/issues/631): `IndentationWidth` cop now detects inconsistent indentation between lines that should have the same indentation. ([@jonas054][])
* [#649](https://github.com/bbatsov/rubocop/pull/649): `EmptyLinesAroundBody` cop does auto-correction. ([@dblock][])
* [#657](https://github.com/bbatsov/rubocop/pull/657): `Alias` cop does auto-correction. ([@dblock][])
* Rake task now support setting formatters. ([@pmenglund][])
* [#653](https://github.com/bbatsov/rubocop/issues/653): `CaseIndentation` cop is now configurable with parameters `IndentWhenRelativeTo` and `IndentOneStep`. ([@jonas054][])
* [#654](https://github.com/bbatsov/rubocop/pull/654): `For` cop is now configurable to enforce either `each` (default) or `for`. ([@jonas054][])
* [#661](https://github.com/bbatsov/rubocop/issues/661): `EndAlignment` cop is now configurable for alignment with `keyword` (default) or `variable`. ([@jonas054][])
* Allow to overwrite the severity of a cop with the new `Severity` param. ([@codez][])
* New cop `FlipFlop` checks for flip flops. ([@agrimm][])
* [#577](https://github.com/bbatsov/rubocop/issues/577): Introduced `MethodDefParentheses` to allow for for requiring either parentheses or no parentheses in method definitions. Replaces `DefWithoutParentheses`. ([@skanev][])
* [#693](https://github.com/bbatsov/rubocop/pull/693): Generation of parameter values (i.e., not only `Enabled: false`) in `rubocop-todo.yml` by the `--auto-gen-config` option is now supported for some cops. ([@jonas054][])
* New cop `AccessorMethodName` checks accessor method names for non-idiomatic names like `get_attribute` and `set_attribute`. ([@bbatsov][])
* New cop `PredicateName` checks the names of predicate methods for non-idiomatic names like `is_something`, `has_something`, etc. ([@bbatsov][])
* Support Ruby 2.1 with Parser 2.1. ([@yujinakayama][])

### Changes

* Removed `SymbolNames` as it was generating way too many false positives. ([@bbatsov][])
* Renamed `ReduceArguments` to `SingleLineBlockParams` and made it configurable. ([@bbatsov][])

### Bugs fixed

* Handle properly heredocs in `StringLiterals` cop. ([@bbatsov][])
* Fix `SpaceAroundOperators` to not report missing space around operator for `def self.method *args`. ([@jonas054][])
* Properly handle `['AllCops']['Includes']` and `['AllCops']['Excludes']` when passing config via `-c`. ([@fancyremarker][], [@codez][])
* [#611](https://github.com/bbatsov/rubocop/pull/611): Fix crash when loading an empty config file. ([@sinisterchipmunk][])
* Fix `DotPosition` cop with `trailing` style for method calls on same line. ([@vonTronje][])
* [#627](https://github.com/bbatsov/rubocop/pull/627): Fix counting of slashes in complicated regexps in `RegexpLiteral` cop. ([@jonas054][])
* [#638](https://github.com/bbatsov/rubocop/issues/638): Fix bug in auto-correct that changes `each{ |x|` to `each d o |x|`. ([@jonas054][])
* [#418](https://github.com/bbatsov/rubocop/issues/418): Stop searching for configuration files above the work directory of the isolated environment when running specs. ([@jonas054][])
* Fix error on implicit match conditionals (e.g. `if /pattern/; end`) in `MultilineIfThen`. ([@agrimm][])
* [#651](https://github.com/bbatsov/rubocop/issues/651): Handle properly method arguments in `RedundantSelf`. ([@bbatsov][])
* [#628](https://github.com/bbatsov/rubocop/issues/628): Allow `self.Foo` in `RedundantSelf` cop. ([@chulkilee][])
* [#668](https://github.com/bbatsov/rubocop/issues/668): Fix crash in `EndOfLine` that occurs when default encoding is `US_ASCII` and an inspected file has non-ascii characters. ([@jonas054][])
* [#664](https://github.com/bbatsov/rubocop/issues/664): Accept oneline while when condition has local variable assignment. ([@emou][])
* Fix auto-correct for `MethodDefParentheses` when parentheses are required. ([@skanev][])

## 0.15.0 (2013-11-06)

### New features

* New cop `Output` checks for calls to print, puts, etc. in Rails. ([@daviddavis][])
* New cop `EmptyLinesAroundBody` checks for empty lines around the bodies of class, method and module definitions. ([@bbatsov][])
* `LeadingCommentSpace` cop does auto-correction. ([@jonas054][])
* `SpaceAfterControlKeyword` cop does auto-correction. ([@jonas054][])
* `SpaceAfterColon` cop does auto-correction. ([@jonas054][])
* `SpaceAfterComma` cop does auto-correction. ([@jonas054][])
* `SpaceAfterSemicolon` cop does auto-correction. ([@jonas054][])
* `SpaceAfterMethodName` cop does auto-correction. ([@jonas054][])
* `SpaceAroundBlockBraces` cop does auto-correction. ([@jonas054][])
* `SpaceAroundEqualsInParameterDefault` cop does auto-correction. ([@jonas054][])
* `SpaceAroundOperators` cop does auto-correction. ([@jonas054][])
* `SpaceBeforeModifierKeyword` cop does auto-correction. ([@jonas054][])
* `SpaceInsideHashLiteralBraces` cop does auto-correction. ([@jonas054][])
* `SpaceInsideBrackets` cop does auto-correction. ([@jonas054][])
* `SpaceInsideParens` cop does auto-correction. ([@jonas054][])
* `TrailingWhitespace` cop does auto-correction. ([@jonas054][])
* `TrailingBlankLines` cop does auto-correction. ([@jonas054][])
* `FinalNewline` cop does auto-correction. ([@jonas054][])
* New cop `CyclomaticComplexity` checks the cyclomatic complexity of methods against a configurable max value. ([@jonas054][])
* [#594](https://github.com/bbatsov/rubocop/pull/594): New parameter `EnforcedStyleForEmptyBraces` with values `space` and `no_space` (default) added to `SpaceAroundBlockBraces`. ([@jonas054][])
* [#603](https://github.com/bbatsov/rubocop/pull/603): New parameter `MinSize` added to `WordArray` to allow small string arrays, retaining the default (0). ([@claco][])

### Changes

* [#557](https://github.com/bbatsov/rubocop/pull/557): Configuration files for excluded files are no longer loaded. ([@jonas054][])
* [#571](https://github.com/bbatsov/rubocop/pull/571): The default rake task now runs RuboCop over itself! ([@nevir][])
* Encoding errors are reported as fatal offences rather than printed with red text. ([@jonas054][])
* `AccessControl` cop is now configurable with the `EnforcedStyle` option. ([@sds][])
* Split `AccessControl` cop to `AccessModifierIndentation` and `EmptyLinesAroundAccessModifier`. ([@bbatsov][])
* [#594](https://github.com/bbatsov/rubocop/pull/594): Add configuration parameter `EnforcedStyleForEmptyBraces` to `SpaceInsideHashLiteralBraces` cop, and change `EnforcedStyleIsWithSpaces` (values `true`, `false`) to `EnforcedStyle` (values `space`, `no_space`). ([@jonas054][])
* Coverage builds linked from the README page are enabled again. ([@jonas054][])

### Bugs fixed

* [#561](https://github.com/bbatsov/rubocop/pull/561): Handle properly negative literals in `NumericLiterals` cop. ([@bbatsov][])
* [#567](https://github.com/bbatsov/rubocop/pull/567): Register an offence when the last hash parameter has braces in `BracesAroundHashParameters` cop. ([@dblock][])
* `StringLiterals` cop no longer reports errors for character literals such as ?/. That should be done only by the `CharacterLiterals` cop. ([@jonas054][])
* Made auto-correct much less likely to crash due to conflicting corrections ("clobbering"). ([@jonas054][])
* [#565](https://github.com/bbatsov/rubocop/pull/565): `$GLOBAL_VAR from English library` should no longer be inserted when autocorrecting short-form global variables like `$!`. ([@nevir][])
* [#566](https://github.com/bbatsov/rubocop/pull/566): Methods that just assign a splat to an ivar are no longer considered trivial writers. ([@nevir][])
* [#585](https://github.com/bbatsov/rubocop/pull/585): `MethodCallParentheses` should allow methods starting with uppercase letter. ([@bbatsov][])
* [#574](https://github.com/bbatsov/rubocop/issues/574): Fix error on multiple-assignment with non-array right hand side in `UselessSetterCall`. ([@yujinakayama][])
* [#576](https://github.com/bbatsov/rubocop/issues/576): Output config validation warning to STDERR so that it won't be mixed up with formatter's output. ([@yujinakayama][])
* [#599](https://github.com/bbatsov/rubocop/pull/599): `EndOfLine` cop is operational again. ([@jonas054][])
* [#604](https://github.com/bbatsov/rubocop/issues/604): Fix error on implicit match conditionals (e.g. `if /pattern/; end`) in `FavorModifier`. ([@yujinakayama][])
* [#600](https://github.com/bbatsov/rubocop/pull/600): Don't require an empty line for access modifiers at the beginning of class/module body. ([@bbatsov][])
* [#608](https://github.com/bbatsov/rubocop/pull/608): `RescueException` no longer crashes when the namespace of a rescued class is in a local variable. ([@jonas054][])
* [#173](https://github.com/bbatsov/rubocop/issues/173): Allow the use of `alias` in the body of an `instance_exec`. ([@bbatsov][])
* [#554](https://github.com/bbatsov/rubocop/issues/554): Handle properly multi-line arrays with comments in them in `WordArray`. ([@bbatsov][])

## 0.14.1 (2013-10-10)

### New features

* [#551](https://github.com/bbatsov/rubocop/pull/551): New cop `BracesAroundHashParameters` checks for braces in function calls with hash parameters. ([@dblock][])
* New cop `SpaceAfterNot` tracks redundant space after the `!` operator. ([@bbatsov][])

### Bugs fixed

* Fix bug concerning table and separator alignment of multi-line hash with multiple keys on the same line. ([@jonas054][])
* [#550](https://github.com/bbatsov/rubocop/pull/550): Fix a bug where `ClassLength` counted lines of inner classes/modules. ([@yujinakayama][])
* [#550](https://github.com/bbatsov/rubocop/pull/550): Fix a false positive for namespace class in `Documentation`. ([@yujinakayama][])
* [#556](https://github.com/bbatsov/rubocop/pull/556): Fix "Parser::Source::Range spans more than one line" bug in clang formatter. ([@yujinakayama][])
* [#552](https://github.com/bbatsov/rubocop/pull/552): `RaiseArgs` allows exception constructor calls with more than one 1 argument. ([@bbatsov][])

## 0.14.0 (2013-10-07)

### New features

* [#491](https://github.com/bbatsov/rubocop/issues/491): New cop `MethodCalledOnDoEndBlock` keeps track of methods called on `do`...`end` blocks.
* [#456](https://github.com/bbatsov/rubocop/issues/456): New configuration parameter `AllCops`/`RunRailsCops` can be set to `true` for a project, removing the need to give the `-R`/`--rails` option with every invocation of `rubocop`.
* [#501](https://github.com/bbatsov/rubocop/issues/501): `simple`/`clang`/`progress`/`emacs` formatters now print `[Corrected]` along with offence message when the offence is automatically corrected.
* [#501](https://github.com/bbatsov/rubocop/issues/501): `simple`/`clang`/`progress` formatters now print count of auto-corrected offences in the final summary.
* [#501](https://github.com/bbatsov/rubocop/issues/501): `json` formatter now outputs `corrected` key with boolean value in offence objects whether the offence is automatically corrected.
* New cop `ClassLength` checks for overly long class definitions.
* New cop `Debugger` checks for forgotten calls to debugger or pry.
* New cop `RedundantException` checks for code like `raise RuntimeError, message`.
* [#526](https://github.com/bbatsov/rubocop/issues/526): New cop `RaiseArgs` checks the args passed to `raise/fail`.

### Changes

* Cop `MethodAndVariableSnakeCase` replaced by `MethodName` and `VariableName`, both having the configuration parameter `EnforcedStyle` with values `snake_case` (default) and `camelCase`.
* [#519](https://github.com/bbatsov/rubocop/issues/519): `HashSyntax` cop is now configurable and can enforce the use of the classic hash rockets syntax.
* [#520](https://github.com/bbatsov/rubocop/issues/520): `StringLiterals` cop is now configurable and can enforce either single-quoted or double-quoted strings.
* [#528](https://github.com/bbatsov/rubocop/issues/528): Added a config option to `RedundantReturn` to allow a `return` with multiple values.
* [#524](https://github.com/bbatsov/rubocop/issues/524): Added a config option to `Semicolon` to allow the use of `;` as an expression separator.
* [#525](https://github.com/bbatsov/rubocop/issues/525): `SignalException` cop is now configurable and can enforce the semantic rule or an exclusive use of `raise` or `fail`.
* `LambdaCall` is now configurable and enforce either `Proc#call` or `Proc#()`.
* [#529](https://github.com/bbatsov/rubocop/issues/529): Added config option `EnforcedStyle` to `SpaceAroundBraces`.
* [#529](https://github.com/bbatsov/rubocop/issues/529): Changed config option `NoSpaceBeforeBlockParameters` to `SpaceBeforeBlockParameters`.
* Support Parser 2.0.0 (non-beta).

### Bugs fixed

* [#514](https://github.com/bbatsov/rubocop/issues/514): Fix alignment of the hash containing different key lengths in one line.
* [#496](https://github.com/bbatsov/rubocop/issues/496): Fix corner case crash in `AlignHash` cop: single key/value pair when configuration is `table` for '=>' and `separator` for `:`.
* [#502](https://github.com/bbatsov/rubocop/issues/502): Don't check non-decimal literals with `NumericLiterals`.
* [#448](https://github.com/bbatsov/rubocop/issues/448): Fix auto-correction of parameters spanning more than one line in `AlignParameters` cop.
* [#493](https://github.com/bbatsov/rubocop/issues/493): Support disabling `Syntax` offences with `warning` severity.
* Fix bug appearing when there were different values for the `AllCops`/`RunRailsCops` configuration parameter in different directories.
* [#512](https://github.com/bbatsov/rubocop/issues/512): Fix bug causing crash in `AndOr` auto-correction.
* [#515](https://github.com/bbatsov/rubocop/issues/515): Fix bug causing `AlignParameters` and `AlignArray` auto-correction to destroy code.
* [#516](https://github.com/bbatsov/rubocop/issues/516): Fix bug causing `RedundantReturn` auto-correction to produce invalid code.
* [#527](https://github.com/bbatsov/rubocop/issues/527): Handle `!=` expressions in `EvenOdd` cop.
* `SignalException` cop now finds `raise` calls anywhere, not only in `begin` sections.
* [#538](https://github.com/bbatsov/rubocop/issues/538): Fix bug causing `Blocks` auto-correction to produce invalid code.

## 0.13.1 (2013-09-19)

### New features

* `HashSyntax` cop does auto-correction.
* [#484](https://github.com/bbatsov/rubocop/pull/484): Allow calls to self to fix name clash with argument.
* Renamed `SpaceAroundBraces` to `SpaceAroundBlockBraces`.
* `SpaceAroundBlockBraces` now has a `NoSpaceBeforeBlockParameters` config option to enforce a style for blocks with parameters like `{|foo| puts }`.
* New cop `LambdaCall` tracks uses of the obscure `lambda.(...)` syntax.

### Bugs fixed

* Fix crash on empty input file in `FinalNewline`.
* [#485](https://github.com/bbatsov/rubocop/issues/485): Fix crash on multiple-assignment and op-assignment in `UselessSetterCall`.
* [#497](https://github.com/bbatsov/rubocop/issues/497): Fix crash in `UselessComparison` and `NilComparison`.

## 0.13.0 (2013-09-13)

### New features

* New configuration parameter `AllowAdjacentOneLineDefs` for `EmptyLineBetweenDefs`.
* New cop `MultilineBlockChain` keeps track of chained blocks spanning multiple lines.
* `RedundantSelf` cop does auto-correction.
* `AvoidPerlBackrefs` cop does auto-correction.
* `AvoidPerlisms` cop does auto-correction.
* `RedundantReturn` cop does auto-correction.
* `Blocks` cop does auto-correction.
* New cop `TrailingBlankLines` keeps track of extra blanks lines at the end of source file.
* New cop `AlignHash` keeps track of bad alignment in multi-line hash literals.
* New cop `AlignArray` keeps track of bad alignment in multi-line array literals.
* New cop `SpaceBeforeModifierKeyword` keeps track of missing space before a modifier keyword (`if`, `unless`, `while`, `until`).
* New cop `FinalNewline` keeps tracks of the required final newline in a source file.
* Highlightling corrected in `SpaceInsideHashLiteralBraces` and `SpaceAroundBraces` cops.

### Changes

* [#447](https://github.com/bbatsov/rubocop/issues/447): `BlockAlignment` cop now allows `end` to be aligned with the start of the line containing `do`.
* `SymbolName` now has an `AllowDots` config option to allow symbols like `:'whatever.submit_button'`.
* [#469](https://github.com/bbatsov/rubocop/issues/469): Extracted useless setter call tracking part of `UselessAssignment` cop to `UselessSetterCall`.
* [#469](https://github.com/bbatsov/rubocop/issues/469): Merged `UnusedLocalVariable` cop into `UselessAssignment`.
* [#458](https://github.com/bbatsov/rubocop/issues/458): The merged `UselessAssignment` cop now has advanced logic that tracks not only assignment at the end of the method but also every assignment in every scope.
* [#466](https://github.com/bbatsov/rubocop/issues/466): Allow built-in JRuby global vars in `AvoidGlobalVars`.
* Added a config option `AllowedVariables` to `AvoidGlobalVars` to allow users to whitelist certain global variables.
* Renamed `AvoidGlobalVars` to `GlobalVars`.
* Renamed `AvoidPerlisms` to `SpecialGlobalVars`.
* Renamed `AvoidFor` to `For`.
* Renamed `AvoidClassVars` to `ClassVars`.
* Renamed `AvoidPerlBackrefs` to `PerlBackrefs`.
* `NumericLiterals` now accepts a config param `MinDigits` - the minimal number of digits in the integer portion of number for the cop to check it.

### Bugs fixed

* [#449](https://github.com/bbatsov/rubocop/issues/449): Remove whitespaces between condition and `do` with `WhileUntilDo` auto-correction.
* Continue with file inspection after parser warnings. Give up only on syntax errors.
* Don't trigger the HashSyntax cop on digit-starting keys.
* Fix crashes while inspecting class definition subclassing another class stored in a local variable in `UselessAssignment` (formerly of `UnusedLocalVariable`) and `ShadowingOuterLocalVariable` (like `clazz = Array; class SomeClass < clazz; end`).
* [#463](https://github.com/bbatsov/rubocop/issues/463): Do not warn if using destructuring in second `reduce` argument (`ReduceArguments`).

## 0.12.0 (2013-08-23)

### New features

* [#439](https://github.com/bbatsov/rubocop/issues/439): Added formatter 'OffenceCount' which outputs a summary list of cops and their offence count.
* [#395](https://github.com/bbatsov/rubocop/issues/395): Added `--show-cops` option to show available cops.
* New cop `NilComparison` keeps track of comparisons like `== nil`.
* New cop `EvenOdd` keeps track of occasions where `Fixnum#even?` or `Fixnum#odd?` should have been used (like `x % 2 == 0`).
* New cop `IndentationWidth` checks for files using indentation that is not two spaces.
* New cop `SpaceAfterMethodName` keeps track of method definitions with a space between the method name and the opening parenthesis.
* New cop `ParenthesesAsGroupedExpression` keeps track of method calls with a space before the opening parenthesis.
* New cop `HashMethods` keeps track of uses of deprecated `Hash` methods.
* New Rails cop `HasAndBelongsToMany` checks for uses of `has_and_belongs_to_many`.
* New Rails cop `ReadAttribute` tracks uses of `read_attribute`.
* `Attr` cop does auto-correction.
* `CollectionMethods` cop does auto-correction.
* `SignalException` cop does auto-correction.
* `EmptyLiteral` cop does auto-correction.
* `MethodCallParentheses` cop does auto-correction.
* `DefWithParentheses` cop does auto-correction.
* `DefWithoutParentheses` cop does auto-correction.

### Changes

* Dropped `-s`/`--silent` option. Now `progress`/`simple`/`clang` formatters always report summary and `emacs`/`files` formatters no longer report.
* Dropped the `LineContinuation` cop.

### Bugs fixed

* [#432](https://github.com/bbatsov/rubocop/issues/432): Fix false positive for constant assignments when rhs is a method call with block in `ConstantName`.
* [#434](https://github.com/bbatsov/rubocop/issues/434): Support classes and modules defined with `Class.new`/`Module.new` in `AccessControl`.
* Fix which ranges are highlighted in reports from IfUnlessModifier, WhileUntilModifier, and MethodAndVariableSnakeCase cop.
* [#438](https://github.com/bbatsov/rubocop/issues/438): Accept setting attribute on method argument in `UselessAssignment`.

## 0.11.1 (2013-08-12)

### Changes

* [#425](https://github.com/bbatsov/rubocop/issues/425): `ColonMethodCalls` now allows constructor methods (like `Nokogiri::HTML()` to be called with double colon.

### Bugs fixed

* [#427](https://github.com/bbatsov/rubocop/issues/427): FavorUnlessOverNegatedIf triggered when using elsifs.
* [#429](https://github.com/bbatsov/rubocop/issues/429): Fix `LeadingCommentSpace` offence reporting.
* Fixed `AsciiComments` offence reporting.
* Fixed `BlockComments` offence reporting.

## 0.11.0 (2013-08-09)

### New features

* [#421](https://github.com/bbatsov/rubocop/issues/421): `TrivialAccessors` now ignores methods on user-configurable whitelist (such as `to_s` and `to_hash`).
* [#369](https://github.com/bbatsov/rubocop/issues/369): New option `--auto-gen-config` outputs RuboCop configuration that disables all cops that detect any offences.
* The list of annotation keywords recognized by the `CommentAnnotation` cop is now configurable.
* Configuration file names are printed as they are loaded in `--debug` mode.
* Auto-correct support added in `AlignParameters` cop.
* New cop `UselessComparison` checks for comparisons of the same arguments.
* New cop `UselessAssignment` checks for useless assignments to local variables.
* New cop `SignalException` checks for proper usage of `fail` and `raise`.
* New cop `ModuleFunction` checks for usage of `extend self` in modules.

### Bugs fixed

* [#374](https://github.com/bbatsov/rubocop/issues/374): Fixed error at post condition loop (`begin-end-while`, `begin-end-until`) in `UnusedLocalVariable` and `ShadowingOuterLocalVariable`.
* [#373](https://github.com/bbatsov/rubocop/issues/373) and [#376](https://github.com/bbatsov/rubocop/issues/376): Allow braces around multi-line blocks if `do`-`end` would change the meaning of the code.
* `RedundantSelf` now allows `self.` followed by any ruby keyword.
* [#391](https://github.com/bbatsov/rubocop/issues/391): Fix bug in counting slashes in a regexp.
* [#394](https://github.com/bbatsov/rubocop/issues/394): `DotPosition` cop handles correctly code like `l.(1)`.
* [#390](https://github.com/bbatsov/rubocop/issues/390): `CommentAnnotation` cop allows keywords (e.g. Review, Optimize) if they just begin a sentence.
* [#400](https://github.com/bbatsov/rubocop/issues/400): Fix bug concerning nested defs in `EmptyLineBetweenDefs` cop.
* [#399](https://github.com/bbatsov/rubocop/issues/399): Allow assignment inside blocks in `AssignmentInCondition` cop.
* Fix bug in favor_modifier.rb regarding missed offences after else etc.
* [#393](https://github.com/bbatsov/rubocop/issues/393): Retract support for multiline chaining of blocks (which fixed [#346](https://github.com/bbatsov/rubocop/issues/346)), thus rejecting issue 346.
* [#389](https://github.com/bbatsov/rubocop/issues/389): Ignore symbols that are arguments to Module#private_constant in `SymbolName` cop.
* [#387](https://github.com/bbatsov/rubocop/issues/387): Do autocorrect in `AndOr` cop only if it does not change the meaning of the code.
* [#398](https://github.com/bbatsov/rubocop/issues/398): Don't display blank lines in the output of the clang formatter.
* [#283](https://github.com/bbatsov/rubocop/issues/283): Refine `StringLiterals` string content check.

## 0.10.0 (2013-07-17)

### New features

* New cop `RedundantReturn` tracks redundant `return`s in method bodies.
* New cop `RedundantBegin` tracks redundant `begin` blocks in method definitions.
* New cop `RedundantSelf` tracks redundant uses of `self`.
* New cop `EmptyEnsure` tracks empty `ensure` blocks.
* New cop `CommentAnnotation` tracks formatting of annotation comments such as TODO.
* Added custom rake task.
* New formatter `FileListFormatter` outputs just a list of files with offences in them (related to [#357](https://github.com/bbatsov/rubocop/issues/357)).

### Changes

* `TrivialAccessors` now has an `ExactNameMatch` config option (related to [#308](https://github.com/bbatsov/rubocop/issues/308)).
* `TrivialAccessors` now has an `ExcludePredicates` config option (related to [#326](https://github.com/bbatsov/rubocop/issues/326)).
* Cops don't inherit from `Parser::AST::Rewriter` anymore. All 3rd party Cops should remove the call to `super` in their callbacks. If you implement your own processing you need to define the `#investigate` method instead of `#inspect`. Refer to the documentation of `Cop::Commissioner` and `Cop::Cop` classes for more information.
* `EndAlignment` cop split into `EndAlignment` and `BlockAlignment` cops.

### Bugs fixed

* [#288](https://github.com/bbatsov/rubocop/issues/288): Work with absolute Excludes paths internally (2nd fix for this issue).
* `TrivialAccessors` now detects class attributes as well as instance attributes.
* [#338](https://github.com/bbatsov/rubocop/issues/338): Fix end alignment of blocks in chained assignments.
* [#345](https://github.com/bbatsov/rubocop/issues/345): Add `$SAFE` to the list of built-in global variables.
* [#340](https://github.com/bbatsov/rubocop/issues/340): Override config parameters rather than merging them.
* [#349](https://github.com/bbatsov/rubocop/issues/349): Fix false positive for `CharacterLiteral` (`%w(?)`).
* [#346](https://github.com/bbatsov/rubocop/issues/346): Support method chains for block end alignment checks.
* [#350](https://github.com/bbatsov/rubocop/issues/350): Support line breaks between variables on left hand side for block end alignment checks.
* [#356](https://github.com/bbatsov/rubocop/issues/356): Allow safe assignment in `ParenthesesAroundCondition`.

### Misc

* Improved performance on Ruby 1.9 by about 20%.
* Improved overall performance by about 35%.

## 0.9.1 (2013-07-05)

### New features

* Added `-l/--lint` option to allow doing only linting with no style checks (similar to running `ruby -wc`).

### Changes

* Removed the `BlockAlignSchema` configuration option from `EndAlignment`. We now support only the default alignment schema - `StartOfAssignment`.
* Made the preferred collection methods in `CollectionMethods` configurable.
* Made the `DotPosition` cop configurable - now both `leading` and `trailing` styles are supported.

### Bugs fixed

* [#318](https://github.com/bbatsov/rubocop/issues/318): Correct some special cases of block end alignment.
* [#317](https://github.com/bbatsov/rubocop/issues/317): Fix a false positive in `LiteralInCondition`.
* [#321](https://github.com/bbatsov/rubocop/issues/321): Ignore variables whose name start with `_` in `ShadowingOuterLocalVariable`.
* [#322](https://github.com/bbatsov/rubocop/issues/322): Fix exception of `UnusedLocalVariable` and `ShadowingOuterLocalVariable` when inspecting keyword splat argument.
* [#316](https://github.com/bbatsov/rubocop/issues/316): Correct nested postfix unless in `MultilineIfThen`.
* [#327](https://github.com/bbatsov/rubocop/issues/327): Fix false offences for block expression that span on two lines in `EndAlignment`.
* [#332](https://github.com/bbatsov/rubocop/issues/332): Fix exception of `UnusedLocalVariable` and `ShadowingOuterLocalVariable` when inspecting named captures.
* [#333](https://github.com/bbatsov/rubocop/issues/333): Fix a case that `EnsureReturn` throws an exception when ensure has no body.

## 0.9.0 (2013-07-01)

### New features

* Introduced formatter feature, enables custom formatted output and multiple outputs.
* Added progress formatter and now it's the default. (`--format progress`).
* Added JSON formatter. (`--format json`).
* Added clang style formatter showing the offending source. code. (`--format clang`). The `clang` formatter marks a whole range rather than just the starting position, to indicate more clearly where the problem is.
* Added `-f`/`--format` option to specify formatter.
* Added `-o`/`--out` option to specify output file for each formatter.
* Added `-r/--require` option to inject external Ruby code into RuboCop.
* Added `-V/--verbose-version` option that displays Parser version and Ruby version as well.
* Added `-R/--rails` option that enables extra Rails-specific cops.
* Added support for auto-correction of some offences with `-a`/`--auto-correct`.
* New cop `CaseEquality` checks for explicit use of `===`.
* New cop `AssignmentInCondition` checks for assignment in conditions.
* New cop `EndAlignment` tracks misaligned `end` keywords.
* New cop `Void` tracks uses of literals/variables/operators in possibly void context.
* New cop `Documentation` checks for top level class/module doc comments.
* New cop `UnreachableCode` tracks unreachable code segments.
* New cop `MethodCallParentheses` tracks unwanted braces in method calls.
* New cop `UnusedLocalVariable` tracks unused local variables for each scope.
* New cop `ShadowingOuterLocalVariable` tracks use of the same name as outer local variables for block arguments or block local variables.
* New cop `WhileUntilDo` tracks uses of `do` with multi-line `while/until`.
* New cop `CharacterLiteral` tracks uses of character literals (`?x`).
* New cop `EndInMethod` tracks uses of `END` in method definitions.
* New cop `LiteralInCondition` tracks uses of literals in the conditions of `if/while/until`.
* New cop `BeginBlock` tracks uses of `BEGIN` blocks.
* New cop `EndBlock` tracks uses of `END` blocks.
* New cop `DotPosition` tracks the dot position in multi-line method calls.
* New cop `Attr` tracks uses of `Module#attr`.
* Add support for auto-correction of some offences with `-a`/`--auto-correct`.

### Changes

* Deprecated `-e`/`--emacs` option. (Use `--format emacs` instead).
* Made `progress` formatter the default.
* Most formatters (`progress`, `simple` and `clang`) now print relative file paths if the paths are under the current working directory.
* Migrate all cops to new namespaces. `Rubocop::Cop::Lint` is for cops that emit warnings. `Rubocop::Cop::Style` is for cops that do not belong in other namespaces.
* Merge `FavorPercentR` and `PercentR` into one cop called `RegexpLiteral`, and add configuration parameter `MaxSlashes`.
* Add `CountKeywordArgs` configuration option to `ParameterLists` cop.

### Bugs fixed

* [#239](https://github.com/bbatsov/rubocop/issues/239): Fixed double quotes false positives.
* [#233](https://github.com/bbatsov/rubocop/issues/233): Report syntax cop offences.
* Fix off-by-one error in favor_modifier.
* [#229](https://github.com/bbatsov/rubocop/issues/229): Recognize a line with CR+LF as a blank line in AccessControl cop.
* [#235](https://github.com/bbatsov/rubocop/issues/235): Handle multiple constant assignment in ConstantName cop.
* [#246](https://github.com/bbatsov/rubocop/issues/246): Correct handling of unicode escapes within double quotes.
* Fix crashes in Blocks, CaseEquality, CaseIndentation, ClassAndModuleCamelCase, ClassMethods, CollectionMethods, and ColonMethodCall.
* [#263](https://github.com/bbatsov/rubocop/issues/263): Do not check for space around operators called with method syntax.
* [#271](https://github.com/bbatsov/rubocop/issues/271): Always allow line breaks inside hash literal braces.
* [#270](https://github.com/bbatsov/rubocop/issues/270): Fixed a false positive in ParenthesesAroundCondition.
* [#288](https://github.com/bbatsov/rubocop/issues/288): Get config parameter AllCops/Excludes from highest config file in path.
* [#276](https://github.com/bbatsov/rubocop/issues/276): Let columns start at 1 instead of 0 in all output of column numbers.
* [#292](https://github.com/bbatsov/rubocop/issues/292): Don't check non-regular files (like sockets, etc).
* Fix crashes in WordArray on arrays of character literals such as `[?\r, ?\n]`.
* Fix crashes in Documentation on empty modules.

## 0.8.3 (2013-06-18)

### Bug fixes

* Lock Parser dependency to version 2.0.0.beta5.

## 0.8.2 (2013-06-05)

### New features

* New cop `BlockNesting` checks for excessive block nesting.

### Bug fixes

* Correct calculation of whether a modifier version of a conditional statement will fit.
* Fix an error in `MultilineIfThen` cop that occurred in some special cases.
* [#231](https://github.com/bbatsov/rubocop/issues/231): Fix a false positive for modifier if.

## 0.8.1 (2013-05-30)

### New features

* New cop `Proc` tracks uses of `Proc.new`.

### Changes

* Renamed `NewLambdaLiteral` to `Lambda`.
* Aligned the `Lambda` cop more closely to the style guide - it now allows the use of `lambda` for multi-line blocks.

### Bugs fixed

* [#210](https://github.com/bbatsov/rubocop/issues/210): Fix a false positive for double quotes in regexp literals.
* [#211](https://github.com/bbatsov/rubocop/issues/211): Fix a false positive for `initialize` method looking like a trivial writer.
* [#215](https://github.com/bbatsov/rubocop/issues/215): Fixed a lot of modifier `if/unless/while/until` issues.
* [#213](https://github.com/bbatsov/rubocop/issues/213): Make sure even disabled cops get their configuration set.
* [#214](https://github.com/bbatsov/rubocop/issues/214): Fix SpaceInsideHashLiteralBraces to handle string interpolation right.

## 0.8.0 (2013-05-28)

### Changes

* Folded `ArrayLiteral` and `HashLiteral` into `EmptyLiteral` cop.
* The maximum number of params `ParameterLists` accepts in now configurable.
* Reworked `SymbolSnakeCase` into `SymbolName`, which has an option `AllowCamelCase` enabled by default.
* Migrated from `Ripper` to the portable [Parser](https://github.com/whitequark/parser).

### New features

* New cop `ConstantName` checks for constant which are not using `SCREAMING_SNAKE_CASE`.
* New cop `AccessControl` checks private/protected indentation and surrounding blank lines.
* New cop `Loop` checks for `begin/end/while(until)` and suggests the use of `Kernel#loop`.

## 0.7.2 (2013-05-13)

### Bugs fixed

* [#155](https://github.com/bbatsov/rubocop/issues/155): 'Do not use semicolons to terminate expressions.' is not implemented correctly.
* `OpMethod` now handles definition of unary operators without crashing.
* `SymbolSnakeCase` now handles aliasing of operators without crashing.
* `RescueException` now handles the splat operator `*` in a `rescue` clause without crashing.
* [#159](https://github.com/bbatsov/rubocop/issues/159): AvoidFor cop misses many violations.

## 0.7.1 (2013-05-11)

### Bugs fixed

* Added missing files to the gemspec.

## 0.7.0 (2013-05-11)

### New features

* Added ability to include or exclude files/directories through `.rubocop.yml`.
* Added option --only for running a single cop.
* Relax semicolon rule for one line methods, classes and modules.
* Configuration files, such as `.rubocop.yml`, can now include configuration from other files through the `inherit_from` directive. All configuration files implicitly inherit from `config/default.yml`.
* New cop `ClassMethods` checks for uses for class/module names in definitions of class/module methods.
* New cop `SingleLineMethods` checks for methods implemented on a single line.
* New cop `FavorJoin` checks for usages of `Array#*` with a string argument.
* New cop `BlockComments` tracks uses of block comments(`=begin/=end` comments).
* New cop `EmptyLines` tracks consecutive blank lines.
* New cop `WordArray` tracks arrays of words.
* [#108](https://github.com/bbatsov/rubocop/issues/108): New cop `SpaceInsideHashLiteralBraces` checks for spaces inside hash literal braces - style is configurable.
* New cop `LineContinuation` tracks uses of the line continuation character (`\`).
* New cop `SymbolArray` tracks arrays of symbols.
* Print warnings for unrecognized names in configuration files.
* New cop `TrivialAccessors` tracks method definitions that could be automatically generated with `attr_*` methods.
* New cop `LeadingCommentSpace` checks for missing space after `#` in comments.
* New cop `ColonMethodCall` tracks uses of `::` for method calls.
* New cop `AvoidGlobalVars` tracks uses of non built-in global variables.
* New cop `SpaceAfterControlKeyword` tracks missing spaces after `if/elsif/case/when/until/unless/while`.
* New cop `Not` tracks uses of the `not` keyword.
* New cop `Eval` tracks uses of the `eval` function.

### Bugs fixed

* [#101](https://github.com/bbatsov/rubocop/issues/101): `SpaceAroundEqualsInParameterDefault` doesn't work properly with empty string.
* Fix `BraceAfterPercent` for `%W`, `%i` and `%I` and added more tests.
* Fix a false positive in the `Alias` cop. `:alias` is no longer treated as keyword.
* `ArrayLiteral` now properly detects `Array.new`.
* `HashLiteral` now properly detects `Hash.new`.
* `VariableInterpolation` now detects regexp back references and doesn't crash.
* Don't generate pathnames like some/project//some.rb.
* [#151](https://github.com/bbatsov/rubocop/issues/151): Don't print the unrecognized cop warning several times for the same `.rubocop.yml`.

### Misc

* Renamed `Indentation` cop to `CaseIndentation` to avoid confusion.
* Renamed `EmptyLines` cop to `EmptyLineBetweenDefs` to avoid confusion.

## 0.6.1 (2013-04-28)

### New features

* Split `AsciiIdentifiersAndComments` cop in two separate cops.

### Bugs fixed

* [#90](https://github.com/bbatsov/rubocop/issues/90): Two cops crash when scanning code using `super`.
* [#93](https://github.com/bbatsov/rubocop/issues/93): Issue with `whitespace?': undefined method`.
* [#97](https://github.com/bbatsov/rubocop/issues/97): Build fails.
* [#100](https://github.com/bbatsov/rubocop/issues/100): `OpMethod` cop doesn't work if method arg is not in braces.
* `SymbolSnakeCase` now tracks Ruby 1.9 hash labels as well as regular symbols.

### Misc

* [#88](https://github.com/bbatsov/rubocop/issues/88): Abort gracefully when interrupted with Ctrl-C.
* No longer crashes on bugs within cops. Now problematic checks are skipped and a message is displayed.
* Replaced `Term::ANSIColor` with `Rainbow`.
* Add an option to disable colors in the output.
* Cop names are now displayed alongside messages when `-d/--debug` is passed.

## 0.6.0 (2013-04-23)

### New features

* New cop `ReduceArguments` tracks argument names in reduce calls.
* New cop `MethodLength` tracks number of LOC (lines of code) in methods.
* New cop `RescueModifier` tracks uses of `rescue` in modifier form.
* New cop `PercentLiterals` tracks uses of `%q`, `%Q`, `%s` and `%x`.
* New cop `BraceAfterPercent` tracks uses of % literals with delimiters other than ().
* Support for disabling cops locally in a file with rubocop:disable comments.
* New cop `EnsureReturn` tracks usages of `return` in `ensure` blocks.
* New cop `HandleExceptions` tracks suppressed exceptions.
* New cop `AsciiIdentifiersAndComments` tracks uses of non-ascii characters in identifiers and comments.
* New cop `RescueException` tracks uses of rescuing the `Exception` class.
* New cop `ArrayLiteral` tracks uses of Array.new.
* New cop `HashLiteral` tracks uses of Hash.new.
* New cop `OpMethod` tracks the argument name in operator methods.
* New cop `PercentR` tracks uses of %r literals with zero or one slash in the regexp.
* New cop `FavorPercentR` tracks uses of // literals with more than one slash in the regexp.

### Bugs fixed

* [#62](https://github.com/bbatsov/rubocop/issues/62): Config files in ancestor directories are ignored if another exists in home directory.
* [#65](https://github.com/bbatsov/rubocop/issues/65): Suggests to convert symbols `:==`, `:<=>` and the like to snake_case.
* [#66](https://github.com/bbatsov/rubocop/issues/66): Does not crash on unreadable or unparseable files.
* [#70](https://github.com/bbatsov/rubocop/issues/70): Support `alias` with bareword arguments.
* [#64](https://github.com/bbatsov/rubocop/issues/64): Performance issue with Bundler.
* [#75](https://github.com/bbatsov/rubocop/issues/75): Make it clear that some global variables require the use of the English library.
* [#79](https://github.com/bbatsov/rubocop/issues/79): Ternary operator missing whitespace detection.

### Misc

* Dropped Jeweler for gem release management since it's no longer actively maintained.
* Handle pluralization properly in the final summary.

## 0.5.0 (2013-04-17)

### New features

* New cop `FavorSprintf` that checks for usages of `String#%`.
* New cop `Semicolon` that checks for usages of `;` as expression separator.
* New cop `VariableInterpolation` that checks for variable interpolation in double quoted strings.
* New cop `Alias` that checks for uses of the keyword `alias`.
* Automatically detect extensionless Ruby files with shebangs when search for Ruby source files in a directory.

### Bugs fixed

* [#59](https://github.com/bbatsov/rubocop/issues/59): Interpolated variables not enclosed in braces are not noticed.
* [#42](https://github.com/bbatsov/rubocop/issues/42): Received malformed format string ArgumentError from rubocop.

[@bbatsov]: https://github.com/bbatsov
[@jonas054]: https://github.com/jonas054
[@yujinakayama]: https://github.com/yujinakayama
[@dblock]: https://github.com/dblock
[@nevir]: https://github.com/nevir
[@daviddavis]: https://github.com/daviddavis
[@sds]: https://github.com/sds
[@fancyremarker]: https://github.com/fancyremarker
[@sinisterchipmunk]: https://github.com/sinisterchipmunk
[@vonTronje]: https://github.com/vonTronje
[@agrimm]: https://github.com/agrimm
[@pmenglund]: https://github.com/pmenglund
[@chulkilee]: https://github.com/chulkilee
[@codez]: https://github.com/codez
[@cyberdelia]: https://github.com/cyberdelia
[@emou]: https://github.com/emou
[@skanev]: http://github.com/skanev
[@claco]: http://github.com/claco
[@rifraf]: http://github.com/rifraf
[@scottmatthewman]: https://github.com/scottmatthewman
[@ma2gedev]: http://github.com/ma2gedev
[@jeremyolliver]: https://github.com/jeremyolliver
[@hannestyden]: https://github.com/hannestyden
[@geniou]: https://github.com/geniou
[@jkogara]: https://github.com/jkogara
[@tmorris-fiksu]: https://github.com/tmorris-fiksu
[@mockdeep]: https://github.com/mockdeep
[@hiroponz]: https://github.com/hiroponz
[@tamird]: https://github.com/tamird
[@fshowalter]: https://github.com/fshowalter
[@cschramm]: https://github.com/cschramm
[@bquorning]: https://github.com/bquorning
[@bcobb]: https://github.com/bcobb
[@irrationalfab]: https://github.com/irrationalfab
[@tommeier]: https://github.com/tommeier
[@sfeldon]: https://github.com/sfeldon
[@biinari]: https://github.com/biinari
[@barunio]: https://github.com/barunio
[@molawson]: https://github.com/molawson
[@wndhydrnt]: https://github.com/wndhydrnt
[@ggilder]: https://github.com/ggilder
[@salbertson]: https://github.com/salbertson
[@camilleldn]: https://github.com/camilleldn
[@mcls]: https://github.com/mcls
[@yous]: https://github.com/yous
[@vrthra]: https://github.com/vrthra
[@SkuliOskarsson]: https://github.com/SkuliOskarsson
[@jspanjers]: https://github.com/jspanjers
[@sch1zo]: https://github.com/sch1zo
[@smangelsdorf]: https://github.com/smangelsdorf
[@mvz]: https://github.com/mvz
[@jfelchner]: https://github.com/jfelchner
[@janraasch]: https://github.com/janraasch
[@jcarbo]: https://github.com/jcarbo
[@oneamtu]: https://github.com/oneamtu
[@toy]: https://github.com/toy
[@Koronen]: https://github.com/Koronen
[@blainesch]: https://github.com/blainesch
[@marxarelli]: https://github.com/marxarelli
[@katieschilling]: https://github.com/katieschilling
[@kakutani]: https://github.com/kakutani
[@rrosenblum]: https://github.com/rrosenblum
[@mattjmcnaughton]: https://github.com/mattjmcnaughton
[@huerlisi]: https://github.com/huerlisi
[@volkert]: https://github.com/volkert
[@lumeet]: https://github.com/lumeet
[@mmozuras]: https://github.com/mmozuras
[@d4rk5eed]: https://github.com/d4rk5eed
[@cshaffer]: https://github.com/cshaffer
[@eitoball]: https://github.com/eitoball
[@iainbeeston]: https://github.com/iainbeeston
[@pimterry]: https://github.com/pimterry
[@palkan]: https://github.com/palkan
[@jdoconnor]: https://github.com/jdoconnor
[@meganemura]: https://github.com/meganemura
[@zvkemp]: https://github.com/zvkemp
[@vassilevsky]: https://github.com/vassilevsky
[@gerry3]: https://github.com/gerry3
[@ypresto]: https://github.com/ypresto
[@clowder]: https://github.com/clowder
[@mudge]: https://github.com/mudge
[@mzp]: https://github.com/mzp
[@bankair]: https://github.com/bankair
[@crimsonknave]: https://github.com/crimsonknave
[@renuo]: https://github.com/renuo
[@sdeframond]: https://github.com/sdeframond
[@til]: https://github.com/til
[@carhartl]: https://github.com/carhartl
[@dylandavidson]: https://github.com/dylandavidson
[@tmr08c]: https://github.com/tmr08c
[@hbd225]: https://github.com/hbd225
[@l8nite]: https://github.com/l8nite
[@sumeet]: https://github.com/sumeet
[@ojab]: https://github.com/ojab
[@chastell]: https://github.com/chastell
[@glasnt]: https://github.com/glasnt
[@crazydog115]: https://github.com/crazydog115
[@RGBD]: https://github.com/RGBD
[@panthomakos]: https://github.com/panthomakos
[@matugm]: https://github.com/matugm
[@m1foley]: https://github.com/m1foley
[@tejasbubane]: https://github.com/tejasbubane
[@bmorrall]: https://github.com/bmorrall
[@fphilipe]: https://github.com/fphilipe
[@gotrevor]: https://github.com/gotrevor
[@awwaiid]: https://github.com/awwaiid
[@segiddins]: https://github.com/segiddins
[@urbanautomaton]: https://github.com/urbanautomaton.com
[@unmanbearpig]: https://github.com/unmanbearpig
[@maxjacobson]: https://github.com/maxjacobson
[@sliuu]: https://github.com/sliuu
[@edmz]: https://github.com/edmz
[@syndbg]: https://github.com/syndbg
[@wli]: https://github.com/wli
[@caseywebdev]: https://github.com/caseywebdev
[@MGerrior]: https://github.com/MGerrior
[@imtayadeway]: https://github.com/imtayadeway
[@mrfoto]: https://github.com/mrfoto
[@karreiro]: https://github.com/karreiro
[@dreyks]: https://github.com/dreyks
[@hmadison]: https://github.com/hmadison
[@miquella]: https://github.com/miquella
[@jhansche]: https://github.com/jhansche
[@cornelius]: https://github.com/cornelius
[@eagletmt]: https://github.com/eagletmt
[@apiology]: https://github.com/apiology
[@alexdowad]: https://github.com/alexdowad
[@minustehbare]: https://github.com/minustehbare
[@tansaku]: https://github.com/tansaku
[@ptrippett]: https://github.com/ptrippett
[@br3nda]: https://github.com/br3nda
[@jujugrrr]: https://github.com/jujugrrr
[@sometimesfood]: https://github.com/sometimesfood
[@cgriego]: https://github.com/cgriego
[@savef]: https://github.com/savef
[@volmer]: https://github.com/volmer
[@domcleal]: https://github.com/domcleal
[@codebeige]: https://github.com/codebeige
[@weh]: https://github.com/weh
[@bfontaine]: https://github.com/bfontaine
[@jawshooah]: https://github.com/jawshooah
[@DNNX]: https://github.com/DNNX
[@mvidner]: https://github.com/mvidner
[@mattparlane]: https://github.com/mattparlane
[@drenmi]: https://github.com/drenmi
[@georgyangelov]: https://github.com/georgyangelov
[@owst]: https://github.com/owst
[@seikichi]: https://github.com/seikichi
[@madwort]: https://github.com/madwort
[@annih]: https://github.com/annih
[@mmcguinn]: https://github.com/mmcguinn
[@pocke]: https://github.com/pocke
[@prsimp]: https://github.com/prsimp
[@ptarjan]: https://github.com/ptarjan
[@jweir]: https://github.com/jweir
[@Fryguy]: https://github.com/Fryguy
[@mikegee]: https://github.com/mikegee
[@tbrisker]: https://github.com/tbrisker
[@necojackarc]: https://github.com/necojackarc
[@laurelfan]: https://github.com/laurelfan
[@amuino]: https://github.com/amuino
[@dylanahsmith]: https://github.com/dylanahsmith
[@gerrywastaken]: https://github.com/gerrywastaken
[@bolshakov]: https://github.com/bolshakov
[@jastkand]: https://github.com/jastkand
[@graemeboy]: https://github.com/graemeboy
[@akihiro17]: https://github.com/akihiro17
[@magni-]: https://github.com/magni-
[@NobodysNightmare]: https://github.com/NobodysNightmare
[@gylaz]: https://github.com/gylaz
[@tjwp]: https://github.com/tjwp
[@neodelf]: https://github.com/neodelf
[@josh]: https://github.com/josh
[@natalzia-paperless]: https://github.com/natalzia-paperless
[@jules2689]: https://github.com/jules2689
[@giannileggio]: https://github.com/giannileggio
[@deivid-rodriguez]: https://github.com/deivid-rodriguez
[@pclalv]: https://github.com/pclalv
[@flexoid]: https://github.com/flexoid
[@sgringwe]: https://github.com/sgringwe
[@Tei]: https://github.com/Tei
[@haziqhafizuddin]: https://github.com/haziqhafizuddin
[@dvandersluis]: https://github.com/dvandersluis
[@QuinnHarris]: https://github.com/QuinnHarris
[@sooyang]: https://github.com/sooyang
[@metcalf]: https://github.com/metcalf
[@annaswims]: https://github.com/annaswims
[@soutaro]: https://github.com/soutaro
[@nicklamuro]: https://github.com/nicklamuro
[@mikezter]: https://github.com/mikezter
[@joejuzl]: https://github.com/joejuzl
[@hedgesky]: https://github.com/hedgesky
[@tjwallace]: https://github.com/tjwallace
[@scottohara]: https://github.com/scottohara
[@koic]: https://github.com/koic
[@groddeck]: https://github.com/groddeck
[@b-t-g]: https://github.com/b-t-g
[@coorasse]: https://github.com/coorasse
[@scottmatthewman]: https://github.com/scottmatthewman
[@tcdowney]: https://github.com/tcdowney
[@logicminds]: https://github.com/logicminds
[@abrom]: https://github.com/abrom
[@thegedge]: https://github.com/thegedge
[@jmks]: https://github.com/jmks/
[@connorjacobsen]: https://github.com/connorjacobsen
[@legendetm]: https://github.com/legendetm
[@bronson]: https://github.com/bronson
[@albus522]: https://github.com/albus522
[@sihu]: https://github.com/sihu
[@kamaradclimber]: https://github.com/kamaradclimber
[@swcraig]: https://github.com/swcraig
[@jessieay]: https://github.com/jessieay
[@tiagocasanovapt]: https://github.com/tiagocasanovapt
[@iGEL]: https://github.com/iGEL
[@tessi]: https://github.com/tessi
[@ivanovaleksey]: https://github.com/ivanovaleksey
[@Ana06]: https://github.com/Ana06
[@aroben]: https://github.com/aroben
[@olliebennett]: https://github.com/olliebennett
[@aesthetikx]: https://github.com/aesthetikx
[@tdeo]: https://github.com/tdeo
[@AlexWayfer]: https://github.com/AlexWayfer
[@amogil]: https://github.com/amogil
[@kevindew]: https://github.com/kevindew
[@lucasuyezu]: https://github.com/lucasuyezu
[@breckenedge]: https://github.com/breckenedge
[@enriikke]: https://github.com/enriikke
[@iguchi1124]: https://github.com/iguchi1124
[@vergenzt]: https://github.com/vergenzt
[@rahulcs]: https://github.com/rahulcs
[@dominh]: https://github.com/dominh
[@sue445]: https://github.com/sue445
[@zverok]: https://github.com/zverok
[@backus]: https://github.com/backus
[@pat]: https://github.com/pat
[@sinsoku]: https://github.com/sinsoku
[@nodo]: https://github.com/nodo
[@onk]: https://github.com/onk
[@dabroz]: https://github.com/dabroz
[@buenaventure]: https://github.com/buenaventure
[@dorian]: https://github.com/dorian
[@attilahorvath]: https://github.com/attilahorvath
[@droptheplot]: https://github.com/droptheplot
[@wkurniawan07]: https://github.com/wkurniawan07
[@kddeisz]: https://github.com/kddeisz
[@ota42y]: https://github.com/ota42y
[@smakagon]: https://github.com/smakagon
[@musialik]: https://github.com/musialik
[@twe4ked]: https://github.com/twe4ked
[@maxbeizer]: https://github.com/maxbeizer
[@andriymosin]: https://github.com/andriymosin
[@brandonweiss]: https://github.com/brandonweiss
[@betesh]: https://github.com/betesh
[@dpostorivo]: https://github.com/dpostorivo
[@konto-andrzeja]: https://github.com/konto-andrzeja
[@sadovnik]: https://github.com/sadovnik
[@cjlarose]: https://github.com/cjlarose
[@alpaca-tc]: https://github.com/alpaca-tc
[@ilansh]: https://github.com/ilansh
[@mclark]: https://github.com/mclark
[@klesse413]: https://github.com/klesse413
[@gprado]: https://github.com/gprado
[@yhirano55]: https://github.com/yhirano55
[@hoshinotsuyoshi]: https://github.com/hoshinotsuyoshi
[@timrogers]: https://github.com/timrogers
[@harold-s]: https://github.com/harold-s
[@daniloisr]: https://github.com/daniloisr
[@promisedlandt]: https://github.com/promisedlandt
[@oboxodo]: https://github.com/oboxodo
[@gohdaniel15]: https://github.com/gohdaniel15
[@barthez]: https://github.com/barthez
[@Envek]: https://github.com/Envek
[@petehamilton]: https://github.com/petehamilton
[@donjar]: https://github.com/donjar
[@highb]: https://github.com/highb
[@JoeCohen]: https://github.com/JoeCohen
[@theRealNG]: https://github.com/theRealNG
[@akhramov]: https://github.com/akhramov
[@jekuta]: https://github.com/jekuta
[@fujimura]: https://github.com/fujimura
[@kristjan]: https://github.com/kristjan
[@frodsan]: https://github.com/frodsan
[@erikdstock]: https://github.com/erikdstock
[@GauthamGoli]: https://github.com/GauthamGoli
[@nelsonjr]: https://github.com/nelsonjr
[@jonatas]: https://github.com/jonatas
[@jaredbeck]: https://www.jaredbeck.com
[@michniewicz]: https://github.com/michniewicz
[@bgeuken]: https://github.com/bgeuken
[@mtsmfm]: https://github.com/mtsmfm
[@bdewater]: https://github.com/bdewater
[@garettarrowood]: https://github.com/garettarrowood
[@sambostock]: https://github.com/sambostock
[@asherkach]: https://github.com/asherkach
[@tiagotex]: https://github.com/tiagotex
[@wata727]: https://github.com/wata727
[@marcandre]: https://github.com/marcandre
[@walf443]: https://github.com/walf443
[@reitermarkus]: https://github.com/reitermarkus<|MERGE_RESOLUTION|>--- conflicted
+++ resolved
@@ -2,15 +2,13 @@
 
 ## master (unreleased)
 
-<<<<<<< HEAD
 ### Changes
 
 * [#5233](https://github.com/bbatsov/rubocop/pull/5233): Remove `Style/ExtendSelf` cop. ([@pocke][])
-=======
+
 ### Bug fixes
 
 * [#5241](https://github.com/bbatsov/rubocop/issues/5241): Fix an error for `Layout/AlignHash` when using a hash including only a keyword splat. ([@wata727][])
->>>>>>> f5735a53
 
 ## 0.52.0 (2017-12-12)
 
