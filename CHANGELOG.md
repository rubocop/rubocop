# Change log

## master (unreleased)

<<<<<<< HEAD
+### Bug fixes

* Fix `Style/RedundantParentheses` with hash literal as first argument to `super`. ([@maxh][])
=======
### Bug fixes

* [#6086](https://github.com/bbatsov/rubocop/issues/6086): Fix an error for `Gemspec/OrderedDependencies` when using method call to gem names in gemspec. ([@koic][])
>>>>>>> 9118fae7

## 0.58.0 (2018-07-07)

### New features

* [#5973](https://github.com/bbatsov/rubocop/issues/5973): Add new `Style/IpAddresses` cop. ([@dvandersluis][])
* [#5843](https://github.com/bbatsov/rubocop/issues/5843): Add configuration options to `Naming/MemoizedInstanceVariableName` cop to allow leading underscores. ([@leklund][])
* [#5843](https://github.com/bbatsov/rubocop/issues/5843): Add `EnforcedStyleForLeadingUnderscores` to `Naming/MemoizedInstanceVariableName` cop to allow leading underscores. ([@leklund][])
* `Performance/Sample` will now register an offense when using `shuffle` followed by `at` or `slice`. ([@rrosenblum][])

### Bug fixes

* [#5987](https://github.com/rubocop-hq/rubocop/issues/5987): Suppress errors when using ERB template in Rails/BulkChangeTable. ([@wata727][])
* [#4878](https://github.com/rubocop-hq/rubocop/issues/4878): Fix false positive in `Layout/IndentationWidth` when multiple modifiers and def are on the same line. ([@tatsuyafw][])
* [#5966](https://github.com/bbatsov/rubocop/issues/5966): Fix a false positive for `Layout/ClosingHeredocIndentation` when heredoc content is outdented compared to the closing. ([@koic][])
* Fix auto-correct support check for custom cops on --auto-gen-config. ([@r7kamura][])
* Fix exception that occurs when auto-correcting a modifier if statement in `Style/UnneededCondition`. ([@rrosenblum][])
* [#6025](https://github.com/bbatsov/rubocop/pull/6025): Fix an incorrect auto-correct for `Lint/UnneededCondition` when using if_branch in `else` branch. ([@koic][])
* [#6029](https://github.com/bbatsov/rubocop/issues/6029): Fix a false positive for `Lint/ShadowedArgument` when reassigning to splat variable. ([@koic][])
* [#6035](https://github.com/rubocop-hq/rubocop/issues/6035): Fix error on autocorrection when `Layout/LeadingBlankLines` is the first cop to act. ([@Vasfed][])
* [#6036](https://github.com/rubocop-hq/rubocop/issues/6036): Make `Rails/BulkChangeTable` aware of string table name. ([@wata727][])
* [#5467](https://github.com/bbatsov/rubocop/issues/5467): Fix a false negative for `Style/MultipleComparison` when multiple comparison is not part of a conditional. ([@koic][])
* [#6042](https://github.com/rubocop-hq/rubocop/pull/6042): Fix `Lint/RedundantWithObject` error on missing parameter to `each_with_object`. ([@Vasfed][])
* [#6056](https://github.com/rubocop-hq/rubocop/pull/6056): Support string timestamps in `Rails/CreateTableWithTimestamps` cop. ([@drn][])
* [#6052](https://github.com/rubocop-hq/rubocop/issues/6052): Fix a false positive for `Style/SymbolProc` when using  block with adding a comma after the sole argument. ([@koic][])
* [#2743](https://github.com/rubocop-hq/rubocop/issues/2743): Support `<<` as a kind of assignment operator in `Layout/EndAlignment`. ([@jonas054][])
* [#6067](https://github.com/rubocop-hq/rubocop/issues/6067): Prevent auto-correct error for `Performance/InefficientHashSearch` when a method by itself and `include?` method are method chaining. ([@koic][])

### Changes

* [#6006](https://github.com/bbatsov/rubocop/pull/6006): Remove `rake repl` task. ([@koic][])
* [#5990](https://github.com/bbatsov/rubocop/pull/5990): Drop support for MRI 2.1. ([@drenmi][])
* [#3299](https://github.com/bbatsov/rubocop/issues/3299): `Lint/UselessAccessModifier` now warns when `private_class_method` is used without arguments. ([@Darhazer][])
* [#6026](https://github.com/rubocop-hq/rubocop/pull/6026): Exclude `refine` by default from `Metrics/BlockLength` cop. ([@kddeisz][])
* [#4882](https://github.com/bbatsov/rubocop/issues/4882): Use `IndentationWidth` of `Layout/Tab` for other cops. ([@AlexWayfer][])

## 0.57.2 (2018-06-12)

### Bug fixes

* [#5968](https://github.com/bbatsov/rubocop/issues/5968): Prevent `Layout/ClosingHeredocIndentation` from raising an error on `<<` heredocs. ([@dvandersluis][])
* [#5965](https://github.com/bbatsov/rubocop/issues/5965): Prevent `Layout/ClosingHeredocIndentation` from raising an error on heredocs containing only a newline. ([@drenmi][])
* Prevent a crash in `Layout/IndentationConsistency` cop triggered by an empty expression string interpolation. ([@alexander-lazarov][])
* [#5951](https://github.com/bbatsov/rubocop/issues/5951): Prevent `Style/MethodCallWithArgsParentheses` from raising an error in certain cases. ([@drenmi][])

## 0.57.1 (2018-06-07)

### Bug fixes

* [#5963](https://github.com/bbatsov/rubocop/issues/5963): Allow Performance/ReverseEach to apply to any receiver. ([@dvandersluis][])
* [#5917](https://github.com/bbatsov/rubocop/issues/5917): Fix erroneous warning for `inherit_mode` directive. ([@jonas054][])
* [#5380](https://github.com/rubocop-hq/rubocop/issues/5380): Fix false negative in `Layout/IndentationWidth` when an access modifier section has an invalid indentation body. ([@tatsuyafw][])
* [#5909](https://github.com/rubocop-hq/rubocop/pull/5909): Even when a module has no public methods, `Layout/IndentationConsistency` should still register an offense for private methods. ([@jaredbeck][])
* [#5958](https://github.com/rubocop-hq/rubocop/issues/5958): Handle empty method body in `Rails/BulkChangeTable`. ([@wata727][])
* [#5954](https://github.com/bbatsov/rubocop/issues/5954): Make `Style/UnneededCondition` cop accepts a case of condition and `if_branch` are same when using `elsif` branch. ([@koic][])

## 0.57.0 (2018-06-06)

### New features

* [#5881](https://github.com/bbatsov/rubocop/pull/5881): Add new `Rails/BulkChangeTable` cop. ([@wata727][])
* [#5444](https://github.com/bbatsov/rubocop/pull/5444): Add new `Style/AccessModifierDeclarations` cop. ([@brandonweiss][])
* [#5803](https://github.com/bbatsov/rubocop/issues/5803): Add new `Style/UnneededCondition` cop. ([@balbesina][])
* [#5406](https://github.com/bbatsov/rubocop/issues/5406): Add new `Layout/ClosingHeredocIndentation` cop. ([@siggymcfried][])
* [#5823](https://github.com/bbatsov/rubocop/issues/5823): Add new `slashes` style to `Rails/FilePath` since Ruby accepts forward slashes even on Windows. ([@sunny][])
* New cop `Layout/LeadingBlankLines` checks for empty lines at the beginning of a file. ([@rrosenblum][])

### Bug fixes

* [#5897](https://github.com/bbatsov/rubocop/issues/5897): Fix `Style/SymbolArray` and `Style/WordArray` not working on arrays of size 1. ([@TikiTDO][])
* [#5894](https://github.com/bbatsov/rubocop/pull/5894): Fix `Rails/AssertNot` to allow it to have failure message. ([@koic][])
* [#5888](https://github.com/bbatsov/rubocop/issues/5888): Do not register an offense for `headers` or `env` keyword arguments in `Rails/HttpPositionalArguments`. ([@rrosenblum][])
* Fix the indentation of autocorrected closing squiggly heredocs. ([@garettarrowood][])
* [#5908](https://github.com/bbatsov/rubocop/pull/5908): Fix `Style/BracesAroundHashParameters` auto-correct going past the end of the file when the closing curly brace is on the last line of a file. ([@EiNSTeiN-][])
* Fix a bug where `Style/FrozenStringLiteralComment` would be added to the second line if the first line is empty. ([@rrosenblum][])
* [#5914](https://github.com/bbatsov/rubocop/issues/5914): Make `Layout/SpaceInsideReferenceBrackets` aware of `no_space` when using nested reference brackets. ([@koic][])
* [#5799](https://github.com/bbatsov/rubocop/issues/5799): Fix false positive in `Style/MixinGrouping` when method named `include` accepts block. ([@Darhazer][])

### Changes

* [#5937](https://github.com/rubocop-hq/rubocop/pull/5937): Add new `--fix-layout/-x` command line alias. ([@scottmatthewman][])
* [#5887](https://github.com/bbatsov/rubocop/issues/5887): Remove `Lint/SplatKeywordArguments` cop. ([@koic][])
* [#5761](https://github.com/bbatsov/rubocop/pull/5761): Add `httpdate` to accepted `Rails/TimeZone` methods. ([@cupakromer][])
* [#5899](https://github.com/bbatsov/rubocop/pull/5899): Add `xmlschema` to accepted `Rails/TimeZone` methods. ([@koic][])
* [#5906](https://github.com/bbatsov/rubocop/pull/5906): Move REPL command from `rake repl` task to `bin/console` command. ([@koic][])
* [#5917](https://github.com/bbatsov/rubocop/issues/5917): Let `inherit_mode` work for default configuration too. ([@jonas054][])
* [#5929](https://github.com/bbatsov/rubocop/pull/5929): Stop including string extensions from `unicode/display_width`. ([@nroman-stripe][])

## 0.56.0 (2018-05-14)

### New features

* [#5848](https://github.com/bbatsov/rubocop/pull/5848): Add new `Performance/InefficientHashSearch` cop. ([@JacobEvelyn][])
* [#5801](https://github.com/bbatsov/rubocop/pull/5801): Add new `Rails/RefuteMethods` cop. ([@koic][])
* [#5805](https://github.com/bbatsov/rubocop/pull/5805): Add new `Rails/AssertNot` cop. ([@composerinteralia][])
* [#4136](https://github.com/bbatsov/rubocop/issues/4136): Allow more robust `Layout/ClosingParenthesisIndentation` detection including method chaining. ([@jfelchner][])
* [#5699](https://github.com/bbatsov/rubocop/pull/5699): Add `consistent_relative_to_receiver` style option to `Layout/FirstParameterIndentation`. ([@jfelchner][])
* [#5821](https://github.com/bbatsov/rubocop/pull/5821): Support `AR::Migration#up_only` for `Rails/ReversibleMigration` cop. ([@koic][])
* [#5800](https://github.com/bbatsov/rubocop/issues/5800): Don't show a stracktrace for invalid command-line params. ([@shanecav84][])
* [#5845](https://github.com/bbatsov/rubocop/pull/5845): Add new `Lint/ErbNewArguments` cop. ([@koic][])
* [#5871](https://github.com/bbatsov/rubocop/pull/5871): Add new `Lint/SplatKeywordArguments` cop. ([@koic][])
* [#4247](https://github.com/bbatsov/rubocop/issues/4247): Remove hard-coded file patterns and use only `Include`, `Exclude` and the new `RubyInterpreters` parameters for file selection. ([@jonas054][])

### Bug fixes

* Fix bug in `Style/EmptyMethod` which concatenated the method name and first argument if no method def parentheses are used. ([@thomasbrus][])
* [#5819](https://github.com/bbatsov/rubocop/issues/5819): Fix `Rails/SaveBang` when using negated if. ([@Edouard-chin][])
* [#5286](https://github.com/bbatsov/rubocop/issues/5286): Fix `Lint/SafeNavigationChain` not detecting chained operators after block. ([@Darhazer][])
* Fix bug where `Lint/SafeNavigationConsistency` registers multiple offenses for the same method call. ([@rrosenblum][])
* [#5713](https://github.com/bbatsov/rubocop/issues/5713): Fix `Style/CommentAnnotation` reporting only the first of multiple consecutive offending lines. ([@svendittmer][])
* [#5791](https://github.com/bbatsov/rubocop/issues/5791): Fix exception in `Lint/SafeNavigationConsistency` when there is code around the condition. ([@rrosenblum][])
* [#5784](https://github.com/bbatsov/rubocop/issues/5784): Fix a false positive for `Rails/HasManyOrHasOneDependent` when using nested `with_options`. ([@koic][])
* [#4666](https://github.com/bbatsov/rubocop/issues/4666): `--stdin` always treats input as Ruby source irregardless of filename. ([@PointlessOne][])
* Fix auto-correction for `Style/MethodCallWithArgsParentheses` adding extra parentheses if the method argument was already parenthesized. ([@dvandersluis][])
* [#5668](https://github.com/bbatsov/rubocop/issues/5668): Fix an issue where files with unknown extensions, listed in `AllCops/Include` were not inspected when passing the file name as an option. ([@drenmi][])
* [#5809](https://github.com/bbatsov/rubocop/issues/5809): Fix exception `Lint/PercentStringArray` and `Lint/PercentSymbolArray` when the inspected file is binary encoded. ([@akhramov][])
* [#5840](https://github.com/bbatsov/rubocop/issues/5840): Do not register an offense for methods that `nil` responds to in `Lint/SafeNavigationConsistency`. ([@rrosenblum][])
* [#5862](https://github.com/bbatsov/rubocop/issues/5862): Fix an incorrect auto-correct for `Lint/LiteralInInterpolation` if contains numbers. ([@koic][])
* [#5868](https://github.com/bbatsov/rubocop/pull/5868): Fix `Rails/CreateTableWithTimestamps` when using hash options. ([@wata727][])
* [#5708](https://github.com/bbatsov/rubocop/issues/5708): Fix exception in `Lint/UnneededCopEnableDirective` for instruction '# rubocop:enable **all**'. ([@balbesina][])
* Fix auto-correction of `Rails/HttpPositionalArgumnets` to use `session` instead of `header`. ([@rrosenblum][])

### Changes

* Split `Style/MethodMissing` into two cops, `Style/MethodMissingSuper` and `Style/MissingRespondToMissing`. ([@rrosenblum][])
* [#5757](https://github.com/bbatsov/rubocop/issues/5757): Add `AllowInMultilineConditions` option to `Style/ParenthesesAroundCondition` cop. ([@Darhazer][])
* [#5806](https://github.com/bbatsov/rubocop/issues/5806): Fix `Layout/SpaceInsideReferenceBrackets` when assigning a reference bracket to a reference bracket. ([@joshuapinter][])
* [#5082](https://github.com/bbatsov/rubocop/issues/5082): Allow caching together with `--auto-correct`. ([@jonas054][])
* Add `try!` to the list of whitelisted methods for `Lint/SafeNavigationChain` and `Style/SafeNavigation`. ([@rrosenblum][])
* [#5886](https://github.com/bbatsov/rubocop/pull/5886): Move `Style/EmptyLineAfterGuardClause` cop to `Layout` department. ([@koic][])

## 0.55.0 (2018-04-16)

### New features

* [#5753](https://github.com/bbatsov/rubocop/pull/5753): Add new `Performance/UnneededSort` cop. ([@parkerfinch][])
* Add new `Lint/SafeNavigationConsistency` cop. ([@rrosenblum][])

### Bug fixes

* [#5759](https://github.com/bbatsov/rubocop/pull/5759): Fix `Performance/RegexpMatch` cop not correcting negated match operator. ([@bdewater][])
* [#5726](https://github.com/bbatsov/rubocop/issues/5726): Fix false positive for `:class_name` option in Rails/InverseOf cop. ([@bdewater][])
* [#5686](https://github.com/bbatsov/rubocop/issues/5686): Fix a regression for `Style/SymbolArray` and `Style/WordArray` for multiline Arrays. ([@istateside][])
* [#5730](https://github.com/bbatsov/rubocop/pull/5730): Stop `Rails/InverseOf` cop allowing `inverse_of: nil` to opt-out. ([@bdewater][])
* [#5561](https://github.com/bbatsov/rubocop/issues/5561): Fix `Lint/ShadowedArgument` false positive with shorthand assignments. ([@akhramov][])
* [#5403](https://github.com/bbatsov/rubocop/issues/5403): Fix `Naming/HeredocDelimiterNaming` blacklist patterns. ([@mcfisch][])
* [#4298](https://github.com/bbatsov/rubocop/issues/4298): Fix auto-correction of `Performance/RegexpMatch` to produce code that safe guards against the receiver being `nil`. ([@rrosenblum][])
* [#5738](https://github.com/bbatsov/rubocop/issues/5738): Make `Rails/HttpStatus` ignoring hash order to fix false negative. ([@pocke][])
* [#5720](https://github.com/bbatsov/rubocop/pull/5720): Fix false positive for `Style/EmptyLineAfterGuardClause` when guard clause is after heredoc. ([@koic][])
* [#5760](https://github.com/bbatsov/rubocop/pull/5760): Fix incorrect offense location for `Style/EmptyLineAfterGuardClause` when guard clause is after heredoc argument. ([@koic][])
* [#5764](https://github.com/bbatsov/rubocop/pull/5764): Fix `Style/Unpackfirst` false positive of `unpack('h*').take(1)`. ([@parkerfinch][])
* [#5766](https://github.com/bbatsov/rubocop/issues/5766): Update `Style/FrozenStringLiteralComment` auto-correction to insert a new line between the comment and the code. ([@rrosenblum][])
* [#5551](https://github.com/bbatsov/rubocop/issues/5551): Fix `Lint/Void` not detecting void context in blocks with single expression. ([@Darhazer][])

### Changes

* [#5752](https://github.com/bbatsov/rubocop/pull/5752): Add `String#delete_{prefix,suffix}` to Lint/Void cop. ([@bdewater][])
* [#5734](https://github.com/bbatsov/rubocop/pull/5734): Add `by`, `on`, `in` and `at` to allowed names of `Naming/UncommunicativeMethodParamName` cop in default config. ([@AlexWayfer][])
* [#5666](https://github.com/bbatsov/rubocop/issues/5666): Add spaces as an `EnforcedStyle` option to `Layout/SpaceInsideParens`, allowing you to enforce spaces inside of parentheses. ([@joshuapinter][])
* [#4257](https://github.com/bbatsov/rubocop/issues/4257): Allow specifying module name in `Metrics/BlockLength`'s `ExcludedMethods` configuration option. ([@akhramov][])
* [#4753](https://github.com/bbatsov/rubocop/issues/4753): Add `IgnoredMethods` option to `Style/MethodCallWithoutArgsParentheses` cop. ([@Darhazer][])
* [#4517](https://github.com/bbatsov/rubocop/issues/4517): Add option to allow trailing whitespaces inside heredoc strings. ([@Darhazer][])
* [#5652](https://github.com/bbatsov/rubocop/issues/5652): Make `Style/OptionHash` aware of implicit parameter passing to super. ([@Wei-LiangChew][])
* [#5451](https://github.com/bbatsov/rubocop/issues/5451): When using --auto-gen-config, do not ouput offenses unless the --output-offenses flag is also passed. ([@drewpterry][])

## 0.54.0 (2018-03-21)

### New features

* [#5597](https://github.com/bbatsov/rubocop/pull/5597): Add new `Rails/HttpStatus` cop. ([@anthony-robin][])
* [#5643](https://github.com/bbatsov/rubocop/pull/5643): Add new `Style/UnpackFirst` cop. ([@bdewater][])

### Bug fixes

* [#5744](https://github.com/bbatsov/rubocop/pull/5744): Teach `Performance/StartWith` and `EndWith` cops to look for `Regexp#match?`. ([@bdewater][])
* [#5683](https://github.com/bbatsov/rubocop/issues/5683): Fix message for `Naming/UncommunicativeXParamName` cops. ([@jlfaber][])
* [#5680](https://github.com/bbatsov/rubocop/issues/5680): Fix `Layout/ElseAlignment` for `rescue/else/ensure` inside `do/end` blocks. ([@YukiJikumaru][])
* [#5642](https://github.com/bbatsov/rubocop/pull/5642): Fix `Style/Documentation` `:nodoc:` for compact-style nested modules/classes. ([@ojab][])
* [#5648](https://github.com/bbatsov/rubocop/issues/5648): Suggest valid memoized instance variable for predicate method. ([@satyap][])
* [#5670](https://github.com/bbatsov/rubocop/issues/5670): Suggest valid memoized instance variable for bang method. ([@pocke][])
* [#5623](https://github.com/bbatsov/rubocop/pull/5623): Fix `Bundler/OrderedGems` when a group includes duplicate gems. ([@colorbox][])
* [#5633](https://github.com/bbatsov/rubocop/pull/5633): Fix broken `--fail-fast`. ([@mmyoji][])
* [#5630](https://github.com/bbatsov/rubocop/issues/5630): Fix false positive for `Style/FormatStringToken` when using placeholder arguments in `format` method. ([@koic][])
* [#5651](https://github.com/bbatsov/rubocop/pull/5651): Fix NoMethodError when specified config file that does not exist. ([@onk][])
* [#5647](https://github.com/bbatsov/rubocop/pull/5647): Fix encoding method of RuboCop::MagicComment::SimpleComment. ([@htwroclau][])
* [#5619](https://github.com/bbatsov/rubocop/issues/5619): Do not register an offense in `Style/InverseMethods` when comparing constants with `<`, `>`, `<=`, or `>=`. If the code is being used to determine class hierarchy, the correction might not be accurate. ([@rrosenblum][])
* [#5641](https://github.com/bbatsov/rubocop/issues/5641): Disable `Style/TrivialAccessors` auto-correction for `def` with `private`. ([@pocke][])
* Fix bug where `Style/SafeNavigation` does not auto-correct all chained methods resulting in a `Lint/SafeNavigationChain` offense. ([@rrosenblum][])
* [#5436](https://github.com/bbatsov/rubocop/issues/5436): Allow empty kwrest args in `UncommunicativeName` cops. ([@pocke][])
* [#5674](https://github.com/bbatsov/rubocop/issues/5674): Fix auto-correction of `Layout/EmptyComment` when the empty comment appears on the same line as code. ([@rrosenblum][])
* [#5679](https://github.com/bbatsov/rubocop/pull/5679): Fix a false positive for `Style/EmptyLineAfterGuardClause` when guard clause is before `rescue` or `ensure`. ([@koic][])
* [#5694](https://github.com/bbatsov/rubocop/issues/5694): Match Rails versions with multiple digits when reading the TargetRailsVersion from the bundler lock files. ([@roberts1000][])
* [#5700](https://github.com/bbatsov/rubocop/pull/5700): Fix a false positive for `Style/EmptyLineAfterGuardClause` when guard clause is before `else`. ([@koic][])
* Fix false positive in `Naming/ConstantName` when using conditional assignment. ([@drenmi][])

### Changes

* [#5626](https://github.com/bbatsov/rubocop/pull/5626): Change `Naming/UncommunicativeMethodParamName` add `to` to allowed names in default config. ([@unused][])
* [#5640](https://github.com/bbatsov/rubocop/issues/5640): Warn about user configuration overriding other user configuration only with `--debug`. ([@jonas054][])
* [#5637](https://github.com/bbatsov/rubocop/issues/5637): Fix error for `Layout/SpaceInsideArrayLiteralBrackets` when contains an array literal as an argument after a heredoc is started. ([@koic][])
* [#5610](https://github.com/bbatsov/rubocop/issues/5610): Use `gems.locked` or `Gemfile.lock` to determine the best `TargetRubyVersion` when it is not specified in the config. ([@roberts1000][])
* [#5390](https://github.com/bbatsov/rubocop/issues/5390): Allow exceptions to `Style/InlineComment` for inline comments which enable or disable rubocop cops. ([@jfelchner][])
* Add progress bar to offenses formatter. ([@drewpterry][])
* [#5498](https://github.com/bbatsov/rubocop/issues/5498): Correct `IndentHeredoc` message for Ruby 2.3 when using `<<~` operator with invalid indentation. ([@hamada14][])

## 0.53.0 (2018-03-05)

### New features

* [#3666](https://github.com/bbatsov/rubocop/issues/3666): Add new `Naming/UncommunicativeBlockParamName` cop. ([@garettarrowood][])
* [#3666](https://github.com/bbatsov/rubocop/issues/3666): Add new `Naming/UncommunicativeMethodParamName` cop. ([@garettarrowood][])
* [#5356](https://github.com/bbatsov/rubocop/issues/5356): Add new `Lint/UnneededCopEnableDirective` cop. ([@garettarrowood][])
* [#5248](https://github.com/bbatsov/rubocop/pull/5248): Add new `Lint/BigDecimalNew` cop. ([@koic][])
* Add new `Style/TrailingBodyOnClass` cop. ([@garettarrowood][])
* Add new `Style/TrailingBodyOnModule` cop. ([@garettarrowood][])
* [#3394](https://github.com/bbatsov/rubocop/issues/3394): Add new `Style/TrailingCommaInArrayLiteral` cop. ([@garettarrowood][])
* [#3394](https://github.com/bbatsov/rubocop/issues/3394): Add new `Style/TrailingCommaInHashLiteral` cop. ([@garettarrowood][])
* [#5319](https://github.com/bbatsov/rubocop/pull/5319): Add new `Security/Open` cop. ([@mame][])
* Add `EnforcedStyleForEmptyBrackets` configuration to `Layout/SpaceInsideReferenceBrackets`.([@garettarrowood][])
* [#5050](https://github.com/bbatsov/rubocop/issues/5050): Add auto-correction to `Style/ModuleFunction`. ([@garettarrowood][])
* [#5358](https://github.com/bbatsov/rubocop/pull/5358):  `--no-auto-gen-timestamp` CLI option suppresses the inclusion of the date and time it was generated in auto-generated config. ([@dominicsayers][])
* [#4274](https://github.com/bbatsov/rubocop/issues/4274): Add new `Layout/EmptyComment` cop. ([@koic][])
* [#4477](https://github.com/bbatsov/rubocop/issues/4477): Add new configuration directive: `inherit_mode` for merging arrays. ([@leklund][])
* [#5532](https://github.com/bbatsov/rubocop/pull/5532): Include `.axlsx` file by default. ([@georf][])
* [#5490](https://github.com/bbatsov/rubocop/issues/5490): Add new `Lint/OrderedMagicComments` cop. ([@koic][])
* [#4008](https://github.com/bbatsov/rubocop/issues/4008): Add new `Style/ExpandPathArguments` cop. ([@koic][])
* [#4812](https://github.com/bbatsov/rubocop/issues/4812): Add `beginning_only` and `ending_only` style options to `Layout/EmptyLinesAroundClassBody` cop. ([@jmks][])
* [#5591](https://github.com/bbatsov/rubocop/pull/5591): Include `.arb` file by default. ([@deivid-rodriguez][])
* [#5473](https://github.com/bbatsov/rubocop/issues/5473): Use `gems.locked` or `Gemfile.lock` to determine the best `TargetRailsVersion` when it is not specified in the config. ([@roberts1000][])
* Add new `Naming/MemoizedInstanceVariableName` cop. ([@satyap][])
* [#5376](https://github.com/bbatsov/rubocop/issues/5376): Add new `Style/EmptyLineAfterGuardClause` cop. ([@unkmas][])
* Add new `Rails/ActiveRecordAliases` cop. ([@elebow][])

### Bug fixes

* [#4105](https://github.com/bbatsov/rubocop/issues/4105): Fix `Lint/IndentationWidth` when `Lint/EndAlignment` is configured with `start_of_line`. ([@brandonweiss][])
* [#5453](https://github.com/bbatsov/rubocop/issues/5453): Fix erroneous downcase in `Performance/Casecmp` auto-correction. ([@walinga][])
* [#5343](https://github.com/bbatsov/rubocop/issues/5343): Fix offense detection in `Style/TrailingMethodEndStatement`. ([@garettarrowood][])
* [#5334](https://github.com/bbatsov/rubocop/issues/5334): Fix semicolon removal for `Style/TrailingBodyOnMethodDefinition` autocorrection. ([@garettarrowood][])
* [#5350](https://github.com/bbatsov/rubocop/issues/5350): Fix `Metric/LineLength` false offenses for URLs in double quotes. ([@garettarrowood][])
* [#5333](https://github.com/bbatsov/rubocop/issues/5333): Fix `Layout/EmptyLinesAroundArguments` false positives for inline access modifiers. ([@garettarrowood][])
* [#5339](https://github.com/bbatsov/rubocop/issues/5339): Fix `Layout/EmptyLinesAroundArguments` false positives for multiline heredoc arguments. ([@garettarrowood][])
* [#5383](https://github.com/bbatsov/rubocop/issues/5383): Fix `Rails/Presence` false detection of receiver for locally defined `blank?` & `present?` methods. ([@garettarrowood][])
* [#5314](https://github.com/bbatsov/rubocop/issues/5314): Fix false positives for `Lint/NestedPercentLiteral` when percent characters are nested. ([@asherkach][])
* [#5357](https://github.com/bbatsov/rubocop/issues/5357): Fix `Lint/InterpolationCheck` false positives on escaped interpolations. ([@pocke][])
* [#5409](https://github.com/bbatsov/rubocop/issues/5409): Fix multiline indent for `Style/SymbolArray` and `Style/WordArray` autocorrect. ([@flyerhzm][])
* [#5393](https://github.com/bbatsov/rubocop/issues/5393): Fix `Rails/Delegate`'s false positive with a method call with arguments. ([@pocke][])
* [#5348](https://github.com/bbatsov/rubocop/issues/5348): Fix false positive for `Style/SafeNavigation` when safe guarding more comparison methods. ([@rrosenblum][])
* [#4889](https://github.com/bbatsov/rubocop/issues/4889): Auto-correcting `Style/SafeNavigation` will add safe navigation to all methods in a method chain. ([@rrosenblum][])
* [#5287](https://github.com/bbatsov/rubocop/issues/5287): Do not register an offense in `Style/SafeNavigation` if there is an unsafe method used in a method chain. ([@rrosenblum][])
* [#5401](https://github.com/bbatsov/rubocop/issues/5401): Fix `Style/RedundantReturn` to trigger when begin-end, rescue, and ensure blocks present. ([@asherkach][])
* [#5426](https://github.com/bbatsov/rubocop/issues/5426): Make `Rails/InverseOf` accept `inverse_of: nil` to opt-out. ([@wata727][])
* [#5448](https://github.com/bbatsov/rubocop/issues/5448): Improve `Rails/LexicallyScopedActionFilter`. ([@wata727][])
* [#3947](https://github.com/bbatsov/rubocop/issues/3947): Fix false positive for `Rails/FilePath` when using `Rails.root.join` in string interpolation of argument. ([@koic][])
* [#5479](https://github.com/bbatsov/rubocop/issues/5479): Fix false positives for `Rails/Presence` when using with `elsif`. ([@wata727][])
* [#5427](https://github.com/bbatsov/rubocop/pull/5427): Fix exception when executing from a different drive on Windows. ([@orgads][])
* [#5429](https://github.com/bbatsov/rubocop/issues/5429): Detect tabs other than indentation by `Layout/Tab`. ([@pocke][])
* [#5496](https://github.com/bbatsov/rubocop/pull/5496): Fix a false positive of `Style/FormatStringToken` with unrelated `format` call. ([@pocke][])
* [#5503](https://github.com/bbatsov/rubocop/issues/5503): Fix `Rails/CreateTableWithTimestamps` false positive when using `to_proc` syntax. ([@wata727][])
* [#5512](https://github.com/bbatsov/rubocop/issues/5512): Improve `Lint/Void` to detect `Kernel#tap` as method that ignores the block's value. ([@untitaker][])
* [#5520](https://github.com/bbatsov/rubocop/issues/5520): Fix `Style/RedundantException` auto-correction does not keep parenthesization. ([@dpostorivo][])
* [#5524](https://github.com/bbatsov/rubocop/issues/5524): Return the instance based on the new type when calls `RuboCop::AST::Node#updated`. ([@wata727][])
* [#5527](https://github.com/bbatsov/rubocop/issues/5527): Avoid behavior-changing corrections in `Style/SafeNavigation`. ([@jonas054][])
* [#5539](https://github.com/bbatsov/rubocop/pull/5539): Fix compilation error and ruby code generation when passing args to funcall and predicates. ([@Edouard-chin][])
* [#4669](https://github.com/bbatsov/rubocop/issues/4669): Use binary file contents for cache key so changing EOL characters invalidates the cache. ([@jonas054][])
* [#3947](https://github.com/bbatsov/rubocop/issues/3947): Fix false positive for `Performance::RegexpMatch` when using `MatchData` before guard clause. ([@koic][])
* [#5515](https://github.com/bbatsov/rubocop/issues/5515): Fix `Style/EmptyElse` autocorrect for nested if and case statements. ([@asherkach][])
* [#5582](https://github.com/bbatsov/rubocop/issues/5582): Fix `end` alignment for variable assignment with line break after `=` in `Layout/EndAlignment`. ([@jonas054][])
* [#5602](https://github.com/bbatsov/rubocop/pull/5602): Fix false positive for `Style/ColonMethodCall` when using Java package namespace. ([@koic][])
* [#5603](https://github.com/bbatsov/rubocop/pull/5603): Fix falsy offense for `Style/RedundantSelf` with pseudo variables. ([@pocke][])
* [#5547](https://github.com/bbatsov/rubocop/issues/5547): Fix auto-correction of of `Layout/BlockEndNewline` when there is top level code outside of a class. ([@rrosenblum][])
* [#5599](https://github.com/bbatsov/rubocop/issues/5599): Fix the suggestion being used by `Lint/NumberConversion` to use base 10 with Integer. ([@rrosenblum][])
* [#5534](https://github.com/bbatsov/rubocop/issues/5534): Fix `Style/EachWithObject` auto-correction leaves an empty line. ([@flyerhzm][])
* Fix `Layout/EmptyLinesAroundAccessModifier` false-negative when next string after access modifier started with end. ([@unkmas][])

### Changes

* [#5589](https://github.com/bbatsov/rubocop/issues/5589): Remove `Performance/HashEachMethods` cop as it no longer provides a performance benefit. ([@urbanautomaton][])
* [#3394](https://github.com/bbatsov/rubocop/issues/3394): Remove `Style/TrailingCommmaInLiteral` in favor of two new cops. ([@garettarrowood][])
* Rename `Lint/UnneededDisable` to `Lint/UnneededCopDisableDirective`. ([@garettarrowood][])
* [#5365](https://github.com/bbatsov/rubocop/pull/5365): Add `*.gemfile` to Bundler cop target. ([@sue445][])
* [#4477](https://github.com/bbatsov/rubocop/issues/4477): Warn when user configuration overrides other user configuration. ([@jonas054][])
* [#5240](https://github.com/bbatsov/rubocop/pull/5240): Make `Style/StringHashKeys` to accepts environment variables. ([@pocke][])
* [#5395](https://github.com/bbatsov/rubocop/pull/5395): Always exit 2 when specified configuration file does not exist. ([@pocke][])
* [#5402](https://github.com/bbatsov/rubocop/pull/5402): Remove undefined `ActiveSupport::TimeZone#strftime` method from defined dangerous methods of `Rails/TimeZone` cop. ([@koic][])
* [#4704](https://github.com/bbatsov/rubocop/issues/4704): Move `Lint/EndAlignment`, `Lint/DefEndAlignment`, `Lint/BlockAlignment`, and `Lint/ConditionPosition` to the `Layout` namespace. ([@bquorning][])
* [#5283](https://github.com/bbatsov/rubocop/issues/5283): Change file path output by `Formatter::JSONFormatter` from relative path to smart path. ([@koic][])
* `Style/SafeNavigation` will now register an offense for methods that `nil` responds to. ([@rrosenblum][])
* [#5542](https://github.com/bbatsov/rubocop/pull/5542): Exclude `.git/` by default. ([@pocke][])
* Tell Read the Docs to build downloadable docs. ([@eostrom][])
* Change `Style/SafeNavigation` to no longer register an offense for method chains exceeding 2 methods. ([@rrosenblum][])
* Remove auto-correction from `Lint/SafeNavigationChain`. ([@rrosenblum][])
* Change the highlighting of `Lint/SafeNavigationChain` to highlight the entire method chain beyond the safe navigation portion. ([@rrosenblum][])

## 0.52.1 (2017-12-27)

### Bug fixes

* [#5241](https://github.com/bbatsov/rubocop/issues/5241): Fix an error for `Layout/AlignHash` when using a hash including only a keyword splat. ([@wata727][])
* [#5245](https://github.com/bbatsov/rubocop/issues/5245): Make `Style/FormatStringToken` to allow regexp token. ([@pocke][])
* [#5224](https://github.com/bbatsov/rubocop/pull/5224): Fix false positives for `Layout/EmptyLinesAroundArguments` operating on blocks. ([@garettarrowood][])
* [#5234](https://github.com/bbatsov/rubocop/issues/5234): Fix a false positive for `Rails/HasManyOrHasOneDependent` when using `class_name` option. ([@koic][])
* [#5273](https://github.com/bbatsov/rubocop/issues/5273): Fix `Style/EvalWithLocation` reporting bad line offset. ([@pocke][])
* [#5228](https://github.com/bbatsov/rubocop/issues/5228): Handle overridden `Metrics/LineLength:Max` for `--auto-gen-config`. ([@jonas054][])
* [#5226](https://github.com/bbatsov/rubocop/issues/5226): Suppress false positives for `Rails/RedundantReceiverInWithOptions` when including another receiver in `with_options`. ([@wata727][])
* [#5259](https://github.com/bbatsov/rubocop/pull/5259): Fix false positives in `Style/CommentedKeyword`. ([@garettarrowood][])
* [#5238](https://github.com/bbatsov/rubocop/pull/5238): Fix error when #present? or #blank? is used in if or unless modifier. ([@eitoball][])
* [#5261](https://github.com/bbatsov/rubocop/issues/5261): Fix a false positive for `Style/MixinUsage` when using inside class or module. ([@koic][])
* [#5289](https://github.com/bbatsov/rubocop/issues/5289): Fix `Layout/SpaceInsideReferenceBrackets` and `Layout/SpaceInsideArrayLiteralBrackets` configuration conflicts. ([@garettarrowood][])
* [#4444](https://github.com/bbatsov/rubocop/issues/4444): Fix `Style/AutoResourceCleanup` shouldn't flag `File.open(...).close`. ([@dpostorivo][])
* [#5278](https://github.com/bbatsov/rubocop/pull/5278): Fix deprecation check to use `loaded_path` in warning. ([@chrishulton][])
* [#5293](https://github.com/bbatsov/rubocop/issues/5293): Fix a regression for `Rails/HasManyOrHasOneDependent` when using a option of `has_many` or `has_one` association. ([@koic][])
* [#5223](https://github.com/bbatsov/rubocop/issues/5223): False offences in :unannotated Style/FormatStringToken. ([@nattfodd][])
* [#5258](https://github.com/bbatsov/rubocop/issues/5258): Fix incorrect autocorrection for `Rails/Presence` when the else block is multiline. ([@wata727][])
* [#5297](https://github.com/bbatsov/rubocop/pull/5297): Improve inspection for `Rails/InverseOf` when including `through` or `polymorphic` options. ([@wata727][])
* [#5281](https://github.com/bbatsov/rubocop/issues/5281): Fix issue where `--auto-gen-config` might fail on invalid YAML. ([@bquorning][])
* [#5313](https://github.com/bbatsov/rubocop/issues/5313): Fix `Style/HashSyntax` from stripping quotes off of symbols during autocorrection for ruby22+. ([@garettarrowood][])
* [#5315](https://github.com/bbatsov/rubocop/issues/5315): Fix a false positive of `Layout/RescueEnsureAlignment` in Ruby 2.5. ([@pocke][])
* [#5236](https://github.com/bbatsov/rubocop/issues/5236): Fix false positives for `Rails/InverseOf` when using `with_options`. ([@wata727][])
* [#5291](https://github.com/bbatsov/rubocop/issues/5291): Fix multiline indent for `Style/BracesAroundHashParameters` autocorrect. ([@flyerhzm][])
* [#3318](https://github.com/bbatsov/rubocop/issues/3318): Look for `.ruby-version` in parent directories. ([@ybiquitous][])

### Changes

* [#5300](https://github.com/bbatsov/rubocop/pull/5300): Display correction candidate if an incorrect cop name is given. ([@yhirano55][])
* [#5233](https://github.com/bbatsov/rubocop/pull/5233): Remove `Style/ExtendSelf` cop. ([@pocke][])
* [#5221](https://github.com/bbatsov/rubocop/issues/5221): Change `Layout/SpaceBeforeBlockBraces`'s `EnforcedStyleForEmptyBraces` from `no_space` to `space`. ([@garettarrowood][])
* [#3558](https://github.com/bbatsov/rubocop/pull/3558): Create `Corrector` classes and move all `autocorrect` methods out of mixin Modules. ([@garettarrowood][])
* [#3437](https://github.com/bbatsov/rubocop/issues/3437): Add new `Lint/NumberConversion` cop. ([@albertpaulp][])

## 0.52.0 (2017-12-12)

### New features

* [#5101](https://github.com/bbatsov/rubocop/pull/5101): Allow to specify `TargetRubyVersion` 2.5. ([@walf443][])
* [#1575](https://github.com/bbatsov/rubocop/issues/1575): Add new `Layout/ClassStructure` cop that checks whether definitions in a class are in the configured order. This cop is disabled by default. ([@jonatas][])
* New cop `Rails/InverseOf` checks for association arguments that require setting the `inverse_of` option manually. ([@bdewater][])
* [#4811](https://github.com/bbatsov/rubocop/issues/4811): Add new `Layout/SpaceInsideReferenceBrackets` cop. ([@garettarrowood][])
* [#4811](https://github.com/bbatsov/rubocop/issues/4811): Add new `Layout/SpaceInsideArrayLiteralBrackets` cop. ([@garettarrowood][])
* [#4252](https://github.com/bbatsov/rubocop/issues/4252): Add new `Style/TrailingBodyOnMethodDefinition` cop. ([@garettarrowood][])
* Add new `Style/TrailingMethodEndStatment` cop. ([@garettarrowood][])
* [#5074](https://github.com/bbatsov/rubocop/issues/5074): Add Layout/EmptyLinesAroundArguments cop. ([@garettarrowood][])
* [#4650](https://github.com/bbatsov/rubocop/issues/4650): Add new `Style/StringHashKeys` cop. ([@donjar][])
* [#1583](https://github.com/bbatsov/rubocop/issues/1583): Add a quiet formatter. ([@drenmi][])
* Add new `Style/RandomWithOffset` cop. ([@donjar][])
* [#4892](https://github.com/bbatsov/rubocop/issues/4892): Add new `Lint/ShadowedArgument` cop and remove argument shadowing detection from `Lint/UnusedBlockArgument` and `Lint/UnusedMethodArgument`. ([@akhramov][])
* [#4674](https://github.com/bbatsov/rubocop/issues/4674): Add a new `Lint/MissingCopEnableDirective` cop. ([@tdeo][])
* Add new `Rails/EnvironmentComparison` cop. ([@tdeo][])
* Add `AllowedChars` option to `Style/AsciiComments` cop. ([@hedgesky][])
* [#5031](https://github.com/bbatsov/rubocop/pull/5031): Add new `Style/EmptyBlockParameter` and `Style/EmptyLambdaParameter` cops. ([@pocke][])
* [#5057](https://github.com/bbatsov/rubocop/pull/5057): Add new `Gemspec/RequiredRubyVersion` cop. ([@koic][])
* [#5087](https://github.com/bbatsov/rubocop/pull/5087): Add new `Gemspec/RedundantAssignment` cop. ([@koic][])
* Add `unannotated` option to `Style/FormatStringToken` cop. ([@drenmi][])
* [#5077](https://github.com/bbatsov/rubocop/pull/5077): Add new `Rails/CreateTableWithTimestamps` cop. ([@wata727][])
* Add new `Style/ColonMethodDefinition` cop. ([@rrosenblum][])
* Add new `Style/ExtendSelf` cop. ([@drenmi][])
* [#5185](https://github.com/bbatsov/rubocop/pull/5185): Add new `Rails/RedundantReceiverInWithOptions` cop. ([@koic][])
* [#5177](https://github.com/bbatsov/rubocop/pull/5177): Add new `Rails/LexicallyScopedActionFilter` cop. ([@wata727][])
* [#5173](https://github.com/bbatsov/rubocop/pull/5173): Add new `Style/EvalWithLocation` cop. ([@pocke][])
* [#5208](https://github.com/bbatsov/rubocop/pull/5208): Add new `Rails/Presence` cop. ([@wata727][])
* Allow auto-correction of ClassAndModuleChildren. ([@siggymcfried][], [@melch][])

### Bug fixes

* [#5096](https://github.com/bbatsov/rubocop/issues/5096): Fix incorrect detection and autocorrection of multiple extend/include/prepend. ([@marcandre][])
* [#5219](https://github.com/bbatsov/rubocop/issues/5219): Fix incorrect empty line detection for block arguments in `Layout/EmptyLinesAroundArguments`. ([@garettarrowood][])
* [#4662](https://github.com/bbatsov/rubocop/issues/4662): Fix incorrect indent level detection when first line of heredoc is blank. ([@sambostock][])
* [#5016](https://github.com/bbatsov/rubocop/issues/5016): Fix a false positive for `Style/ConstantName` with constant names using non-ASCII capital letters with accents. ([@timrogers][])
* [#4866](https://github.com/bbatsov/rubocop/issues/4866): Prevent `Layout/BlockEndNewline` cop from introducing trailing whitespaces. ([@bgeuken][])
* [#3396](https://github.com/bbatsov/rubocop/issues/3396): Concise error when config. file not found. ([@jaredbeck][])
* [#4881](https://github.com/bbatsov/rubocop/issues/4881): Fix a false positive for `Performance/HashEachMethods` when unused argument(s) exists in other blocks. ([@pocke][])
* [#4883](https://github.com/bbatsov/rubocop/pull/4883): Fix auto-correction for `Performance/HashEachMethods`. ([@pocke][])
* [#4896](https://github.com/bbatsov/rubocop/pull/4896): Fix Style/DateTime wrongly triggered on classes `...::DateTime`. ([@dpostorivo][])
* [#4938](https://github.com/bbatsov/rubocop/pull/4938): Fix behavior of `Lint/UnneededDisable`, which was returning offenses even after being disabled in a comment. ([@tdeo][])
* [#4887](https://github.com/bbatsov/rubocop/pull/4887): Add undeclared configuration option `EnforcedStyleForEmptyBraces` for `Layout/SpaceBeforeBlockBraces` cop. ([@drenmi][])
* [#4987](https://github.com/bbatsov/rubocop/pull/4987): Skip permission check when using stdin option. ([@mtsmfm][])
* [#4909](https://github.com/bbatsov/rubocop/issues/4909): Make `Rails/HasManyOrHasOneDependent` aware of multiple associations in `with_options`. ([@koic][])
* [#4794](https://github.com/bbatsov/rubocop/issues/4794): Fix an error in `Layout/MultilineOperationIndentation` when an operation spans multiple lines and contains a ternary expression. ([@rrosenblum][])
* [#4885](https://github.com/bbatsov/rubocop/issues/4885): Fix false offense detected by `Style/MixinUsage` cop. ([@koic][])
* [#3363](https://github.com/bbatsov/rubocop/pull/3363): Fix `Style/EmptyElse` autocorrection removes comments from branches. ([@dpostorivo][])
* [#5025](https://github.com/bbatsov/rubocop/issues/5025): Fix error with Layout/MultilineMethodCallIndentation cop and lambda.(...). ([@dpostorivo][])
* [#4781](https://github.com/bbatsov/rubocop/issues/4781): Prevent `Style/UnneededPercentQ` from breaking on strings that are concated with backslash. ([@pocke][])
* [#4363](https://github.com/bbatsov/rubocop/issues/4363): Fix `Style/PercentLiteralDelimiters` incorrectly automatically modifies escaped percent literal delimiter. ([@koic][])
* [#5053](https://github.com/bbatsov/rubocop/issues/5053): Fix `Naming/ConstantName` false offense on assigning to a nonoffensive assignment. ([@garettarrowood][])
* [#5019](https://github.com/bbatsov/rubocop/pull/5019): Fix auto-correct for `Style/HashSyntax` cop when hash is used as unspaced argument. ([@drenmi][])
* [#5052](https://github.com/bbatsov/rubocop/pull/5052): Improve accuracy of `Style/BracesAroundHashParameters` auto-correction. ([@garettarrowood][])
* [#5059](https://github.com/bbatsov/rubocop/issues/5059): Fix a false positive for `Style/MixinUsage` when `include` call is a method argument. ([@koic][])
* [#5071](https://github.com/bbatsov/rubocop/pull/5071): Fix a false positive in `Lint/UnneededSplatExpansion`, when `Array.new` resides in an array literal. ([@akhramov][])
* [#4071](https://github.com/bbatsov/rubocop/issues/4071): Prevent generating wrong code by Style/ColonMethodCall and Style/RedundantSelf. ([@pocke][])
* [#5089](https://github.com/bbatsov/rubocop/issues/5089): Fix false positive for `Style/SafeNavigation` when safe guarding arithmetic operation or assignment. ([@tiagotex][])
* [#5099](https://github.com/bbatsov/rubocop/pull/5099): Prevent `Style/MinMax` from breaking on implicit receivers. ([@drenmi][])
* [#5079](https://github.com/bbatsov/rubocop/issues/5079): Fix false positive for `Style/SafeNavigation` when safe guarding comparisons. ([@tiagotex][])
* [#5075](https://github.com/bbatsov/rubocop/issues/5075): Fix auto-correct for `Style/RedundantParentheses` cop when unspaced ternary is present. ([@tiagotex][])
* [#5155](https://github.com/bbatsov/rubocop/issues/5155): Fix a false negative for `Naming/ConstantName` cop when using frozen object assignment. ([@koic][])
* Fix a false positive in `Style/SafeNavigation` when the right hand side is negated. ([@rrosenblum][])
* [#5128](https://github.com/bbatsov/rubocop/issues/5128): Fix `Bundler/OrderedGems` when gems are references from variables (ignores them in the sorting). ([@tdeo][])

### Changes

* [#4848](https://github.com/bbatsov/rubocop/pull/4848): Exclude lambdas and procs from `Metrics/ParameterLists`. ([@reitermarkus][])
* [#5120](https://github.com/bbatsov/rubocop/pull/5120):  Improve speed of RuboCop::PathUtil#smart_path. ([@walf443][])
* [#4888](https://github.com/bbatsov/rubocop/pull/4888): Improve offense message of `Style/StderrPuts`. ([@jaredbeck][])
* [#4886](https://github.com/bbatsov/rubocop/issues/4886): Fix false offense for Style/CommentedKeyword. ([@michniewicz][])
* [#4977](https://github.com/bbatsov/rubocop/pull/4977): Make `Lint/RedundantWithIndex` cop aware of offset argument. ([@koic][])
* [#2679](https://github.com/bbatsov/rubocop/issues/2679): Handle dependencies to `Metrics/LineLength: Max` when generating `.rubocop_todo.yml`. ([@jonas054][])
* [#4943](https://github.com/bbatsov/rubocop/pull/4943): Make cop generator compliant with the repo's rubocop config. ([@tdeo][])
* [#5011](https://github.com/bbatsov/rubocop/pull/5011): Remove `SupportedStyles` from "Configuration parameters" in `.rubocop_todo.yml`. ([@pocke][])
* `Lint/RescueWithoutErrorClass` has been replaced by `Style/RescueStandardError`. ([@rrosenblum][])
* [#4811](https://github.com/bbatsov/rubocop/issues/4811): Remove `Layout/SpaceInsideBrackets` in favor of two new configurable cops. ([@garettarrowood][])
* [#5042](https://github.com/bbatsov/rubocop/pull/5042): Make offense locations of metrics cops to contain whole a method. ([@pocke][])
* [#5044](https://github.com/bbatsov/rubocop/pull/5044): Add last_line and last_column into outputs of the JSON formatter. ([@pocke][])
* [#4633](https://github.com/bbatsov/rubocop/issues/4633): Make metrics cops aware of `define_method`. ([@pocke][])
* [#5037](https://github.com/bbatsov/rubocop/pull/5037): Make display cop names to enable by default. ([@pocke][])
* [#4449](https://github.com/bbatsov/rubocop/issues/4449): Make `Layout/IndentHeredoc` aware of line length. ([@pocke][])
* [#5146](https://github.com/bbatsov/rubocop/pull/5146): Make `--show-cops` option aware of `--force-default-config`. ([@pocke][])
* [#3001](https://github.com/bbatsov/rubocop/issues/3001): Add configuration to `Lint/MissingCopEnableDirective` cop. ([@tdeo][])
* [#4932](https://github.com/bbatsov/rubocop/issues/4932): Do not fail if configuration contains `Lint/Syntax` cop with the same settings as the default. ([@tdeo][])
* [#5175](https://github.com/bbatsov/rubocop/pull/5175): Make Style/RedundantBegin aware of do-end block in Ruby 2.5. ([@pocke][])

## 0.51.0 (2017-10-18)

### New features

* [#4791](https://github.com/bbatsov/rubocop/pull/4791): Add new `Rails/UnknownEnv` cop. ([@pocke][])
* [#4690](https://github.com/bbatsov/rubocop/issues/4690): Add new `Lint/UnneededRequireStatement` cop. ([@koic][])
* [#4813](https://github.com/bbatsov/rubocop/pull/4813): Add new `Style/StderrPuts` cop. ([@koic][])
* [#4796](https://github.com/bbatsov/rubocop/pull/4796): Add new `Lint/RedundantWithObject` cop. ([@koic][])
* [#4663](https://github.com/bbatsov/rubocop/issues/4663): Add new `Style/CommentedKeyword` cop. ([@donjar][])
* Add `IndentationWidth` configuration for `Layout/Tab` cop. ([@rrosenblum][])
* [#4854](https://github.com/bbatsov/rubocop/pull/4854): Add new `Lint/RegexpAsCondition` cop. ([@pocke][])
* [#4862](https://github.com/bbatsov/rubocop/pull/4862): Add `MethodDefinitionMacros` option to `Naming/PredicateName` cop. ([@koic][])
* [#4874](https://github.com/bbatsov/rubocop/pull/4874): Add new `Gemspec/OrderedDependencies` cop. ([@sue445][])
* [#4840](https://github.com/bbatsov/rubocop/pull/4840): Add new `Style/MixinUsage` cop. ([@koic][])
* [#1952](https://github.com/bbatsov/rubocop/issues/1952): Add new `Style/DateTime` cop. ([@dpostorivo][])
* [#4727](https://github.com/bbatsov/rubocop/issues/4727): Make `Lint/Void` check for nonmutating methods as well. ([@donjar][])

### Bug fixes

* [#3312](https://github.com/bbatsov/rubocop/issues/3312): Make `Rails/Date` Correct false positive on `#to_time` for strings ending in UTC-"Z".([@erikdstock][])
* [#4741](https://github.com/bbatsov/rubocop/issues/4741): Make `Style/SafeNavigation` correctly exclude methods called without dot. ([@drenmi][])
* [#4740](https://github.com/bbatsov/rubocop/issues/4740): Make `Lint/RescueWithoutErrorClass` aware of modifier form `rescue`. ([@drenmi][])
* [#4745](https://github.com/bbatsov/rubocop/issues/4745): Make `Style/SafeNavigation` ignore negated continuations. ([@drenmi][])
* [#4732](https://github.com/bbatsov/rubocop/issues/4732): Prevent `Performance/HashEachMethods` from registering an offense when `#each` follows `#to_a`. ([@drenmi][])
* [#4730](https://github.com/bbatsov/rubocop/issues/4730): False positive on Lint/InterpolationCheck. ([@koic][])
* [#4751](https://github.com/bbatsov/rubocop/issues/4751): Prevent `Rails/HasManyOrHasOneDependent` cop from registering offense if `:through` option was specified. ([@smakagon][])
* [#4737](https://github.com/bbatsov/rubocop/issues/4737): Fix ReturnInVoidContext cop when `return` is in top scope. ([@frodsan][])
* [#4776](https://github.com/bbatsov/rubocop/issues/4776): Non utf-8 magic encoding comments are now respected. ([@deivid-rodriguez][])
* [#4241](https://github.com/bbatsov/rubocop/issues/4241): Prevent `Rails/Blank` and `Rails/Present` from breaking when there is no explicit receiver. ([@rrosenblum][])
* [#4814](https://github.com/bbatsov/rubocop/issues/4814): Prevent `Rails/Blank` from breaking on send with an argument. ([@pocke][])
* [#4759](https://github.com/bbatsov/rubocop/issues/4759): Make `Naming/HeredocDelimiterNaming` and `Naming/HeredocDelimiterCase` aware of more delimiter patterns. ([@drenmi][])
* [#4823](https://github.com/bbatsov/rubocop/issues/4823): Make `Lint/UnusedMethodArgument` and `Lint/UnusedBlockArgument` aware of overriding assignments. ([@akhramov][])
* [#4830](https://github.com/bbatsov/rubocop/issues/4830): Prevent `Lint/BooleanSymbol` from truncating symbol's value in the message when offense is located in the new syntax hash. ([@akhramov][])
* [#4747](https://github.com/bbatsov/rubocop/issues/4747): Fix `Rails/HasManyOrHasOneDependent` cop incorrectly flags `with_options` blocks. ([@koic][])
* [#4836](https://github.com/bbatsov/rubocop/issues/4836): Make `Rails/OutputSafety` aware of safe navigation operator. ([@drenmi][])
* [#4843](https://github.com/bbatsov/rubocop/issues/4843): Make `Lint/ShadowedException` cop aware of same system error code. ([@koic][])
* [#4757](https://github.com/bbatsov/rubocop/issues/4757): Make `Style/TrailingUnderscoreVariable` work for nested assignments. ([@donjar][])
* [#4597](https://github.com/bbatsov/rubocop/pull/4597): Fix `Style/StringLiterals` cop not registering an offense on single quoted strings containing an escaped single quote when configured to use double quotes. ([@promisedlandt][])
* [#4850](https://github.com/bbatsov/rubocop/issues/4850): `Lint/UnusedMethodArgument` respects `IgnoreEmptyMethods` setting by ignoring unused method arguments for singleton methods. ([@jmks][])
* [#2040](https://github.com/bbatsov/rubocop/issues/2040): Document how to write a custom cop. ([@jonatas][])

### Changes

* [#4746](https://github.com/bbatsov/rubocop/pull/4746): The `Lint/InvalidCharacterLiteral` cop has been removed since it was never being actually triggered. ([@deivid-rodriguez][])
* [#4789](https://github.com/bbatsov/rubocop/pull/4789): Analyzing code that needs to support MRI 1.9 is no longer supported. ([@deivid-rodriguez][])
* [#4582](https://github.com/bbatsov/rubocop/issues/4582): `Severity` and other common parameters can be configured on department level. ([@jonas054][])
* [#4787](https://github.com/bbatsov/rubocop/pull/4787): Analyzing code that needs to support MRI 2.0 is no longer supported. ([@deivid-rodriguez][])
* [#4787](https://github.com/bbatsov/rubocop/pull/4787): RuboCop no longer installs on MRI 2.0. ([@deivid-rodriguez][])
* [#4266](https://github.com/bbatsov/rubocop/issues/4266): Download the inherited config files of a remote file from the same remote. ([@tdeo][])
* [#4853](https://github.com/bbatsov/rubocop/pull/4853): Make `Lint/LiteralInCondition` cop aware of `!` and `not`. ([@pocke][])
* [#4864](https://github.com/bbatsov/rubocop/pull/4864): Rename `Lint/LiteralInCondition` to `Lint/LiteralAsCondition`. ([@pocke][])

## 0.50.0 (2017-09-14)

### New features

* [#4464](https://github.com/bbatsov/rubocop/pull/4464): Add `EnforcedStyleForEmptyBraces` parameter to `Layout/SpaceBeforeBlockBraces` cop. ([@palkan][])
* [#4453](https://github.com/bbatsov/rubocop/pull/4453): New cop `Style/RedundantConditional` checks for conditionals that return true/false. ([@petehamilton][])
* [#4448](https://github.com/bbatsov/rubocop/pull/4448): Add new `TapFormatter`. ([@cyberdelia][])
* [#4467](https://github.com/bbatsov/rubocop/pull/4467): Add new `Style/HeredocDelimiters` cop(Note: This cop was renamed to `Naming/HeredocDelimiterNaming`). ([@drenmi][])
* [#4153](https://github.com/bbatsov/rubocop/issues/4153): New cop `Lint/ReturnInVoidContext` checks for the use of a return with a value in a context where it will be ignored. ([@harold-s][])
* [#4506](https://github.com/bbatsov/rubocop/pull/4506): Add auto-correct support to `Lint/ScriptPermission`. ([@rrosenblum][])
* [#4514](https://github.com/bbatsov/rubocop/pull/4514): Add configuration options to `Style/YodaCondition` to support checking all comparison operators or equality operators only. ([@smakagon][])
* [#4515](https://github.com/bbatsov/rubocop/pull/4515): Add new `Lint/BooleanSymbol` cop. ([@droptheplot][])
* [#4535](https://github.com/bbatsov/rubocop/pull/4535): Make `Rails/PluralizationGrammar` use singular methods for `-1` / `-1.0`. ([@promisedlandt][])
* [#4541](https://github.com/bbatsov/rubocop/pull/4541): Add new `Rails/HasManyOrHasOneDependent` cop. ([@oboxodo][])
* [#4552](https://github.com/bbatsov/rubocop/pull/4552): Add new `Style/Dir` cop. ([@drenmi][])
* [#4548](https://github.com/bbatsov/rubocop/pull/4548): Add new `Style/HeredocDelimiterCase` cop(Note: This cop is renamed to `Naming/HeredocDelimiterCase`). ([@drenmi][])
* [#2943](https://github.com/bbatsov/rubocop/pull/2943): Add new `Lint/RescueWithoutErrorClass` cop. ([@drenmi][])
* [#4568](https://github.com/bbatsov/rubocop/pull/4568): Fix autocorrection for `Style/TrailingUnderscoreVariable`. ([@smakagon][])
* [#4586](https://github.com/bbatsov/rubocop/pull/4586): Add new `Performance/UnfreezeString` cop. ([@pocke][])
* [#2976](https://github.com/bbatsov/rubocop/issues/2976): Add `Whitelist` configuration option to `Style/NestedParenthesizedCalls` cop. ([@drenmi][])
* [#3965](https://github.com/bbatsov/rubocop/issues/3965): Add new `Style/OrAssignment` cop. ([@donjar][])
* [#4655](https://github.com/bbatsov/rubocop/pull/4655): Make `rake new_cop` create parent directories if they do not already exist. ([@highb][])
* [#4368](https://github.com/bbatsov/rubocop/issues/4368): Make `Performance/HashEachMethod` inspect send nodes with any receiver. ([@gohdaniel15][])
* [#4508](https://github.com/bbatsov/rubocop/issues/4508): Add new `Style/ReturnNil` cop. ([@donjar][])
* [#4629](https://github.com/bbatsov/rubocop/issues/4629): Add Metrics/MethodLength cop for `define_method`. ([@jekuta][])
* [#4702](https://github.com/bbatsov/rubocop/pull/4702): Add new `Lint/UriEscapeUnescape` cop. ([@koic][])
* [#4696](https://github.com/bbatsov/rubocop/pull/4696): Add new `Performance/UriDefaultParser` cop. ([@koic][])
* [#4694](https://github.com/bbatsov/rubocop/pull/4694): Add new `Lint/UriRegexp` cop. ([@koic][])
* [#4711](https://github.com/bbatsov/rubocop/pull/4711): Add new `Style/MinMax` cop. ([@drenmi][])
* [#4720](https://github.com/bbatsov/rubocop/pull/4720): Add new `Bundler/InsecureProtocolSource` cop. ([@koic][])
* [#4708](https://github.com/bbatsov/rubocop/pull/4708): Add new `Lint/RedundantWithIndex` cop. ([@koic][])
* [#4480](https://github.com/bbatsov/rubocop/pull/4480): Add new `Lint/InterpolationCheck` cop. ([@GauthamGoli][])
* [#4628](https://github.com/bbatsov/rubocop/issues/4628): Add new `Lint/NestedPercentLiteral` cop. ([@asherkach][])

### Bug fixes

* [#4709](https://github.com/bbatsov/rubocop/pull/4709): Use cached remote config on network failure. ([@kristjan][])
* [#4688](https://github.com/bbatsov/rubocop/pull/4688): Accept yoda condition which isn't commutative. ([@fujimura][])
* [#4676](https://github.com/bbatsov/rubocop/issues/4676): Make `Style/RedundantConditional` cop work with elsif. ([@akhramov][])
* [#4656](https://github.com/bbatsov/rubocop/issues/4656): Modify `Style/ConditionalAssignment` autocorrection to work with unbracketed arrays. ([@akhramov][])
* [#4615](https://github.com/bbatsov/rubocop/pull/4615): Don't consider `<=>` a comparison method. ([@iGEL][])
* [#4664](https://github.com/bbatsov/rubocop/pull/4664): Fix typos in Rails/HttpPositionalArguments. ([@JoeCohen][])
* [#4618](https://github.com/bbatsov/rubocop/pull/4618): Fix `Lint/FormatParameterMismatch` false positive if format string includes `%%5B` (CGI encoded left bracket). ([@barthez][])
* [#4604](https://github.com/bbatsov/rubocop/pull/4604): Fix `Style/LambdaCall` to autocorrect `obj.call` to `obj.`. ([@iGEL][])
* [#4443](https://github.com/bbatsov/rubocop/pull/4443): Prevent `Style/YodaCondition` from breaking `not LITERAL`. ([@pocke][])
* [#4434](https://github.com/bbatsov/rubocop/issues/4434): Prevent bad auto-correct in `Style/Alias` for non-literal arguments. ([@drenmi][])
* [#4451](https://github.com/bbatsov/rubocop/issues/4451): Make `Style/AndOr` cop aware of comparison methods. ([@drenmi][])
* [#4457](https://github.com/bbatsov/rubocop/pull/4457): Fix false negative in `Lint/Void` with initialize and setter methods. ([@pocke][])
* [#4418](https://github.com/bbatsov/rubocop/issues/4418): Register an offense in `Style/ConditionalAssignment` when the assignment line is the longest line, and it does not exceed the max line length. ([@rrosenblum][])
* [#4491](https://github.com/bbatsov/rubocop/issues/4491): Prevent bad auto-correct in `Style/EmptyElse` for nested `if`. ([@pocke][])
* [#4485](https://github.com/bbatsov/rubocop/pull/4485): Handle 304 status for remote config files. ([@daniloisr][])
* [#4529](https://github.com/bbatsov/rubocop/pull/4529): Make `Lint/UnreachableCode` aware of `if` and `case`. ([@pocke][])
* [#4469](https://github.com/bbatsov/rubocop/issues/4469): Include permissions in file cache. ([@pocke][])
* [#4270](https://github.com/bbatsov/rubocop/issues/4270): Fix false positive in `Performance/RegexpMatch` for named captures. ([@pocke][])
* [#4525](https://github.com/bbatsov/rubocop/pull/4525): Fix regexp for checking comment config of `rubocop:disable all` in `Lint/UnneededDisable`. ([@meganemura][])
* [#4555](https://github.com/bbatsov/rubocop/issues/4555): Make `Style/VariableName` aware of optarg, kwarg and other arguments. ([@pocke][])
* [#4481](https://github.com/bbatsov/rubocop/issues/4481): Prevent `Style/WordArray` and `Style/SymbolArray` from registering offenses where percent arrays don't work. ([@drenmi][])
* [#4447](https://github.com/bbatsov/rubocop/issues/4447): Prevent `Layout/EmptyLineBetweenDefs` from removing too many lines. ([@drenmi][])
* [#3892](https://github.com/bbatsov/rubocop/issues/3892): Make `Style/NumericPredicate` ignore numeric comparison of global variables. ([@drenmi][])
* [#4101](https://github.com/bbatsov/rubocop/issues/4101): Skip auto-correct for literals with trailing comment and chained method call in `Layout/Multiline*BraceLayout`. ([@jonas054][])
* [#4518](https://github.com/bbatsov/rubocop/issues/4518): Fix bug where `Style/SafeNavigation` does not register an offense when there are chained method calls. ([@rrosenblum][])
* [#3040](https://github.com/bbatsov/rubocop/issues/3040): Ignore safe navigation in `Rails/Delegate`. ([@cgriego][])
* [#4587](https://github.com/bbatsov/rubocop/pull/4587): Fix false negative for void unary operators in `Lint/Void` cop. ([@pocke][])
* [#4589](https://github.com/bbatsov/rubocop/issues/4589): Fix false positive in `Performance/RegexpMatch` cop for `=~` is in a class method. ([@pocke][])
* [#4578](https://github.com/bbatsov/rubocop/issues/4578): Fix false positive in `Lint/FormatParameterMismatch` for format with "asterisk" (`*`) width and precision. ([@smakagon][])
* [#4285](https://github.com/bbatsov/rubocop/issues/4285): Make `Lint/DefEndAlignment` aware of multiple modifiers. ([@drenmi][])
* [#4634](https://github.com/bbatsov/rubocop/issues/4634): Handle heredoc that contains empty lines only in `Layout/IndentHeredoc` cop. ([@pocke][])
* [#4646](https://github.com/bbatsov/rubocop/issues/4646): Make `Lint/Debugger` aware of `Kernel` and cbase. ([@pocke][])
* [#4643](https://github.com/bbatsov/rubocop/issues/4643): Modify `Style/InverseMethods` to not register a separate offense for an inverse method nested inside of the block of an inverse method offense. ([@rrosenblum][])
* [#4593](https://github.com/bbatsov/rubocop/issues/4593): Fix false positive in `Rails/SaveBang` when `save/update_attribute` is used with a `case` statement. ([@theRealNG][])
* [#4322](https://github.com/bbatsov/rubocop/issues/4322): Fix Style/MultilineMemoization from autocorrecting to invalid ruby. ([@dpostorivo][])
* [#4722](https://github.com/bbatsov/rubocop/pull/4722): Fix `rake new_cop` problem that doesn't add `require` line. ([@koic][])
* [#4723](https://github.com/bbatsov/rubocop/issues/4723): Fix `RaiseArgs` auto-correction issue for `raise` with 3 arguments. ([@smakagon][])

### Changes

* [#4470](https://github.com/bbatsov/rubocop/issues/4470): Improve the error message for `Lint/AssignmentInCondition`. ([@brandonweiss][])
* [#4553](https://github.com/bbatsov/rubocop/issues/4553): Add `node_modules` to default excludes. ([@iainbeeston][])
* [#4445](https://github.com/bbatsov/rubocop/pull/4445): Make `Style/Encoding` cop enabled by default. ([@deivid-rodriguez][])
* [#4452](https://github.com/bbatsov/rubocop/pull/4452): Add option to `Rails/Delegate` for enforcing the prefixed method name case. ([@klesse413][])
* [#4493](https://github.com/bbatsov/rubocop/pull/4493): Make `Lint/Void` cop aware of `Enumerable#each` and `for`. ([@pocke][])
* [#4492](https://github.com/bbatsov/rubocop/pull/4492): Make `Lint/DuplicateMethods` aware of `alias` and `alias_method`. ([@pocke][])
* [#4478](https://github.com/bbatsov/rubocop/issues/4478): Fix confusing message of `Performance/Caller` cop. ([@pocke][])
* [#4543](https://github.com/bbatsov/rubocop/pull/4543): Make `Lint/DuplicateMethods` aware of `attr_*` methods. ([@pocke][])
* [#4550](https://github.com/bbatsov/rubocop/pull/4550): Mark `RuboCop::CLI#run` as a public API. ([@yujinakayama][])
* [#4551](https://github.com/bbatsov/rubocop/pull/4551): Make `Performance/Caller` aware of `caller_locations`. ([@pocke][])
* [#4547](https://github.com/bbatsov/rubocop/pull/4547): Rename `Style/HeredocDelimiters` to `Style/HeredocDelimiterNaming`. ([@drenmi][])
* [#4157](https://github.com/bbatsov/rubocop/issues/4157): Enhance offense message for `Style/RedudantReturn` cop. ([@gohdaniel15][])
* [#4521](https://github.com/bbatsov/rubocop/issues/4521): Move naming related cops into their own `Naming` department. ([@drenmi][])
* [#4600](https://github.com/bbatsov/rubocop/pull/4600): Make `Style/RedundantSelf` aware of arguments of a block. ([@Envek][])
* [#4658](https://github.com/bbatsov/rubocop/issues/4658): Disable auto-correction for `Performance/TimesMap` by default. ([@Envek][])

## 0.49.1 (2017-05-29)

### Bug fixes

* [#4411](https://github.com/bbatsov/rubocop/issues/4411): Handle properly safe navigation in `Style/YodaCondition`. ([@bbatsov][])
* [#4412](https://github.com/bbatsov/rubocop/issues/4412): Handle properly literal comparisons in `Style/YodaCondition`. ([@bbatsov][])
* Handle properly class variables and global variables in `Style/YodaCondition`. ([@bbatsov][])
* [#4392](https://github.com/bbatsov/rubocop/issues/4392): Fix the auto-correct of `Style/Next` when the `end` is misaligned. ([@rrosenblum][])
* [#4407](https://github.com/bbatsov/rubocop/issues/4407): Prevent `Performance/RegexpMatch` from blowing up on `match` without arguments. ([@pocke][])
* [#4414](https://github.com/bbatsov/rubocop/issues/4414): Handle pseudo-assignments in `for` loops in `Style/ConditionalAssignment`. ([@bbatsov][])
* [#4419](https://github.com/bbatsov/rubocop/issues/4419): Handle combination `AllCops: DisabledByDefault: true` and `Rails: Enabled: true`. ([@jonas054][])
* [#4422](https://github.com/bbatsov/rubocop/issues/4422): Fix missing space in message for `Style/MultipleComparison`. ([@timrogers][])
* [#4420](https://github.com/bbatsov/rubocop/issues/4420): Ensure `Style/EmptyMethod` honours indentation when auto-correcting. ([@drenmi][])
* [#4442](https://github.com/bbatsov/rubocop/pull/4442): Prevent `Style/WordArray` from breaking on strings that aren't valid UTF-8. ([@pocke][])
* [#4441](https://github.com/bbatsov/rubocop/pull/4441): Prevent `Layout/SpaceAroundBlockParameters` from breaking on lambda. ([@pocke][])

### Changes

* [#4436](https://github.com/bbatsov/rubocop/pull/4436): Display 'Running parallel inspection' only with --debug. ([@pocke][])

## 0.49.0 (2017-05-24)

### New features

* [#117](https://github.com/bbatsov/rubocop/issues/117): Add `--parallel` option for running RuboCop in multiple processes or threads. ([@jonas054][])
* Add auto-correct support to `Style/MixinGrouping`. ([@rrosenblum][])
* [#4236](https://github.com/bbatsov/rubocop/issues/4236): Add new `Rails/ApplicationJob` and `Rails/ApplicationRecord` cops. ([@tjwp][])
* [#4078](https://github.com/bbatsov/rubocop/pull/4078): Add new `Performance/Caller` cop. ([@alpaca-tc][])
* [#4314](https://github.com/bbatsov/rubocop/pull/4314): Check slow hash accessing in `Array#sort` by `Performance/CompareWithBlock`. ([@pocke][])
* [#3438](https://github.com/bbatsov/rubocop/issues/3438): Add new `Style/FormatStringToken` cop. ([@backus][])
* [#4342](https://github.com/bbatsov/rubocop/pull/4342): Add new `Lint/ScriptPermission` cop. ([@yhirano55][])
* [#4145](https://github.com/bbatsov/rubocop/issues/4145): Add new `Style/YodaCondition` cop. ([@smakagon][])
* [#4403](https://github.com/bbatsov/rubocop/pull/4403): Add public API `Cop.autocorrect_incompatible_with` for specifying other cops that should not autocorrect together. ([@backus][])
* [#4354](https://github.com/bbatsov/rubocop/pull/4354): Add autocorrect to `Style/FormatString`. ([@hoshinotsuyoshi][])
* [#4021](https://github.com/bbatsov/rubocop/pull/4021): Add new `Style/MultipleComparison` cop. ([@dabroz][])
* New `Lint/RescueType` cop. ([@rrosenblum][])
* [#4328](https://github.com/bbatsov/rubocop/issues/4328): Add `--ignore-parent-exclusion` flag to ignore AllCops/Exclude inheritance. ([@nelsonjr][])

### Changes

* [#4262](https://github.com/bbatsov/rubocop/pull/4262): Add new `MinSize` configuration to `Style/SymbolArray`, consistent with the same configuration in `Style/WordArray`. ([@scottmatthewman][])
* [#3400](https://github.com/bbatsov/rubocop/issues/3400): Remove auto-correct support from Lint/Debugger. ([@ilansh][])
* [#4278](https://github.com/bbatsov/rubocop/pull/4278): Move all cops dealing with whitespace into a new department called `Layout`. ([@jonas054][])
* [#4320](https://github.com/bbatsov/rubocop/pull/4320): Update `Rails/OutputSafety` to disallow wrapping `raw` or `html_safe` with `safe_join`. ([@klesse413][])
* [#4336](https://github.com/bbatsov/rubocop/issues/4336): Store `rubocop_cache` in safer directories. ([@jonas054][])
* [#4361](https://github.com/bbatsov/rubocop/pull/4361): Use relative path for offense message in `Lint/DuplicateMethods`. ([@pocke][])
* [#4385](https://github.com/bbatsov/rubocop/pull/4385): Include `.jb` file by default. ([@pocke][])

### Bug fixes

* [#4265](https://github.com/bbatsov/rubocop/pull/4265): Require a space before first argument of a method call in `Style/SpaceBeforeFirstArg` cop. ([@cjlarose][])
* [#4237](https://github.com/bbatsov/rubocop/pull/4237): Fix false positive in `Lint/AmbiguousBlockAssociation` cop for lambdas. ([@smakagon][])
* [#4242](https://github.com/bbatsov/rubocop/issues/4242): Add `Capfile` to the list of known Ruby filenames. ([@bbatsov][])
* [#4240](https://github.com/bbatsov/rubocop/issues/4240): Handle `||=` in `Rails/RelativeDateConstant`. ([@bbatsov][])
* [#4241](https://github.com/bbatsov/rubocop/issues/4241): Prevent `Rails/Blank` and `Rails/Present` from breaking when there is no explicit receiver. ([@rrosenblum][])
* [#4249](https://github.com/bbatsov/rubocop/issues/4249): Handle multiple assignment in `Rails/RelativeDateConstant`. ([@bbatsov][])
* [#4250](https://github.com/bbatsov/rubocop/issues/4250): Improve a bit the Ruby code detection config. ([@bbatsov][])
* [#4283](https://github.com/bbatsov/rubocop/issues/4283): Fix `Style/EmptyCaseCondition` autocorrect bug - when first `when` branch includes comma-delimited alternatives. ([@ilansh][])
* [#4268](https://github.com/bbatsov/rubocop/issues/4268): Handle end-of-line comments when autocorrecting Style/EmptyLinesAroundAccessModifier. ([@vergenzt][])
* [#4275](https://github.com/bbatsov/rubocop/issues/4275): Prevent `Style/MethodCallWithArgsParentheses` from blowing up on `yield`. ([@drenmi][])
* [#3969](https://github.com/bbatsov/rubocop/issues/3969): Handle multiline method call alignment for arguments to methods. ([@jonas054][])
* [#4304](https://github.com/bbatsov/rubocop/pull/4304): Allow enabling whole departments when `DisabledByDefault` is `true`. ([@jonas054][])
* [#4264](https://github.com/bbatsov/rubocop/issues/4264): Prevent `Rails/SaveBang` from blowing up when using the assigned variable in a hash. ([@drenmi][])
* [#4310](https://github.com/bbatsov/rubocop/pull/4310): Treat paths containing invalid byte sequences as non-matches. ([@mclark][])
* [#4063](https://github.com/bbatsov/rubocop/issues/4063): Fix Rails/ReversibleMigration misdetection. ([@gprado][])
* [#4339](https://github.com/bbatsov/rubocop/pull/4339): Fix false positive in `Security/Eval` cop for multiline string lietral. ([@pocke][])
* [#4339](https://github.com/bbatsov/rubocop/pull/4339): Fix false negative in `Security/Eval` cop for `Binding#eval`. ([@pocke][])
* [#4327](https://github.com/bbatsov/rubocop/issues/4327): Prevent `Layout/SpaceInsidePercentLiteralDelimiters` from registering offenses on execute-strings. ([@drenmi][])
* [#4371](https://github.com/bbatsov/rubocop/issues/4371): Prevent `Style/MethodName` from complaining about unary operator definitions. ([@drenmi][])
* [#4366](https://github.com/bbatsov/rubocop/issues/4366): Prevent `Performance/RedundantMerge` from blowing up on double splat arguments. ([@drenmi][])
* [#4352](https://github.com/bbatsov/rubocop/issues/4352): Fix the auto-correct of `Style/AndOr` when Enumerable accessors (`[]`) are used. ([@rrosenblum][])
* [#4393](https://github.com/bbatsov/rubocop/issues/4393): Prevent `Style/InverseMethods` from registering an offense for methods that are double negated. ([@rrosenblum][])
* [#4394](https://github.com/bbatsov/rubocop/issues/4394): Prevent some cops from breaking on safe navigation operator. ([@drenmi][])
* [#4260](https://github.com/bbatsov/rubocop/issues/4260): Prevent `Rails/SkipsModelValidations` from registering an offense for `FileUtils.touch`. ([@rrosenblum][])

## 0.48.1 (2017-04-03)

### Changes

* [#4219](https://github.com/bbatsov/rubocop/issues/4219): Add a link to style guide for `Style/IndentationConsistency` cop. ([@pocke][])
* [#4168](https://github.com/bbatsov/rubocop/issues/4168): Removed `-n` option. ([@sadovnik][])
* [#4039](https://github.com/bbatsov/rubocop/pull/4039): Change `Style/PercentLiteralDelimiters` default configuration to match Style Guide update. ([@drenmi][])
* [#4235](https://github.com/bbatsov/rubocop/pull/4235): Improved copy of offense message in `Lint/AmbiguousBlockAssociation` cop. ([@smakagon][])

### Bug fixes

* [#4171](https://github.com/bbatsov/rubocop/pull/4171): Prevent `Rails/Blank` from breaking when RHS of `or` is a naked falsiness check. ([@drenmi][])
* [#4189](https://github.com/bbatsov/rubocop/pull/4189): Make `Lint/AmbiguousBlockAssociation` aware of lambdas passed as arguments. ([@drenmi][])
* [#4179](https://github.com/bbatsov/rubocop/pull/4179): Prevent `Rails/Blank` from breaking when LHS of `or` is a naked falsiness check. ([@rrosenblum][])
* [#4172](https://github.com/bbatsov/rubocop/pull/4172): Fix false positives in `Style/MixinGrouping` cop. ([@drenmi][])
* [#4185](https://github.com/bbatsov/rubocop/pull/4185): Make `Lint/NestedMethodDefinition` aware of `#*_exec` class of methods. ([@drenmi][])
* [#4197](https://github.com/bbatsov/rubocop/pull/4197): Fix false positive in `Style/RedundantSelf` cop with parallel assignment. ([@drenmi][])
* [#4199](https://github.com/bbatsov/rubocop/issues/4199): Fix incorrect auto correction in `Style/SymbolArray` and `Style/WordArray` cop. ([@pocke][])
* [#4218](https://github.com/bbatsov/rubocop/pull/4218): Make `Lint/NestedMethodDefinition` aware of class shovel scope. ([@drenmi][])
* [#4198](https://github.com/bbatsov/rubocop/pull/4198): Make `Lint/AmbguousBlockAssociation` aware of operator methods. ([@drenmi][])
* [#4152](https://github.com/bbatsov/rubocop/pull/4152): Make `Style/MethodCallWithArgsParentheses` not require parens on setter methods. ([@drenmi][])
* [#4226](https://github.com/bbatsov/rubocop/pull/4226): Show in `--help` output that `--stdin` takes a file name argument. ([@jonas054][])
* [#4217](https://github.com/bbatsov/rubocop/pull/4217): Fix false positive in `Rails/FilePath` cop with non string argument. ([@soutaro][])
* [#4106](https://github.com/bbatsov/rubocop/pull/4106): Make `Style/TernaryParentheses` unsafe autocorrect detector aware of literals and constants. ([@drenmi][])
* [#4228](https://github.com/bbatsov/rubocop/pull/4228): Fix false positive in `Lint/AmbiguousBlockAssociation` cop. ([@smakagon][])
* [#4234](https://github.com/bbatsov/rubocop/pull/4234): Fix false positive in `Rails/RelativeDate` for lambdas and procs. ([@smakagon][])

## 0.48.0 (2017-03-26)

### New features

* [#4107](https://github.com/bbatsov/rubocop/pull/4107): New `TargetRailsVersion` configuration parameter can be used to specify which version of Rails the inspected code is intended to run on. ([@maxbeizer][])
* [#4104](https://github.com/bbatsov/rubocop/pull/4104): Add `prefix` and `postfix` styles to `Style/NegatedIf`. ([@brandonweiss][])
* [#4083](https://github.com/bbatsov/rubocop/pull/4083): Add new configuration `NumberOfEmptyLines` for `Style/EmptyLineBetweenDefs`. ([@dorian][])
* [#4045](https://github.com/bbatsov/rubocop/pull/4045): Add new configuration `Strict` for `Style/NumericLiteral` to make the change to this cop in 0.47.0 configurable. ([@iGEL][])
* [#4005](https://github.com/bbatsov/rubocop/issues/4005): Add new `AllCops/EnabledByDefault` option. ([@betesh][])
* [#3893](https://github.com/bbatsov/rubocop/issues/3893): Add a new configuration, `IncludeActiveSupportAliases`, to `Performance/DoublStartEndWith`. This configuration will check for ActiveSupport's `starts_with?` and `ends_with?`. ([@rrosenblum][])
* [#3889](https://github.com/bbatsov/rubocop/pull/3889): Add new `Style/EmptyLineAfterMagicComment` cop. ([@backus][])
* [#3800](https://github.com/bbatsov/rubocop/issues/3800): Make `Style/EndOfLine` configurable with `lf`, `crlf`, and `native` (default) styles. ([@jonas054][])
* [#3936](https://github.com/bbatsov/rubocop/issues/3936): Add new `Style/MixinGrouping` cop. ([@drenmi][])
* [#4003](https://github.com/bbatsov/rubocop/issues/4003): Add new `Rails/RelativeDateConstant` cop. ([@sinsoku][])
* [#3984](https://github.com/bbatsov/rubocop/pull/3984): Add new `Style/EmptyLinesAroundBeginBody` cop. ([@pocke][])
* [#3995](https://github.com/bbatsov/rubocop/pull/3995): Add new `Style/EmptyLinesAroundExceptionHandlingKeywords` cop. ([@pocke][])
* [#4019](https://github.com/bbatsov/rubocop/pull/4019): Make configurable `Style/MultilineMemoization` cop. ([@pocke][])
* [#4018](https://github.com/bbatsov/rubocop/pull/4018): Add autocorrect `Lint/EmptyEnsure` cop. ([@pocke][])
* [#4028](https://github.com/bbatsov/rubocop/pull/4028): Add new `Style/IndentHeredoc` cop. ([@pocke][])
* [#3931](https://github.com/bbatsov/rubocop/issues/3931): Add new `Lint/AmbiguousBlockAssociation` cop. ([@smakagon][])
* Add new `Style/InverseMethods` cop. ([@rrosenblum][])
* [#4038](https://github.com/bbatsov/rubocop/pull/4038): Allow `default` key in the `Style/PercentLiteralDelimiters` cop config to set all preferred delimiters. ([@kddeisz][])
* Add `IgnoreMacros` option to `Style/MethodCallWithArgsParentheses`. ([@drenmi][])
* [#3937](https://github.com/bbatsov/rubocop/issues/3937): Add new `Rails/ActiveSupportAliases` cop. ([@tdeo][])
* Add new `Rails/Blank` cop. ([@rrosenblum][])
* Add new `Rails/Present` cop. ([@rrosenblum][])
* [#4004](https://github.com/bbatsov/rubocop/issues/4004): Allow not treating comment lines as group separators in `Bundler/OrderedGems` cop. ([@konto-andrzeja][])

### Changes

* [#4100](https://github.com/bbatsov/rubocop/issues/4100): Rails/SaveBang should flag `update_attributes`. ([@andriymosin][])
* [#4083](https://github.com/bbatsov/rubocop/pull/4083): `Style/EmptyLineBetweenDefs` doesn't allow more than one empty line between method definitions by default (see `NumberOfEmptyLines`). ([@dorian][])
* [#3997](https://github.com/bbatsov/rubocop/pull/3997): Include all ruby files by default and exclude non-ruby files. ([@dorian][])
* [#4012](https://github.com/bbatsov/rubocop/pull/4012): Mark `foo[:bar]` as not complex in `Style/TernaryParentheses` cop with `require_parentheses_when_complex` style. ([@onk][])
* [#3915](https://github.com/bbatsov/rubocop/issues/3915): Make configurable whitelist for `Lint/SafeNavigationChain` cop. ([@pocke][])
* [#3944](https://github.com/bbatsov/rubocop/issues/3944): Allow keyword arguments in `Style/RaiseArgs` cop. ([@mikegee][])
* Add auto-correct to `Performance/DoubleStartEndWith`. ([@rrosenblum][])
* [#3951](https://github.com/bbatsov/rubocop/pull/3951): Make `Rails/Date` cop to register an offence for a string without timezone. ([@sinsoku][])
* [#4020](https://github.com/bbatsov/rubocop/pull/4020): Fixed `new_cop.rake` suggested path. ([@dabroz][])
* [#4055](https://github.com/bbatsov/rubocop/pull/4055): Add parameters count to offense message for `Metrics/ParameterLists` cop. ([@pocke][])
* [#4081](https://github.com/bbatsov/rubocop/pull/4081): Allow `Marshal.load` if argument is a `Marshal.dump` in `Security/MarshalLoad` cop. ([@droptheplot][])
* [#4124](https://github.com/bbatsov/rubocop/issues/4124): Make `Style/SymbolArray` cop to enable by default. ([@pocke][])
* [#3331](https://github.com/bbatsov/rubocop/issues/3331): Change `Style/MultilineMethodCallIndentation` `indented_relative_to_receiver` to indent relative to the receiver and not relative to the caller. ([@jfelchner][])
* [#4137](https://github.com/bbatsov/rubocop/pull/4137): Allow lines to be exempted from `IndentationWidth` by regex. ([@jfelchner][])

### Bug fixes

* [#4007](https://github.com/bbatsov/rubocop/pull/4007): Skip `Rails/SkipsModelValidations` for methods that don't accept arguments. ([@dorian][])
* [#3923](https://github.com/bbatsov/rubocop/issues/3923): Allow asciibetical sorting in `Bundler/OrderedGems`. ([@mikegee][])
* [#3855](https://github.com/bbatsov/rubocop/issues/3855): Make `Lint/NonLocalExitFromIterator` aware of method definitions. ([@drenmi][])
* [#2643](https://github.com/bbatsov/rubocop/issues/2643): Allow uppercase and dashes in `MagicComment`. ([@mikegee][])
* [#3959](https://github.com/bbatsov/rubocop/issues/3959): Don't wrap "percent arrays" with extra brackets when autocorrecting `Style/MutableConstant`. ([@mikegee][])
* [#3978](https://github.com/bbatsov/rubocop/pull/3978): Fix false positive in `Performance/RegexpMatch` with `English` module. ([@pocke][])
* [#3242](https://github.com/bbatsov/rubocop/issues/3242): Ignore `Errno::ENOENT` during cache cleanup from `File.mtime` too. ([@mikegee][])
* [#3958](https://github.com/bbatsov/rubocop/issues/3958): `Style/SpaceInsideHashLiteralBraces` doesn't add and offence when checking an hash where a value is a left brace string (e.g. { k: '{' }). ([@nodo][])
* [#4006](https://github.com/bbatsov/rubocop/issues/4006): Prevent `Style/WhileUntilModifier` from breaking on a multiline modifier. ([@drenmi][])
* [#3345](https://github.com/bbatsov/rubocop/issues/3345): Allow `Style/WordArray`'s `WordRegex` configuration value to be an instance of `String`. ([@mikegee][])
* [#4013](https://github.com/bbatsov/rubocop/pull/4013): Follow redirects for RemoteConfig. ([@buenaventure][])
* [#3917](https://github.com/bbatsov/rubocop/issues/3917): Rails/FilePath Match nodes in a method call only once. ([@unmanbearpig][])
* [#3673](https://github.com/bbatsov/rubocop/issues/3673): Fix regression on `Style/RedundantSelf` when assigning to same local variable. ([@bankair][])
* [#4047](https://github.com/bbatsov/rubocop/issues/4047): Allow `find_zone` and `find_zone!` methods in `Rails/TimeZone`. ([@attilahorvath][])
* [#3457](https://github.com/bbatsov/rubocop/issues/3457): Clear a warning and prevent new warnings. ([@mikegee][])
* [#4066](https://github.com/bbatsov/rubocop/issues/4066): Register an offense in `Lint/ShadowedException` when an exception is shadowed and there is an implicit begin. ([@rrosenblum][])
* [#4001](https://github.com/bbatsov/rubocop/issues/4001): Lint/UnneededDisable of Metrics/LineLength that isn't unneeded. ([@wkurniawan07][])
* [#3960](https://github.com/bbatsov/rubocop/issues/3960): Let `Include`/`Exclude` paths in all files beginning with `.rubocop` be relative to the configuration file's directory and not to the current directory. ([@jonas054][])
* [#4049](https://github.com/bbatsov/rubocop/pull/4049): Bugfix for `Style/EmptyLiteral` cop. ([@ota42y][])
* [#4112](https://github.com/bbatsov/rubocop/pull/4112): Fix false positives about double quotes in `Style/StringLiterals`, `Style/UnneededCapitalW` and `Style/UnneededPercentQ` cops. ([@pocke][])
* [#4109](https://github.com/bbatsov/rubocop/issues/4109): Fix incorrect auto correction in `Style/SelfAssignment` cop. ([@pocke][])
* [#4110](https://github.com/bbatsov/rubocop/issues/4110): Fix incorrect auto correction in `Style/BracesAroundHashParameters` cop. ([@musialik][])
* [#4084](https://github.com/bbatsov/rubocop/issues/4084): Fix incorrect auto correction in `Style/TernaryParentheses` cop. ([@musialik][])
* [#4102](https://github.com/bbatsov/rubocop/issues/4102): Fix `Security/JSONLoad`, `Security/MarshalLoad` and `Security/YAMLLoad` cops patterns not matching ::Const. ([@musialik][])
* [#3580](https://github.com/bbatsov/rubocop/issues/3580): Handle combinations of `# rubocop:disable all` and `# rubocop:disable SomeCop`. ([@jonas054][])
* [#4124](https://github.com/bbatsov/rubocop/issues/4124): Fix auto correction bugs in `Style/SymbolArray` cop. ([@pocke][])
* [#4128](https://github.com/bbatsov/rubocop/issues/4128): Prevent `Style/CaseIndentation` cop from registering offenses on single-line case statements. ([@drenmi][])
* [#4143](https://github.com/bbatsov/rubocop/issues/4143): Prevent `Style/IdenticalConditionalBranches` from registering offenses when a case statement has an empty when. ([@dpostorivo][])
* [#4160](https://github.com/bbatsov/rubocop/pull/4160): Fix a regression where `UselessAssignment` cop may not properly detect useless assignments when there's only a single conditional expression in the top level scope. ([@yujinakayama][])
* [#4162](https://github.com/bbatsov/rubocop/pull/4162): Fix a false negative in `UselessAssignment` cop with nested conditionals. ([@yujinakayama][])

## 0.47.1 (2017-01-18)

### Bug fixes

* [#3911](https://github.com/bbatsov/rubocop/issues/3911): Prevent a crash in `Performance/RegexpMatch` cop with module definition. ([@pocke][])
* [#3908](https://github.com/bbatsov/rubocop/issues/3908): Prevent `Style/AlignHash` from breaking on a keyword splat when using enforced `table` style. ([@drenmi][])
* [#3918](https://github.com/bbatsov/rubocop/issues/3918): Prevent `Rails/EnumUniqueness` from breaking on a non-literal hash value. ([@drenmi][])
* [#3914](https://github.com/bbatsov/rubocop/pull/3914): Fix department resolution for third party cops required through configuration. ([@backus][])
* [#3846](https://github.com/bbatsov/rubocop/issues/3846): `NodePattern` works for hyphenated node types. ([@alexdowad][])
* [#3922](https://github.com/bbatsov/rubocop/issues/3922): Prevent `Style/NegatedIf` from breaking on negated ternary. ([@drenmi][])
* [#3915](https://github.com/bbatsov/rubocop/issues/3915): Fix a false positive in `Lint/SafeNavigationChain` cop with `try` method. ([@pocke][])

## 0.47.0 (2017-01-16)

### New features

* [#3822](https://github.com/bbatsov/rubocop/pull/3822): Add `Rails/FilePath` cop. ([@iguchi1124][])
* [#3821](https://github.com/bbatsov/rubocop/pull/3821): Add `Security/YAMLLoad` cop. ([@cyberdelia][])
* [#3816](https://github.com/bbatsov/rubocop/pull/3816): Add `Security/MarshalLoad` cop. ([@cyberdelia][])
* [#3757](https://github.com/bbatsov/rubocop/pull/3757): Add Auto-Correct for `Bundler/OrderedGems` cop. ([@pocke][])
* `Style/FrozenStringLiteralComment` now supports the style `never` that will remove the `frozen_string_literal` comment. ([@rrosenblum][])
* [#3795](https://github.com/bbatsov/rubocop/pull/3795): Add `Lint/MultipleCompare` cop. ([@pocke][])
* [#3772](https://github.com/bbatsov/rubocop/issues/3772): Allow exclusion of certain methods for `Metrics/BlockLength`. ([@NobodysNightmare][])
* [#3804](https://github.com/bbatsov/rubocop/pull/3804): Add new `Lint/SafeNavigationChain` cop. ([@pocke][])
* [#3670](https://github.com/bbatsov/rubocop/pull/3670): Add `CountBlocks` boolean option to `Metrics/BlockNesting`. It allows blocks to be counted towards the nesting limit. ([@georgyangelov][])
* [#2992](https://github.com/bbatsov/rubocop/issues/2992): Add a configuration to `Style/ConditionalAssignment` to toggle offenses for ternary expressions. ([@rrosenblum][])
* [#3824](https://github.com/bbatsov/rubocop/pull/3824): Add new `Performance/RegexpMatch` cop. ([@pocke][])
* [#3825](https://github.com/bbatsov/rubocop/pull/3825): Add new `Rails/SkipsModelValidations` cop. ([@rahulcs][])
* [#3737](https://github.com/bbatsov/rubocop/issues/3737): Add new `Style/MethodCallWithArgsParentheses` cop. ([@dominh][])
* Renamed `MethodCallParentheses` to `MethodCallWithoutArgsParentheses`. ([@dominh][])
* [#3854](https://github.com/bbatsov/rubocop/pull/3854): Add new `Rails/ReversibleMigration` cop. ([@sue445][])
* [#3872](https://github.com/bbatsov/rubocop/pull/3872): Detect `String#%` with hash literal. ([@backus][])
* [#2731](https://github.com/bbatsov/rubocop/issues/2731): Allow configuration of method calls that create methods for `Lint/UselessAccessModifier`. ([@pat][])

### Changes

* [#3820](https://github.com/bbatsov/rubocop/pull/3820): Rename `Lint/Eval` to `Security/Eval`. ([@cyberdelia][])
* [#3725](https://github.com/bbatsov/rubocop/issues/3725): Disable `Style/SingleLineBlockParams` by default. ([@tejasbubane][])
* [#3765](https://github.com/bbatsov/rubocop/pull/3765): Add a validation for supported styles other than EnforcedStyle. `AlignWith`, `IndentWhenRelativeTo` and `EnforcedMode` configurations are renamed. ([@pocke][])
* [#3782](https://github.com/bbatsov/rubocop/pull/3782): Add check for `add_reference` method by `Rails/NotNullColumn` cop. ([@pocke][])
* [#3761](https://github.com/bbatsov/rubocop/pull/3761): Update `Style/RedundantFreeze` message from `Freezing immutable objects is pointless.` to `Do not freeze immutable objects, as freezing them has no effect.`. ([@lucasuyezu][])
* [#3753](https://github.com/bbatsov/rubocop/issues/3753): Change error message of `Bundler/OrderedGems` to mention `Alphabetize Gems`. ([@tejasbubane][])
* [#3802](https://github.com/bbatsov/rubocop/pull/3802): Ignore case when checking Gemfile order. ([@breckenedge][])
* Add missing examples in `Lint` cops documentation. ([@enriikke][])
* Make `Style/EmptyMethod` cop aware of class methods. ([@drenmi][])
* [#3871](https://github.com/bbatsov/rubocop/pull/3871): Add check for void `defined?` and `self` by `Lint/Void` cop. ([@pocke][])
* Allow ignoring methods in `Style/BlockDelimiters` when using any style. ([@twe4ked][])

### Bug fixes

* [#3751](https://github.com/bbatsov/rubocop/pull/3751): Avoid crash in `Rails/EnumUniqueness` cop. ([@pocke][])
* [#3766](https://github.com/bbatsov/rubocop/pull/3766): Avoid crash in `Style/ConditionalAssignment` cop with masgn. ([@pocke][])
* [#3770](https://github.com/bbatsov/rubocop/pull/3770): `Style/RedundantParentheses` Don't flag raised to a power negative numeric literals, since removing the parentheses would change the meaning of the expressions. ([@amogil][])
* [#3750](https://github.com/bbatsov/rubocop/issues/3750): Register an offense in `Style/ConditionalAssignment` when the assignment spans multiple lines. ([@rrosenblum][])
* [#3775](https://github.com/bbatsov/rubocop/pull/3775): Avoid crash in `Style/HashSyntax` cop with an empty hash. ([@pocke][])
* [#3783](https://github.com/bbatsov/rubocop/pull/3783): Maintain parentheses in `Rails/HttpPositionalArguments` when methods are defined with them. ([@kevindew][])
* [#3786](https://github.com/bbatsov/rubocop/pull/3786): Avoid crash `Style/ConditionalAssignment` cop with mass assign method. ([@pocke][])
* [#3749](https://github.com/bbatsov/rubocop/pull/3749): Detect corner case of `Style/NumericLitterals`. ([@kamaradclimber][])
* [#3788](https://github.com/bbatsov/rubocop/pull/3788): Prevent bad auto-correct in `Style/Next` when block has nested conditionals. ([@drenmi][])
* [#3807](https://github.com/bbatsov/rubocop/pull/3807): Prevent `Style/Documentation` and `Style/DocumentationMethod` from mistaking RuboCop directives for class documentation. ([@drenmi][])
* [#3815](https://github.com/bbatsov/rubocop/pull/3815): Fix false positive in `Style/IdenticalConditionalBranches` cop when branches have same line at leading. ([@pocke][])
* Fix false negative in `Rails/HttpPositionalArguments` where offense would go undetected if one of the request parameter names matched one of the special keyword arguments. ([@deivid-rodriguez][])
* Fix false negative in `Rails/HttpPositionalArguments` where offense would go undetected if the `:format` keyword was used with other non-special keywords. ([@deivid-rodriguez][])
* [#3406](https://github.com/bbatsov/rubocop/issues/3406): Enable cops if Enabled is not explicitly set to false. ([@metcalf][])
* Fix `Lint/FormatParameterMismatch` for splatted last argument. ([@zverok][])
* [#3853](https://github.com/bbatsov/rubocop/pull/3853): Fix false positive in `RedundantParentheses` cop with multiple expression. ([@pocke][])
* [#3870](https://github.com/bbatsov/rubocop/pull/3870): Avoid crash in `Rails/HttpPositionalArguments`. ([@pocke][])
* [#3869](https://github.com/bbatsov/rubocop/pull/3869): Prevent `Lint/FormatParameterMismatch` from breaking when `#%` is passed an empty array. ([@drenmi][])
* [#3879](https://github.com/bbatsov/rubocop/pull/3879): Properly handle Emacs and Vim magic comments for `FrozenStringLiteralComment`. ([@backus][])
* [#3736](https://github.com/bbatsov/rubocop/issues/3736): Fix to remove accumulator return value by auto-correction in `Style/EachWithObject`. ([@pocke][])

## 0.46.0 (2016-11-30)

### New features

* [#3600](https://github.com/bbatsov/rubocop/issues/3600): Add new `Bundler/DuplicatedGem` cop. ([@jmks][])
* [#3624](https://github.com/bbatsov/rubocop/pull/3624): Add new configuration option `empty_lines_special` to `Style/EmptyLinesAroundClassBody` and `Style/EmptyLinesAroundModuleBody`. ([@legendetm][])
* Add new `Style/EmptyMethod` cop. ([@drenmi][])
* `Style/EmptyLiteral` will now auto-correct `Hash.new` when it is the first argument being passed to a method. The arguments will be wrapped with parenthesis. ([@rrosenblum][])
* [#3713](https://github.com/bbatsov/rubocop/pull/3713): Respect `DisabledByDefault` in parent configs. ([@aroben][])
* New cop `Rails/EnumUniqueness` checks for duplicate values defined in enum config. ([@olliebennett][])
* New cop `Rails/EnumUniqueness` checks for duplicate values defined in enum config hash. ([@olliebennett][])
* [#3451](https://github.com/bbatsov/rubocop/issues/3451): Add new `require_parentheses_when_complex` style to `Style/TernaryParentheses` cop. ([@swcraig][])
* [#3600](https://github.com/bbatsov/rubocop/issues/3600): Add new `Bundler/OrderedGems` cop. ([@tdeo][])
* [#3479](https://github.com/bbatsov/rubocop/issues/3479): Add new configuration option `IgnoredPatterns` to `Metrics/LineLength`. ([@jonas054][])

### Changes

* The offense range for `Performance/FlatMap` now includes any parameters that are passed to `flatten`. ([@rrosenblum][])
* [#1747](https://github.com/bbatsov/rubocop/issues/1747): Update `Style/SpecialGlobalVars` messages with a reminder to `require 'English'`. ([@ivanovaleksey][])
* Checks `binding.irb` call by `Lint/Debugger` cop. ([@pocke][])
* [#3742](https://github.com/bbatsov/rubocop/pull/3742): Checks `min` and `max` call by `Performance/CompareWithBlock` cop. ([@pocke][])

### Bug fixes

* [#3662](https://github.com/bbatsov/rubocop/issues/3662): Fix the auto-correction of `Lint/UnneededSplatExpansion` when the splat expansion is inside of another array. ([@rrosenblum][])
* [#3699](https://github.com/bbatsov/rubocop/issues/3699): Fix false positive in `Style/VariableNumber` on variable names ending with an underscore. ([@bquorning][])
* [#3687](https://github.com/bbatsov/rubocop/issues/3687): Fix the fact that `Style/TernaryParentheses` cop claims to correct uncorrected offenses. ([@Ana06][])
* [#3568](https://github.com/bbatsov/rubocop/issues/3568): Fix `--auto-gen-config` behavior for `Style/VariableNumber`. ([@jonas054][])
* Add `format` as an acceptable keyword argument for `Rails/HttpPositionalArguments`. ([@aesthetikx][])
* [#3598](https://github.com/bbatsov/rubocop/issues/3598): In `Style/NumericPredicate`, don't report `x != 0` or `x.nonzero?` as the expressions have different values. ([@jonas054][])
* [#3690](https://github.com/bbatsov/rubocop/issues/3690): Do not register an offense for multiline braces with content in `Style/SpaceInsideBlockBraces`. ([@rrosenblum][])
* [#3746](https://github.com/bbatsov/rubocop/issues/3746): `Lint/NonLocalExitFromIterator` does not warn about `return` in a block which is passed to `Object#define_singleton_method`. ([@AlexWayfer][])

## 0.45.0 (2016-10-31)

### New features

* [#3615](https://github.com/bbatsov/rubocop/pull/3615): Add autocorrection for `Lint/EmptyInterpolation`. ([@pocke][])
* Make `PercentLiteralDelimiters` enforce delimiters around `%I()` too. ([@bronson][])
* [#3408](https://github.com/bbatsov/rubocop/issues/3408): Add check for repeated values in case conditionals. ([@swcraig][])
* [#3646](https://github.com/bbatsov/rubocop/pull/3646): Add new `Lint/EmptyWhen` cop. ([@drenmi][])
* [#3246](https://github.com/bbatsov/rubocop/issues/3246): Add list of all cops to the manual (generated automatically from a rake task). ([@sihu][])
* [#3647](https://github.com/bbatsov/rubocop/issues/3647): Add `--force-default-config` option. ([@jawshooah][])
* [#3570](https://github.com/bbatsov/rubocop/issues/3570): Add new `MultilineIfModifier` cop to avoid usage of if/unless-modifiers on multiline statements. ([@tessi][])
* [#3631](https://github.com/bbatsov/rubocop/issues/3631): Add new `Style/SpaceInLambdaLiteral` cop to check for spaces in lambda literals. ([@swcraig][])
* Add new `Lint/EmptyExpression` cop. ([@drenmi][])

### Bug fixes

* [#3553](https://github.com/bbatsov/rubocop/pull/3553): Make `Style/RedundantSelf` cop to not register an offence for `self.()`. ([@iGEL][])
* [#3474](https://github.com/bbatsov/rubocop/issues/3474): Make the `Rails/TimeZone` only analyze functions which have "Time" in the receiver. ([@b-t-g][])
* [#3607](https://github.com/bbatsov/rubocop/pull/3607): Fix `Style/RedundantReturn` cop for empty if body. ([@pocke][])
* [#3291](https://github.com/bbatsov/rubocop/issues/3291): Improve detection of `raw` and `html_safe` methods in `Rails/OutputSafety`. ([@lumeet][])
* Redundant return style now properly handles empty `when` blocks. ([@albus522][])
* [#3622](https://github.com/bbatsov/rubocop/pull/3622): Fix false positive for `Metrics/MethodLength` and `Metrics/BlockLength`. ([@meganemura][])
* [#3625](https://github.com/bbatsov/rubocop/pull/3625): Fix some cops errors when condition is empty brace. ([@pocke][])
* [#3468](https://github.com/bbatsov/rubocop/issues/3468): Fix bug regarding alignment inside `begin`..`end` block in `Style/MultilineMethodCallIndentation`. ([@jonas054][])
* [#3644](https://github.com/bbatsov/rubocop/pull/3644): Fix generation incorrect documentation. ([@pocke][])
* [#3637](https://github.com/bbatsov/rubocop/issues/3637): Fix Style/NonNilCheck crashing for ternary condition. ([@tejasbubane][])
* [#3654](https://github.com/bbatsov/rubocop/pull/3654): Add missing keywords for `Rails/HttpPositionalArguments`. ([@eitoball][])
* [#3652](https://github.com/bbatsov/rubocop/issues/3652): Avoid crash Rails/HttpPositionalArguments for lvar params when auto-correct. ([@pocke][])
* Fix bug in `Style/SafeNavigation` where there is a check for an object in an elsif statement with a method call on that object in the branch. ([@rrosenblum][])
* [#3660](https://github.com/bbatsov/rubocop/pull/3660): Fix false positive for Rails/SafeNavigation when without receiver. ([@pocke][])
* [#3650](https://github.com/bbatsov/rubocop/issues/3650): Fix `Style/VariableNumber` registering an offense for variables with double digit numbers. ([@rrosenblum][])
* [#3494](https://github.com/bbatsov/rubocop/issues/3494): Check `rails` style indentation also inside blocks in `Style/IndentationWidth`. ([@jonas054][])
* [#3676](https://github.com/bbatsov/rubocop/issues/3676): Ignore raw and html_safe invocations when wrapped inside a safe_join. ([@b-t-g][])

### Changes

* [#3601](https://github.com/bbatsov/rubocop/pull/3601): Change default args for `Style/SingleLineBlockParams`. This cop checks that `reduce` and `inject` use the variable names `a` and `e` for block arguments. These defaults are uncommunicative variable names and thus conflict with the ["Uncommunicative Variable Name" check in Reek](https://github.com/troessner/reek/blob/master/docs/Uncommunicative-Variable-Name.md). Default args changed to `acc` and `elem`.([@jessieay][])
* [#3645](https://github.com/bbatsov/rubocop/pull/3645): Fix bug with empty case when nodes in `Style/RedundantReturn`. ([@tiagocasanovapt][])
* [#3263](https://github.com/bbatsov/rubocop/issues/3263): Fix auto-correct of if statements inside of unless else statements in `Style/ConditionalAssignment`. ([@rrosenblum][])
* Bump default Ruby version to 2.1. ([@drenmi][])

## 0.44.1 (2016-10-13)

### Bug fixes

* Remove a debug `require`. ([@bbatsov][])

## 0.44.0 (2016-10-13)

### New features

* [#3560](https://github.com/bbatsov/rubocop/pull/3560): Add a configuration option `empty_lines_except_namespace` to `Style/EmptyLinesAroundClassBody` and `Style/EmptyLinesAroundModuleBody`. ([@legendetm][])
* [#3370](https://github.com/bbatsov/rubocop/issues/3370): Add new `Rails/HttpPositionalArguments` cop to check your Rails 5 test code for existence of positional args usage. ([@logicminds][])
* [#3510](https://github.com/bbatsov/rubocop/issues/3510): Add a configuration option, `ConvertCodeThatCanStartToReturnNil`, to `Style/SafeNavigation` to check for code that could start returning `nil` if safe navigation is used. ([@rrosenblum][])
* Add a new `AllCops/StyleGuideBaseURL` setting that allows the use of relative paths and/or fragments within each cop's `StyleGuide` setting, to make forking of custom style guides easier. ([@scottmatthewman][])
* [#3566](https://github.com/bbatsov/rubocop/issues/3566): Add new `Metric/BlockLength` cop to ensure blocks don't get too long. ([@savef][])
* [#3428](https://github.com/bbatsov/rubocop/issues/3428): Add support for configuring `Style/PreferredHashMethods` with either `short` or `verbose` style method names. ([@abrom][])
* [#3455](https://github.com/bbatsov/rubocop/issues/3455): Add new `Rails/DynamicFindBy` cop. ([@pocke][])
* [#3542](https://github.com/bbatsov/rubocop/issues/3542): Add a configuration option, `IgnoreCopDirectives`, to `Metrics/LineLength` to stop cop directives (`# rubocop:disable Metrics/AbcSize`) from being counted when considering line length. ([@jmks][])
* Add new `Rails/DelegateAllowBlank` cop. ([@connorjacobsen][])
* Add new `Style/MultilineMemoization` cop. ([@drenmi][])

### Bug fixes

* [#3103](https://github.com/bbatsov/rubocop/pull/3103): Make `Style/ExtraSpacing` cop register an offense for extra spaces present in single-line hash literals. ([@tcdowney][])
* [#3513](https://github.com/bbatsov/rubocop/pull/3513): Fix false positive in `Style/TernaryParentheses` for a ternary with ranges. ([@dreyks][])
* [#3520](https://github.com/bbatsov/rubocop/issues/3520): Fix regression causing `Lint/AssignmentInCondition` false positive. ([@savef][])
* [#3514](https://github.com/bbatsov/rubocop/issues/3514): Make `Style/VariableNumber` cop not register an offense when valid normal case variable names have an integer after the first `_`. ([@b-t-g][])
* [#3516](https://github.com/bbatsov/rubocop/issues/3516): Make `Style/VariableNumber` cop not register an offense when valid normal case variable names have an integer in the middle. ([@b-t-g][])
* [#3436](https://github.com/bbatsov/rubocop/issues/3436): Make `Rails/SaveBang` cop not register an offense when return value of a non-bang method is returned by the parent method. ([@coorasse][])
* [#3540](https://github.com/bbatsov/rubocop/issues/3540): Fix `Style/GuardClause` to register offense for instance and singleton methods. ([@tejasbubane][])
* [#3311](https://github.com/bbatsov/rubocop/issues/3311): Detect incompatibilities with the external encoding to prevent bad autocorrections in `Style/StringLiterals`. ([@deivid-rodriguez][])
* [#3499](https://github.com/bbatsov/rubocop/issues/3499): Ensure `Lint/UnusedBlockArgument` doesn't make recommendations that would change arity for methods defined using `#define_method`. ([@drenmi][])
* [#3430](https://github.com/bbatsov/rubocop/issues/3430): Fix exception in `Performance/RedundantMerge` when inspecting a `#merge!` with implicit receiver. ([@drenmi][])
* [#3411](https://github.com/bbatsov/rubocop/issues/3411): Avoid auto-correction crash for single `when` in `Performance/CaseWhenSplat`. ([@jonas054][])
* [#3286](https://github.com/bbatsov/rubocop/issues/3286): Allow `self.a, self.b = b, a` in `Style/ParallelAssignment`. ([@jonas054][])
* [#3419](https://github.com/bbatsov/rubocop/issues/3419): Report offense for `unless x.nil?` in `Style/NonNilCheck` if `IncludeSemanticChanges` is `true`. ([@jonas054][])
* [#3382](https://github.com/bbatsov/rubocop/issues/3382): Avoid auto-correction crash for multiple elsifs in `Style/EmptyElse`. ([@lumeet][])
* [#3334](https://github.com/bbatsov/rubocop/issues/3334): Do not register an offense for a literal space (`\s`) in `Style/UnneededCapitalW`. ([@rrosenblum][])
* [#3390](https://github.com/bbatsov/rubocop/issues/3390): Fix SaveBang cop for multiple conditional. ([@tejasbubane][])
* [#3577](https://github.com/bbatsov/rubocop/issues/3577): Fix `Style/RaiseArgs` not allowing compact raise with splatted args. ([@savef][])
* [#3578](https://github.com/bbatsov/rubocop/issues/3578): Fix safe navigation method call counting in `Metrics/AbcSize`. ([@savef][])
* [#3592](https://github.com/bbatsov/rubocop/issues/3592): Fix `Style/RedundantParentheses` for indexing with literals. ([@thegedge][])
* [#3597](https://github.com/bbatsov/rubocop/issues/3597): Fix the autocorrect of `Performance/CaseWhenSplat` when trying to rearange splat expanded variables to the end of a when condition. ([@rrosenblum][])

### Changes

* [#3512](https://github.com/bbatsov/rubocop/issues/3512): Change error message of `Lint/UnneededSplatExpansion` for array in method parameters. ([@tejasbubane][])
* [#3510](https://github.com/bbatsov/rubocop/issues/3510): Fix some issues with `Style/SafeNavigation`. Fix auto-correct of multiline if expressions, and do not register an offense for scenarios using `||` and ternary expression. ([@rrosenblum][])
* [#3503](https://github.com/bbatsov/rubocop/issues/3503): Change misleading message of `Style/EmptyLinesAroundAccessModifier`. ([@bquorning][])
* [#3407](https://github.com/bbatsov/rubocop/issues/3407): Turn off autocorrect for unsafe rules by default. ([@ptarjan][])
* [#3521](https://github.com/bbatsov/rubocop/issues/3521): Turn off autocorrect for `Security/JSONLoad` by default. ([@savef][])
* [#2903](https://github.com/bbatsov/rubocop/issues/2903): `Style/RedundantReturn` looks for redundant `return` inside conditional branches. ([@lumeet][])

## 0.43.0 (2016-09-19)

### New features

* [#3379](https://github.com/bbatsov/rubocop/issues/3379): Add table of contents at the beginning of HTML formatted output. ([@hedgesky][])
* [#2968](https://github.com/bbatsov/rubocop/issues/2968): Add new `Style/DocumentationMethod` cop. ([@sooyang][])
* [#3360](https://github.com/bbatsov/rubocop/issues/3360): Add `RequireForNonPublicMethods` configuration option to `Style/DocumentationMethod` cop. ([@drenmi][])
* Add new `Rails/SafeNavigation` cop to convert `try!` to `&.`. ([@rrosenblum][])
* [#3415](https://github.com/bbatsov/rubocop/pull/3415): Add new `Rails/NotNullColumn` cop. ([@pocke][])
* [#3167](https://github.com/bbatsov/rubocop/issues/3167): Add new `Style/VariableNumber` cop. ([@sooyang][])
* Add new style `no_mixed_keys` to `Style/HashSyntax` to only check for hashes with mixed keys. ([@daviddavis][])
* Allow including multiple configuration files from a single gem. ([@tjwallace][])
* Add check for `persisted?` method call when using a create method in `Rails/SaveBang`. ([@QuinnHarris][])
* Add new `Style/SafeNavigation` cop to convert method calls safeguarded by a non `nil` check for the object to `&.`. ([@rrosenblum][])
* Add new `Performance/SortWithBlock` cop to use `sort_by(&:foo)` instead of `sort { |a, b| a.foo <=> b.foo }`. ([@koic][])
* [#3492](https://github.com/bbatsov/rubocop/pull/3492): Add new `UnifiedInteger` cop. ([@pocke][])

### Bug fixes

* [#3383](https://github.com/bbatsov/rubocop/issues/3383): Fix the local variable reset issue with `Style/RedundantSelf` cop. ([@bankair][])
* [#3445](https://github.com/bbatsov/rubocop/issues/3445): Fix bad autocorrect for `Style/AndOr` cop. ([@mikezter][])
* [#3349](https://github.com/bbatsov/rubocop/issues/3349): Fix bad autocorrect for `Style/Lambda` cop. ([@metcalf][])
* [#3351](https://github.com/bbatsov/rubocop/issues/3351): Fix bad auto-correct for `Performance/RedundantMatch` cop. ([@annaswims][])
* [#3347](https://github.com/bbatsov/rubocop/issues/3347): Prevent infinite loop in `Style/TernaryParentheses` cop when used together with `Style/RedundantParentheses`. ([@drenmi][])
* [#3209](https://github.com/bbatsov/rubocop/issues/3209): Remove faulty line length check from `Style/GuardClause` cop. ([@drenmi][])
* [#3366](https://github.com/bbatsov/rubocop/issues/3366): Make `Style/MutableConstant` cop aware of splat assignments. ([@drenmi][])
* [#3372](https://github.com/bbatsov/rubocop/pull/3372): Fix RuboCop crash with empty brackets in `Style/Next` cop. ([@pocke][])
* [#3358](https://github.com/bbatsov/rubocop/issues/3358): Make `Style/MethodMissing` cop aware of class scope. ([@drenmi][])
* [#3342](https://github.com/bbatsov/rubocop/issues/3342): Fix error in `Lint/ShadowedException` cop if last rescue does not have parameter. ([@soutaro][])
* [#3380](https://github.com/bbatsov/rubocop/issues/3380): Fix false positive in `Style/TrailingUnderscoreVariable` cop. ([@drenmi][])
* [#3388](https://github.com/bbatsov/rubocop/issues/3388): Fix bug where `Lint/ShadowedException` would register an offense when rescuing different numbers of custom exceptions in multiple rescue groups. ([@rrosenblum][])
* [#3386](https://github.com/bbatsov/rubocop/issues/3386): Make `VariableForce` understand an empty RegExp literal as LHS to `=~`. ([@drenmi][])
* [#3421](https://github.com/bbatsov/rubocop/pull/3421): Fix clobbering `inherit_from` additions when not using Namespaces in the configs. ([@nicklamuro][])
* [#3425](https://github.com/bbatsov/rubocop/pull/3425): Fix bug for invalid bytes in UTF-8 in `Lint/PercentStringArray` cop. ([@pocke][])
* [#3374](https://github.com/bbatsov/rubocop/issues/3374): Make `SpaceInsideBlockBraces` and `SpaceBeforeBlockBraces` not depend on `BlockDelimiters` configuration. ([@jonas054][])
* Fix error in `Lint/ShadowedException` cop for higher number of rescue groups. ([@groddeck][])
* [#3456](https://github.com/bbatsov/rubocop/pull/3456): Don't crash on a multiline empty brace in `Style/MultilineMethodCallBraceLayout`. ([@pocke][])
* [#3423](https://github.com/bbatsov/rubocop/issues/3423): Checks if .rubocop is a file before parsing. ([@joejuzl][])
* [#3439](https://github.com/bbatsov/rubocop/issues/3439): Fix variable assignment check not working properly when a block is used in `Rails/SaveBang`. ([@QuinnHarris][])
* [#3401](https://github.com/bbatsov/rubocop/issues/3401): Read file contents in binary mode so `Style/EndOfLine` works on Windows. ([@jonas054][])
* [#3450](https://github.com/bbatsov/rubocop/issues/3450): Prevent `Style/TernaryParentheses` cop from making unsafe corrections. ([@drenmi][])
* [#3460](https://github.com/bbatsov/rubocop/issues/3460): Fix false positives in `Style/InlineComment` cop. ([@drenmi][])
* [#3485](https://github.com/bbatsov/rubocop/issues/3485): Make OneLineConditional cop not register offense for empty else. ([@tejasbubane][])
* [#3508](https://github.com/bbatsov/rubocop/pull/3508): Fix false negatives in `Rails/NotNullColumn`. ([@pocke][])
* [#3462](https://github.com/bbatsov/rubocop/issues/3462): Don't create MultilineMethodCallBraceLayout offenses for single-line method calls when receiver spans multiple lines. ([@maxjacobson][])

### Changes

* [#3341](https://github.com/bbatsov/rubocop/issues/3341): Exclude RSpec tests from inspection by `Style/NumericPredicate` cop. ([@drenmi][])
* Rename `Lint/UselessArraySplat` to `Lint/UnneededSplatExpansion`, and add functionality to check for unnecessary expansion of other literals. ([@rrosenblum][])
* No longer register an offense for splat expansion of an array literal in `Performance/CaseWhenSplat`. `Lint/UnneededSplatExpansion` now handles this behavior. ([@rrosenblum][])
* `Lint/InheritException` restricts inheriting from standard library subclasses of `Exception`. ([@metcalf][])
* No longer register an offense if the first line of code starts with `#\` in `Style/LeadingCommentSpace`. `config.ru` files consider such lines as options. ([@scottohara][])
* [#3292](https://github.com/bbatsov/rubocop/issues/3292): Remove `Performance/PushSplat` as it can produce code that is slower or even cause failure. ([@jonas054][])

## 0.42.0 (2016-07-25)

### New features

* [#3306](https://github.com/bbatsov/rubocop/issues/3306): Add autocorrection for `Style/EachWithObject`. ([@owst][])
* Add new `Style/TernaryParentheses` cop. ([@drenmi][])
* [#3136](https://github.com/bbatsov/rubocop/issues/3136): Add config for `UselessAccessModifier` so it can be made aware of ActiveSupport's `concerning` and `class_methods` methods. ([@maxjacobson][])
* [#3128](https://github.com/bbatsov/rubocop/issues/3128): Add new `Rails/SaveBang` cop. ([@QuinnHarris][])
* Add new `Style/NumericPredicate` cop. ([@drenmi][])

### Bug fixes

* [#3271](https://github.com/bbatsov/rubocop/issues/3271): Fix bad auto-correct for `Style/EachForSimpleLoop` cop. ([@drenmi][])
* [#3288](https://github.com/bbatsov/rubocop/issues/3288): Fix auto-correct of word and symbol arrays in `Style/ParallelAssignment` cop. ([@jonas054][])
* [#3307](https://github.com/bbatsov/rubocop/issues/3307): Fix exception when inspecting an operator assignment with `Style/MethodCallParentheses` cop. ([@drenmi][])
* [#3316](https://github.com/bbatsov/rubocop/issues/3316): Fix error for blocks without arguments in `Style/SingleLineBlockParams` cop. ([@owst][])
* [#3320](https://github.com/bbatsov/rubocop/issues/3320): Make `Style/OpMethod` aware of the backtick method. ([@drenmi][])
* Do not register an offense in `Lint/ShadowedException` when rescuing an exception built into Ruby before a custom exception. ([@rrosenblum][])

### Changes

* [#2645](https://github.com/bbatsov/rubocop/issues/2645): `Style/EmptyLiteral` no longer generates an offense for `String.new` when using frozen string literals. ([@drenmi][])
* [#3308](https://github.com/bbatsov/rubocop/issues/3308): Make `Lint/NextWithoutAccumulator` aware of nested enumeration. ([@drenmi][])
* Extend `Style/MethodMissing` cop to check for the conditions in the style guide. ([@drenmi][])
* [#3325](https://github.com/bbatsov/rubocop/issues/3325): Drop support for MRI 1.9.3. ([@drenmi][])
* Add support for MRI 2.4. ([@dvandersluis][])
* [#3256](https://github.com/bbatsov/rubocop/issues/3256): Highlight the closing brace in `Style/Multiline...BraceLayout` cops. ([@jonas054][])
* Always register an offense when rescuing `Exception` before or along with any other exception in `Lint/ShadowedException`. ([@rrosenblum][])

## 0.41.2 (2016-07-07)

### Bug fixes

* [#3248](https://github.com/bbatsov/rubocop/issues/3248): Support 'ruby-' prefix in `.ruby-version`. ([@tjwp][])
* [#3250](https://github.com/bbatsov/rubocop/pull/3250): Make regexp for cop names less restrictive in CommentConfig lines. ([@tjwp][])
* [#3261](https://github.com/bbatsov/rubocop/pull/3261): Prefer `TargetRubyVersion` to `.ruby-version`. ([@tjwp][])
* [#3249](https://github.com/bbatsov/rubocop/issues/3249): Account for `rescue nil` in `Style/ShadowedException`. ([@rrosenblum][])
* Modify the highlighting in `Style/ShadowedException` to be more useful. Highlight just `rescue` area. ([@rrosenblum][])
* [#3129](https://github.com/bbatsov/rubocop/issues/3129): Fix `Style/MethodCallParentheses` to work with multiple assignments. ([@tejasbubane][])
* [#3247](https://github.com/bbatsov/rubocop/issues/3247): Ensure whitespace after beginning of block in `Style/BlockDelimiters`. ([@tjwp][])
* [#2941](https://github.com/bbatsov/rubocop/issues/2941): Make sure `Lint/UnneededDisable` can do auto-correction. ([@jonas054][])
* [#3269](https://github.com/bbatsov/rubocop/pull/3269):  Fix `Lint/ShadowedException` to block arbitrary code execution. ([@pocke][])
* [#3266](https://github.com/bbatsov/rubocop/issues/3266): Handle empty parentheses in `Performance/RedundantBlockCall` auto-correct. ([@jonas054][])
* [#3272](https://github.com/bbatsov/rubocop/issues/3272): Add escape character missing to LITERAL_REGEX. ([@pocke][])
* [#3255](https://github.com/bbatsov/rubocop/issues/3255): Fix auto-correct for `Style/RaiseArgs` when constructing exception without arguments. ([@drenmi][])
* [#3294](https://github.com/bbatsov/rubocop/pull/3294): Allow to use `Time.zone_default`. ([@Tei][])
* [#3300](https://github.com/bbatsov/rubocop/issues/3300): Do not replace `%q()`s containing escaped non-backslashes. ([@owst][])

### Changes

* [#3230](https://github.com/bbatsov/rubocop/issues/3230): Improve highlighting for `Style/AsciiComments` cop. ([@drenmi][])
* Improve highlighting for `Style/AsciiIdentifiers` cop. ([@drenmi][])
* [#3265](https://github.com/bbatsov/rubocop/issues/3265): Include --no-offense-counts in .rubocop_todo.yml. ([@vergenzt][])

## 0.41.1 (2016-06-26)

### Bug fixes

* [#3245](https://github.com/bbatsov/rubocop/pull/3245): Fix `UniqBeforePluck` cop by solving difference of config name. ([@pocke][])

## 0.41.0 (2016-06-25)

### New features

* [#2956](https://github.com/bbatsov/rubocop/issues/2956): Prefer `.ruby-version` to `TargetRubyVersion`. ([@pclalv][])
* [#3095](https://github.com/bbatsov/rubocop/issues/3095): Add `IndentationWidth` configuration parameter for `Style/AlignParameters` cop. ([@alexdowad][])
* [#3066](https://github.com/bbatsov/rubocop/issues/3066): Add new `Style/ImplicitRuntimeError` cop which advises the use of an explicit exception class when raising an error. ([@alexdowad][])
* [#3018](https://github.com/bbatsov/rubocop/issues/3018): Add new `Style/EachForSimpleLoop` cop which advises the use of `Integer#times` for simple loops which iterate a fixed number of times. ([@alexdowad][])
* [#2595](https://github.com/bbatsov/rubocop/issues/2595): New `compact` style for `Style/SpaceInsideLiteralHashBraces`. ([@alexdowad][])
* [#2927](https://github.com/bbatsov/rubocop/issues/2927): Add autocorrect for `Rails/Validation` cop. ([@neodelf][])
* [#3135](https://github.com/bbatsov/rubocop/pull/3135): Add new `Rails/OutputSafety` cop. ([@josh][])
* [#3164](https://github.com/bbatsov/rubocop/pull/3164): Add [Fastlane](https://fastlane.tools/)'s Fastfile to the default Includes. ([@jules2689][])
* [#3173](https://github.com/bbatsov/rubocop/pull/3173): Make `Style/ModuleFunction` configurable with `module_function` and `extend_self` styles. ([@tjwp][])
* [#3105](https://github.com/bbatsov/rubocop/issues/3105): Add new `Rails/RequestReferer` cop. ([@giannileggio][])
* [#3200](https://github.com/bbatsov/rubocop/pull/3200): Add autocorrect for `Style/EachForSimpleLoop` cop. ([@tejasbubane][])
* [#3058](https://github.com/bbatsov/rubocop/issues/3058): Add new `Style/SpaceInsideArrayPercentLiteral` cop. ([@owst][])
* [#3058](https://github.com/bbatsov/rubocop/issues/3058): Add new `Style/SpaceInsidePercentLiteralDelimiters` cop. ([@owst][])
* [#3179](https://github.com/bbatsov/rubocop/pull/3179): Expose files to support testings Cops using RSpec. ([@tjwp][])
* [#3191](https://github.com/bbatsov/rubocop/issues/3191): Allow arbitrary comments after cop names in CommentConfig lines (e.g. rubocop:enable). ([@owst][])
* [#3165](https://github.com/bbatsov/rubocop/pull/3165): Add new `Lint/PercentStringArray` cop. ([@owst][])
* [#3165](https://github.com/bbatsov/rubocop/pull/3165): Add new `Lint/PercentSymbolArray` cop. ([@owst][])
* [#3177](https://github.com/bbatsov/rubocop/pull/3177): Add new `Style/NumericLiteralPrefix` cop. ([@tejasbubane][])
* [#1646](https://github.com/bbatsov/rubocop/issues/1646): Add configuration style `indented_relative_to_receiver` for `Style/MultilineMethodCallIndentation`. ([@jonas054][])
* New cop `Lint/ShadowedException` checks for the order which exceptions are rescued to avoid rescueing a less specific exception before a more specific exception. ([@rrosenblum][])
* [#3127](https://github.com/bbatsov/rubocop/pull/3127): New cop `Lint/InheritException` checks for error classes inheriting from `Exception`, and instead suggests `RuntimeError` or `StandardError`. ([@drenmi][])
* Add new `Performance/PushSplat` cop. ([@segiddins][])
* [#3089](https://github.com/bbatsov/rubocop/issues/3089): Add new `Rails/Exit` cop. ([@sgringwe][])
* [#3104](https://github.com/bbatsov/rubocop/issues/3104): Add new `Style/MethodMissing` cop. ([@haziqhafizuddin][])

### Bug fixes

* [#3005](https://github.com/bbatsov/rubocop/issues/3005): Symlink protection prevents use of caching in CI context. ([@urbanautomaton][])
* [#3037](https://github.com/bbatsov/rubocop/issues/3037): `Style/StringLiterals` understands that a bare '#', not '#@variable' or '#{interpolation}', does not require double quotes. ([@alexdowad][])
* [#2722](https://github.com/bbatsov/rubocop/issues/2722): `Style/ExtraSpacing` does not attempt to align an equals sign in an argument list with one in an assignment statement. ([@alexdowad][])
* [#3133](https://github.com/bbatsov/rubocop/issues/3133): `Style/MultilineMethodCallBraceLayout` does not register offenses for single-line calls. ([@alexdowad][])
* [#3170](https://github.com/bbatsov/rubocop/issues/3170): `Style/MutableConstant` does not infinite-loop when correcting an array with no brackets. ([@alexdowad][])
* [#3150](https://github.com/bbatsov/rubocop/issues/3150): Fix auto-correct for Style/MultilineArrayBraceLayout. ([@jspanjers][])
* [#3192](https://github.com/bbatsov/rubocop/pull/3192): Fix `Lint/UnusedBlockArgument`'s `IgnoreEmptyBlocks` parameter from being removed from configuration. ([@jfelchner][])
* [#3114](https://github.com/bbatsov/rubocop/issues/3114): Fix alignment `end` when auto-correcting `Style/EmptyElse`. ([@rrosenblum][])
* [#3120](https://github.com/bbatsov/rubocop/issues/3120): Fix `Lint/UselessAccessModifier` reporting useless access modifiers inside {Class,Module,Struct}.new blocks. ([@owst][])
* [#3125](https://github.com/bbatsov/rubocop/issues/3125): Fix `Rails/UniqBeforePluck` to ignore `uniq` with block. ([@tejasbubane][])
* [#3116](https://github.com/bbatsov/rubocop/issues/3116): `Style/SpaceAroundKeyword` allows `&.` method calls after `super` and `yield`. ([@segiddins][])
* [#3131](https://github.com/bbatsov/rubocop/issues/3131): Fix `Style/ZeroLengthPredicate` to ignore `size` and `length` variables. ([@tejasbubane][])
* [#3146](https://github.com/bbatsov/rubocop/pull/3146): Fix `NegatedIf` and `NegatedWhile` to ignore double negations. ([@natalzia-paperless][])
* [#3140](https://github.com/bbatsov/rubocop/pull/3140): `Style/FrozenStringLiteralComment` works with file doesn't have any tokens. ([@pocke][])
* [#3154](https://github.com/bbatsov/rubocop/issues/3154): Fix handling of `()` in `Style/RedundantParentheses`. ([@lumeet][])
* [#3155](https://github.com/bbatsov/rubocop/issues/3155): Fix `Style/SpaceAfterNot` reporting on the `not` keyword. ([@NobodysNightmare][])
* [#3160](https://github.com/bbatsov/rubocop/pull/3160): `Style/Lambda` fix whitespacing when auto-correcting unparenthesized arguments. ([@palkan][])
* [#2944](https://github.com/bbatsov/rubocop/issues/2944): Don't crash on strings that span multiple lines but only have one pair of delimiters in `Style/StringLiterals`. ([@jonas054][])
* [#3157](https://github.com/bbatsov/rubocop/issues/3157): Don't let `LineEndConcatenation` and `UnneededInterpolation` make changes to the same string during auto-correct. ([@jonas054][])
* [#3187](https://github.com/bbatsov/rubocop/issues/3187): Let `Style/BlockDelimiters` ignore blocks in *all* method arguments. ([@jonas054][])
* Modify `Style/ParallelAssignment` to use implicit begins when parallel assignment uses a `rescue` modifier and is the only thing in the method. ([@rrosenblum][])
* [#3217](https://github.com/bbatsov/rubocop/pull/3217): Fix output of ellipses for multi-line offense ranges in HTML formatter. ([@jonas054][])
* [#3207](https://github.com/bbatsov/rubocop/issues/3207): Auto-correct modifier `while`/`until` and `begin`..`end` + `while`/`until` in `Style/InfiniteLoop`. ([@jonas054][])
* [#3202](https://github.com/bbatsov/rubocop/issues/3202): Fix `Style/EmptyElse` registering wrong offenses and thus making RuboCop crash. ([@deivid-rodriguez][])
* [#3183](https://github.com/bbatsov/rubocop/issues/3183): Ensure `Style/SpaceInsideBlockBraces` reports offenses for multi-line blocks. ([@owst][])
* [#3017](https://github.com/bbatsov/rubocop/issues/3017): Fix `Style/StringLiterals` to register offenses on non-ascii strings. ([@deivid-rodriguez][])
* [#3056](https://github.com/bbatsov/rubocop/issues/3056): Fix `Style/StringLiterals` to register offenses on non-ascii strings. ([@deivid-rodriguez][])
* [#2986](https://github.com/bbatsov/rubocop/issues/2986): Fix `RedundantBlockCall` to not report calls that pass block arguments, or where the block has been overridden. ([@owst][])
* [#3223](https://github.com/bbatsov/rubocop/issues/3223): Return can take many arguments. ([@ptarjan][])
* [#3239](https://github.com/bbatsov/rubocop/pull/3239): Fix bug with --auto-gen-config and a file that does not exist. ([@meganemura][])
* [#3138](https://github.com/bbatsov/rubocop/issues/3138): Fix RuboCop crashing when config file contains utf-8 characters and external encoding is not utf-8. ([@deivid-rodriguez][])
* [#3175](https://github.com/bbatsov/rubocop/pull/3175): Generate 'Exclude' list for the cops with configurable enforced style to `.rubocop_todo.yml` if different styles are used. ([@flexoid][])
* [#3231](https://github.com/bbatsov/rubocop/pull/3231): Make `Rails/UniqBeforePluck` more conservative. ([@tjwp][])

### Changes

* [#3149](https://github.com/bbatsov/rubocop/pull/3149): Make `Style/HashSyntax` configurable to not report hash rocket syntax for symbols ending with ? or ! when using ruby19 style. ([@owst][])
* [#1758](https://github.com/bbatsov/rubocop/issues/1758): Let `Style/ClosingParenthesisIndentation` follow `Style/AlignParameters` configuration for method calls. ([@jonas054][])
* [#3224](https://github.com/bbatsov/rubocop/issues/3224): Rename `Style/DeprecatedHashMethods` to `Style/PreferredHashMethods`. ([@tejasbubane][])

## 0.40.0 (2016-05-09)

### New features

* [#2997](https://github.com/bbatsov/rubocop/pull/2997): `Performance/CaseWhenSplat` can now identify multiple offenses in the same branch and offenses that do not occur as the first argument. ([@rrosenblum][])
* [#2928](https://github.com/bbatsov/rubocop/issues/2928): `Style/NestedParenthesizedCalls` cop can auto-correct. ([@drenmi][])
* `Style/RaiseArgs` cop can auto-correct. ([@drenmi][])
* [#2993](https://github.com/bbatsov/rubocop/pull/2993): `Style/SpaceAfterColon` now checks optional keyword arguments. ([@owst][])
* [#3003](https://github.com/bbatsov/rubocop/pull/3003): Read command line options from `.rubocop` file and `RUBOCOP_OPTS` environment variable. ([@bolshakov][])
* [#2857](https://github.com/bbatsov/rubocop/issues/2857): `Style/MultilineArrayBraceLayout` enforced style is configurable and supports `symmetrical` and `new_line` options. ([@panthomakos][])
* [#2857](https://github.com/bbatsov/rubocop/issues/2857): `Style/MultilineHashBraceLayout` enforced style is configurable and supports `symmetrical` and `new_line` options. ([@panthomakos][])
* [#2857](https://github.com/bbatsov/rubocop/issues/2857): `Style/MultilineMethodCallBraceLayout` enforced style is configurable and supports `symmetrical` and `new_line` options. ([@panthomakos][])
* [#2857](https://github.com/bbatsov/rubocop/issues/2857): `Style/MultilineMethodDefinitionBraceLayout` enforced style is configurable and supports `symmetrical` and `new_line` options. ([@panthomakos][])
* [#3052](https://github.com/bbatsov/rubocop/pull/3052): `Style/MultilineArrayBraceLayout` enforced style supports `same_line` option. ([@panthomakos][])
* [#3052](https://github.com/bbatsov/rubocop/pull/3052): `Style/MultilineHashBraceLayout` enforced style supports `same_line` option. ([@panthomakos][])
* [#3052](https://github.com/bbatsov/rubocop/pull/3052): `Style/MultilineMethodCallBraceLayout` enforced style supports `same_line` option. ([@panthomakos][])
* [#3052](https://github.com/bbatsov/rubocop/pull/3052): `Style/MultilineMethodDefinitionBraceLayout` enforced style supports `same_line` option. ([@panthomakos][])
* [#3019](https://github.com/bbatsov/rubocop/issues/3019): Add new `Style/EmptyCaseCondition` cop. ([@owst][], [@rrosenblum][])
* [#3072](https://github.com/bbatsov/rubocop/pull/3072): Add new `Lint/UselessArraySplat` cop. ([@owst][])
* [#3022](https://github.com/bbatsov/rubocop/issues/3022): `Style/Lambda` enforced style supports `literal` option. ([@drenmi][])
* [#2909](https://github.com/bbatsov/rubocop/issues/2909): `Style/Lambda` enforced style supports `lambda` option. ([@drenmi][])
* [#3092](https://github.com/bbatsov/rubocop/pull/3092): Allow `Style/Encoding` to enforce using no encoding comments. ([@NobodysNightmare][])
* New cop `Rails/UniqBeforePluck` checks that `uniq` is used before `pluck`. ([@tjwp][])

### Bug fixes

* [#3112](https://github.com/bbatsov/rubocop/issues/3112): Fix `Style/ClassAndModuleChildren` for nested classes with explicit superclass. ([@jspanjers][])
* [#3032](https://github.com/bbatsov/rubocop/issues/3032): Fix autocorrecting parentheses for predicate methods without space before args. ([@graemeboy][])
* [#3000](https://github.com/bbatsov/rubocop/pull/3000): Fix encoding crash on HTML output. ([@gerrywastaken][])
* [#2983](https://github.com/bbatsov/rubocop/pull/2983): `Style/AlignParameters` message was clarified for `with_fixed_indentation` style. ([@dylanahsmith][])
* [#2314](https://github.com/bbatsov/rubocop/pull/2314): Ignore `UnusedBlockArgument` for keyword arguments. ([@volkert][])
* [#2975](https://github.com/bbatsov/rubocop/issues/2975): Make comment indentation before `)` consistent with comment indentation before `}` or `]`. ([@jonas054][])
* [#3010](https://github.com/bbatsov/rubocop/issues/3010): Fix double reporting/correction of spaces after ternary operator colons (now only reported by `Style/SpaceAroundOperators`, and not `Style/SpaceAfterColon` too). ([@owst][])
* [#3006](https://github.com/bbatsov/rubocop/issues/3006): Register an offense for calling `merge!` on a method on a variable inside `each_with_object` in `Performance/RedundantMerge`. ([@lumeet][], [@rrosenblum][])
* [#2886](https://github.com/bbatsov/rubocop/issues/2886): Custom cop changes now bust the cache. ([@ptarjan][])
* [#3043](https://github.com/bbatsov/rubocop/issues/3043): `Style/SpaceAfterNot` will now register an offense for a receiver that is wrapped in parentheses. ([@rrosenblum][])
* [#3039](https://github.com/bbatsov/rubocop/issues/3039): Accept `match` without a receiver in `Performance/EndWith`. ([@lumeet][])
* [#3039](https://github.com/bbatsov/rubocop/issues/3039): Accept `match` without a receiver in `Performance/StartWith`. ([@lumeet][])
* [#3048](https://github.com/bbatsov/rubocop/issues/3048): `Lint/NestedMethodDefinition` shouldn't flag methods defined on Structs. ([@owst][])
* [#2912](https://github.com/bbatsov/rubocop/issues/2912): Check whether a line is aligned with the following line if the preceding line is not an assignment. ([@akihiro17][])
* [#3036](https://github.com/bbatsov/rubocop/issues/3036): Don't let `Lint/UnneededDisable` inspect files that are excluded for the cop. ([@jonas054][])
* [#2874](https://github.com/bbatsov/rubocop/issues/2874): Fix bug when the closing parenthesis is preceded by a newline in array and hash literals in `Style/RedundantParentheses`. ([@lumeet][])
* [#3049](https://github.com/bbatsov/rubocop/issues/3049): Make `Lint/UselessAccessModifier` detect conditionally defined methods and correctly handle dynamically defined methods and singleton class methods. ([@owst][])
* [#3004](https://github.com/bbatsov/rubocop/pull/3004): Don't add `Style/Alias` offenses for use of `alias` in `instance_eval` blocks, since object instances don't respond to `alias_method`. ([@magni-][])
* [#3061](https://github.com/bbatsov/rubocop/pull/3061): Custom cops now show up in --show-cops. ([@ptarjan][])
* [#3088](https://github.com/bbatsov/rubocop/pull/3088): Ignore offenses that involve conflicting HEREDOCs in the `Style/Multiline*BraceLayout` cops. ([@panthomakos][])
* [#3083](https://github.com/bbatsov/rubocop/issues/3083): Do not register an offense for splat block args in `Style/SymbolProc`. ([@rrosenblum][])
* [#3063](https://github.com/bbatsov/rubocop/issues/3063): Don't auto-correct `a + \` into `a + \\` in `Style/LineEndConcatenation`. ([@jonas054][])
* [#3034](https://github.com/bbatsov/rubocop/issues/3034): Report offenses for `RuntimeError.new(msg)` in `Style/RedundantException`. ([@jonas054][])
* [#3016](https://github.com/bbatsov/rubocop/issues/3016): `Style/SpaceAfterComma` now uses `Style/SpaceInsideHashLiteralBraces`'s setting. ([@ptarjan][])

### Changes

* [#2995](https://github.com/bbatsov/rubocop/issues/2995): Removed deprecated path matching syntax. ([@gerrywastaken][])
* [#3025](https://github.com/bbatsov/rubocop/pull/3025): Removed deprecation warnings for `rubocop-todo.yml`. ([@ptarjan][])
* [#3028](https://github.com/bbatsov/rubocop/pull/3028): Add `define_method` to the default list of `IgnoredMethods` of `Style/SymbolProc`. ([@jastkand][])
* [#3064](https://github.com/bbatsov/rubocop/pull/3064): `Style/SpaceAfterNot` highlights the entire expression instead of just the exlamation mark. ([@rrosenblum][])
* [#3085](https://github.com/bbatsov/rubocop/pull/3085): Enable `Style/MultilineArrayBraceLayout` and `Style/MultilineHashBraceLayout` with the `symmetrical` style by default. ([@panthomakos][])
* [#3091](https://github.com/bbatsov/rubocop/pull/3091): Enable `Style/MultilineMethodCallBraceLayout` and `Style/MultilineMethodDefinitionBraceLayout` with the `symmetrical` style by default. ([@panthomakos][])
* [#1830](https://github.com/bbatsov/rubocop/pull/1830): `Style/PredicateName` now ignores the `spec/` directory, since there is a strong convention for using `have_*` and `be_*` helper methods in RSpec. ([@gylaz][])

## 0.39.0 (2016-03-27)

### New features

* `Performance/TimesMap` cop can auto-correct. ([@lumeet][])
* `Style/ZeroLengthPredicate` cop can auto-correct. ([@lumeet][])
* [#2828](https://github.com/bbatsov/rubocop/issues/2828): `Style/ConditionalAssignment` is now configurable to enforce assignment inside of conditions or to enforce assignment to conditions. ([@rrosenblum][])
* [#2862](https://github.com/bbatsov/rubocop/pull/2862): `Performance/Detect` and `Performance/Count` have a new configuration `SafeMode` that is defaulted to `true`. These cops have known issues with `Rails` and other ORM frameworks. With this default configuration, these cops will not run if the `Rails` cops are enabled. ([@rrosenblum][])
* `Style/IfUnlessModifierOfIfUnless` cop added. ([@amuino][])

### Bug fixes

* [#2948](https://github.com/bbatsov/rubocop/issues/2948): `Style/SpaceAroundKeyword` should allow `yield[n]` and `super[n]`. ([@laurelfan][])
* [#2950](https://github.com/bbatsov/rubocop/issues/2950): Fix auto-correcting cases in which precedence has changed in `Style/OneLineConditional`. ([@lumeet][])
* [#2947](https://github.com/bbatsov/rubocop/issues/2947): Fix auto-correcting `if-then` in `Style/Next`. ([@lumeet][])
* [#2904](https://github.com/bbatsov/rubocop/issues/2904): `Style/RedundantParentheses` doesn't flag `-(1.method)` or `+(1.method)`, since removing the parentheses would change the meaning of these expressions. ([@alexdowad][])
* [#2958](https://github.com/bbatsov/rubocop/issues/2958): `Style/MultilineMethodCallIndentation` doesn't fail when inspecting unary ops which span multiple lines. ([@alexdowad][])
* [#2959](https://github.com/bbatsov/rubocop/issues/2959): `Lint/LiteralInInterpolation` doesn't report offenses for iranges and eranges with non-literal endpoints. ([@alexdowad][])
* [#2960](https://github.com/bbatsov/rubocop/issues/2960): `Lint/AssignmentInCondition` catches method assignments (like `obj.attr = val`) in a condition. ([@alexdowad][])
* [#2871](https://github.com/bbatsov/rubocop/issues/2871): Second solution for possible encoding incompatibility when outputting an HTML report. ([@jonas054][])
* [#2967](https://github.com/bbatsov/rubocop/pull/2967): Fix auto-correcting of `===`, `<=`, and `>=` in `Style/ConditionalAssignment`. ([@rrosenblum][])
* [#2977](https://github.com/bbatsov/rubocop/issues/2977): Fix auto-correcting of `"#{$!}"` in `Style/SpecialGlobalVars`. ([@lumeet][])
* [#2935](https://github.com/bbatsov/rubocop/issues/2935): Make configuration loading work if `SafeYAML.load` is private. ([@jonas054][])

### Changes

* `require:` only does relative includes when it starts with a `.`. ([@ptarjan][])
* `Style/IfUnlessModifier` does not trigger if the body is another conditional. ([@amuino][])
* [#2963](https://github.com/bbatsov/rubocop/pull/2963): `Performance/RedundantMerge` will now register an offense inside of `each_with_object`. ([@rrosenblum][])

## 0.38.0 (2016-03-09)

### New features

* `Style/UnlessElse` cop can auto-correct. ([@lumeet][])
* [#2629](https://github.com/bbatsov/rubocop/pull/2629): Add a new public API method, `highlighted_area` to offense. This method returns the range of the highlighted portion of an offense. ([@rrosenblum][])
* `Style/OneLineConditional` cop can auto-correct. ([@lumeet][])
* [#2905](https://github.com/bbatsov/rubocop/issues/2905): `Style/ZeroLengthPredicate` flags code like `array.length < 1`, `1 > array.length`, and so on. ([@alexdowad][])
* [#2892](https://github.com/bbatsov/rubocop/issues/2892): `Lint/BlockAlignment` cop can be configured to be stricter. ([@ptarjan][])
* `Style/Not` is able to autocorrect in cases where parentheses must be added to preserve the meaning of an expression. ([@alexdowad][])
* `Style/Not` auto-corrects comparison expressions by removing `not` and using the opposite comparison. ([@alexdowad][])

### Bug fixes

* Add `require 'time'` to `remote_config.rb` to avoid "undefined method \`rfc2822'". ([@necojackarc][])
* Replace `Rake::TaskManager#last_comment` with `Rake::TaskManager#last_description` for Rake 11 compatibility. ([@tbrisker][])
* Fix false positive in `Style/TrailingCommaInArguments` & `Style/TrailingCommaInLiteral` cops with consistent_comma style. ([@meganemura][])
* [#2861](https://github.com/bbatsov/rubocop/pull/2861): Fix false positive in `Style/SpaceAroundKeyword` for `rescue(...`. ([@rrosenblum][])
* [#2832](https://github.com/bbatsov/rubocop/issues/2832): `Style/MultilineOperationIndentation` treats operations inside blocks inside other operations correctly. ([@jonas054][])
* [#2865](https://github.com/bbatsov/rubocop/issues/2865): Change `require:` in config to be relative to the `.rubocop.yml` file itself. ([@ptarjan][])
* [#2845](https://github.com/bbatsov/rubocop/issues/2845): Handle heredocs in `Style/MultilineLiteralBraceLayout` auto-correct. ([@jonas054][])
* [#2848](https://github.com/bbatsov/rubocop/issues/2848): Handle comments inside arrays in `Style/MultilineArrayBraceLayout` auto-correct. ([@jonas054][])
* `Style/TrivialAccessors` allows predicate methods by default. ([@alexdowad][])
* [#2869](https://github.com/bbatsov/rubocop/issues/2869): Offenses which occur in the body of a `when` clause with multiple arguments will not be missed. ([@alexdowad][])
* `Lint/UselessAccessModifier` recognizes method defs inside a `begin` block. ([@alexdowad][])
* [#2870](https://github.com/bbatsov/rubocop/issues/2870): `Lint/UselessAccessModifier` recognizes method definitions which are passed as an argument to a method call. ([@alexdowad][])
* [#2859](https://github.com/bbatsov/rubocop/issues/2859): `Style/RedundantParentheses` doesn't consider the parentheses in `(!receiver.method arg)` to be redundant, since they might change the meaning of an expression, depending on precedence. ([@alexdowad][])
* [#2852](https://github.com/bbatsov/rubocop/issues/2852): `Performance/Casecmp` doesn't flag uses of `downcase`/`upcase` which are not redundant. ([@alexdowad][])
* [#2850](https://github.com/bbatsov/rubocop/issues/2850): `Style/FileName` doesn't choke on empty files with spaces in their names. ([@alexdowad][])
* [#2834](https://github.com/bbatsov/rubocop/issues/2834): When configured as `ConsistentQuotesInMultiline: true`, `Style/StringLiterals` doesn't error out when inspecting a heredoc with differing indentation across multiple lines. ([@alexdowad][])
* [#2876](https://github.com/bbatsov/rubocop/issues/2876): `Style/ConditionalAssignment` behaves correctly when assignment statement uses a character which has a special meaning in a regex. ([@alexdowad][])
* [#2877](https://github.com/bbatsov/rubocop/issues/2877): `Style/SpaceAroundKeyword` doesn't flag `!super.method`, `!yield.method`, and so on. ([@alexdowad][])
* [#2631](https://github.com/bbatsov/rubocop/issues/2631): `Style/Encoding` can remove unneeded encoding comment when autocorrecting with `when_needed` style. ([@alexdowad][])
* [#2860](https://github.com/bbatsov/rubocop/issues/2860): Fix false positive in `Rails/Date` when `to_time` is chained with safe method. ([@palkan][])
* [#2898](https://github.com/bbatsov/rubocop/issues/2898): `Lint/NestedMethodDefinition` allows methods defined inside `Class.new(S)` blocks. ([@segiddins][])
* [#2894](https://github.com/bbatsov/rubocop/issues/2894): Fix auto-correct an unless with a comparison operator. ([@jweir][])
* [#2911](https://github.com/bbatsov/rubocop/issues/2911): `Style/ClassAndModuleChildren` doesn't flag nested class definitions, where the outer class has an explicit superclass (because such definitions can't be converted to `compact` style). ([@alexdowad][])
* [#2871](https://github.com/bbatsov/rubocop/issues/2871): Don't crash when offense messages are read back from cache with `ASCII-8BIT` encoding and output as HTML or JSON. ([@jonas054][])
* [#2901](https://github.com/bbatsov/rubocop/issues/2901): Don't crash when `ENV['HOME']` is undefined. ([@mikegee][])
* [#2627](https://github.com/bbatsov/rubocop/issues/2627): `Style/BlockDelimiters` does not flag blocks delimited by `{}` when a block call is the final value in a hash with implicit braces (one which is the last argument to an outer method call). ([@alexdowad][])

### Changes

* Update Rake to version 11. ([@tbrisker][])
* [#2629](https://github.com/bbatsov/rubocop/pull/2629): Change the offense range for metrics cops to default to `expression` instead of `keyword` (the offense now spans the entire method, class, or module). ([@rrosenblum][])
* [#2891](https://github.com/bbatsov/rubocop/pull/2891): Change the caching of remote configs to live alongside the parent file. ([@Fryguy][])
* [#2662](https://github.com/bbatsov/rubocop/issues/2662): When setting options for Rake task, nested arrays can be used in the `options`, `formatters`, and `requires` arrays. ([@alexdowad][])
* [#2925](https://github.com/bbatsov/rubocop/pull/2925): Bump unicode-display_width dependency to >= 1.0.1. ([@jspanjers][])
* [#2875](https://github.com/bbatsov/rubocop/issues/2875): `Style/SignalException` does not flag calls to `fail` if a custom method named `fail` is defined in the same file. ([@alexdowad][])
* [#2923](https://github.com/bbatsov/rubocop/issues/2923): `Style/FileName` considers file names which contain a ? or ! character to still be "snake case". ([@alexdowad][])
* [#2879](https://github.com/bbatsov/rubocop/issues/2879): When autocorrecting, `Lint/UnusedMethodArgument` removes unused block arguments rather than simply prefixing them with an underscore. ([@alexdowad][])

## 0.37.2 (2016-02-11)

### Bug fixes

* Fix auto-correction of array and hash literals in `Lint/LiteralInInterpolation`. ([@lumeet][])
* [#2815](https://github.com/bbatsov/rubocop/pull/2815): Fix missing assets for html formatter. ([@prsimp][])
* `Style/RedundantParentheses` catches offenses involving the 2nd argument to a method call without parentheses, if the 2nd argument is a hash. ([@alexdowad][])
* `Style/RedundantParentheses` catches offenses inside an array literal. ([@alexdowad][])
* `Style/RedundantParentheses` doesn't flag `method (:arg) {}`, since removing the parentheses would change the meaning of the expression. ([@alexdowad][])
* `Performance/Detect` doesn't flag code where `first` or `last` takes an argument, as it cannot be transformed to equivalent code using `detect`. ([@alexdowad][])
* `Style/SpaceAroundOperators` ignores aref assignments. ([@alexdowad][])
* `Style/RescueModifier` indents code correctly when auto-correcting. ([@alexdowad][])
* `Style/RedundantMerge` indents code correctly when auto-correcting, even if the corrected hash had multiple keys, and even if the corrected code was indented to start with. ([@alexdowad][])
* [#2831](https://github.com/bbatsov/rubocop/issues/2831): `Performance/RedundantMerge` doesn't break code by autocorrecting a `#merge!` call which occurs at tail position in a block. ([@alexdowad][])

### Changes

* Handle auto-correction of nested interpolations in `Lint/LiteralInInterpolation`. ([@lumeet][])
* RuboCop results cache uses different directory names when there are many (or long) CLI options, to avoid a very long path which could cause failures on some filesystems. ([@alexdowad][])

## 0.37.1 (2016-02-09)

### New features

* [#2798](https://github.com/bbatsov/rubocop/pull/2798): `Rails/FindEach` cop works with `where.not`. ([@pocke][])
* `Style/MultilineBlockLayout` can correct offenses which involve argument destructuring. ([@alexdowad][])
* `Style/SpaceAroundKeyword` checks `super` nodes with no args. ([@alexdowad][])
* `Style/SpaceAroundKeyword` checks `defined?` nodes. ([@alexdowad][])
* [#2719](https://github.com/bbatsov/rubocop/issues/2719): `Style/ConditionalAssignment` handles correcting the alignment of `end`. ([@rrosenblum][])

### Bug fixes

* Fix auto-correction of `not` with parentheses in `Style/Not`. ([@lumeet][])
* [#2784](https://github.com/bbatsov/rubocop/issues/2784): RuboCop can inspect `super { ... }` and `super(arg) { ... }`. ([@alexdowad][])
* [#2781](https://github.com/bbatsov/rubocop/issues/2781): `Performance/RedundantMerge` doesn't flag calls to `#update`, since many classes have methods by this name (not only `Hash`). ([@alexdowad][])
* [#2780](https://github.com/bbatsov/rubocop/issues/2780): `Lint/DuplicateMethods` does not flag method definitions inside dynamic `Class.new` blocks. ([@alexdowad][])
* [#2775](https://github.com/bbatsov/rubocop/issues/2775): `Style/SpaceAroundKeyword` doesn't flag `yield.method`. ([@alexdowad][])
* [#2774](https://github.com/bbatsov/rubocop/issues/2774): `Style/SpaceAroundOperators` doesn't flag calls to `#[]`. ([@alexdowad][])
* [#2772](https://github.com/bbatsov/rubocop/issues/2772): RuboCop doesn't crash when `AllCops` section in configuration file is empty (rather, it displays a warning as intended). ([@alexdowad][])
* [#2737](https://github.com/bbatsov/rubocop/issues/2737): `Style/GuardClause` handles `elsif` clauses correctly. ([@alexdowad][])
* [#2735](https://github.com/bbatsov/rubocop/issues/2735): `Style/MultilineBlockLayout` doesn't cause an infinite loop by moving `end` onto the same line as the block args. ([@alexdowad][])
* [#2715](https://github.com/bbatsov/rubocop/issues/2715): `Performance/RedundantMatch` doesn't flag calls to `#match` which take a block. ([@alexdowad][])
* [#2704](https://github.com/bbatsov/rubocop/issues/2704): `Lint/NestedMethodDefinition` doesn't flag singleton defs which define a method on the value of a local variable. ([@alexdowad][])
* [#2660](https://github.com/bbatsov/rubocop/issues/2660): `Style/TrailingUnderscoreVariable` shows recommended code in its offense message. ([@alexdowad][])
* [#2671](https://github.com/bbatsov/rubocop/issues/2671): `Style/WordArray` doesn't attempt to inspect strings with invalid encoding, to avoid failing with an encoding error. ([@alexdowad][])

### Changes

* [#2739](https://github.com/bbatsov/rubocop/issues/2739): Change the configuration option `when_needed` in `Style/FrozenStringLiteralComment` to add a `frozen_string_literal` comment to all files when the `TargetRubyVersion` is set to 2.3+. ([@rrosenblum][])

## 0.37.0 (2016-02-04)

### New features

* [#2620](https://github.com/bbatsov/rubocop/pull/2620): New cop `Style/ZeroLengthPredicate` checks for `object.size == 0` and variants, and suggests replacing them with an appropriate `empty?` predicate. ([@drenmi][])
* [#2657](https://github.com/bbatsov/rubocop/pull/2657): Floating headers in HTML output. ([@mattparlane][])
* Add new `Style/SpaceAroundKeyword` cop. ([@lumeet][])
* [#2745](https://github.com/bbatsov/rubocop/pull/2745): New cop `Style/MultilineHashBraceLayout` checks that the closing brace in a hash literal is symmetrical with respect to the opening brace and the hash elements. ([@panthomakos][])
* [#2761](https://github.com/bbatsov/rubocop/pull/2761): New cop `Style/MultilineMethodDefinitionBraceLayout` checks that the closing brace in a method definition is symmetrical with respect to the opening brace and the method parameters. ([@panthomakos][])
* [#2699](https://github.com/bbatsov/rubocop/pull/2699): `Performance/Casecmp` can register offenses when `str.downcase` or `str.upcase` are passed to an equality method. ([@rrosenblum][])
* [#2766](https://github.com/bbatsov/rubocop/pull/2766): New cop `Style/MultilineMethodCallBraceLayout` checks that the closing brace in a method call is symmetrical with respect to the opening brace and the method arguments. ([@panthomakos][])
* `Style/Semicolon` can autocorrect useless semicolons at the beginning of a line. ([@alexdowad][])

### Bug fixes

* [#2723](https://github.com/bbatsov/rubocop/issues/2723): Fix NoMethodError in Style/GuardClause. ([@drenmi][])
* [#2674](https://github.com/bbatsov/rubocop/issues/2674): Also check for Hash#update alias in `Performance/RedundantMerge`. ([@drenmi][])
* [#2630](https://github.com/bbatsov/rubocop/issues/2630): Take frozen string literals into account in `Style/MutableConstant`. ([@segiddins][])
* [#2642](https://github.com/bbatsov/rubocop/issues/2642): Support assignment via `||=` in `Style/MutableConstant`. ([@segiddins][])
* [#2646](https://github.com/bbatsov/rubocop/issues/2646): Fix auto-correcting assignment to a constant in `Style/ConditionalAssignment`. ([@segiddins][])
* [#2614](https://github.com/bbatsov/rubocop/issues/2614): Check for zero return value from `casecmp` in `Performance/casecmp`. ([@segiddins][])
* [#2647](https://github.com/bbatsov/rubocop/issues/2647): Allow `xstr` interpolations in `Lint/LiteralInInterpolation`. ([@segiddins][])
* Report a violation when `freeze` is called on a frozen string literal in `Style/RedundantFreeze`. ([@segiddins][])
* [#2641](https://github.com/bbatsov/rubocop/issues/2641): Fix crashing on empty methods with block args in `Performance/RedundantBlockCall`. ([@segiddins][])
* `Lint/DuplicateMethods` doesn't crash when `class_eval` is used with an implicit receiver. ([@lumeet][])
* [#2654](https://github.com/bbatsov/rubocop/issues/2654): Fix handling of unary operations in `Style/RedundantParentheses`. ([@lumeet][])
* [#2661](https://github.com/bbatsov/rubocop/issues/2661): `Style/Next` doesn't crash when auto-correcting modifier `if/unless`. ([@lumeet][])
* [#2665](https://github.com/bbatsov/rubocop/pull/2665): Make specs pass when running on Windows. ([@jonas054][])
* [#2691](https://github.com/bbatsov/rubocop/pull/2691): Do not register an offense in `Performance/TimesMap` for calling `map` or `collect` on a variable named `times`. ([@rrosenblum][])
* [#2689](https://github.com/bbatsov/rubocop/pull/2689): Change `Performance/RedundantBlockCall` to respect parentheses usage. ([@rrosenblum][])
* [#2694](https://github.com/bbatsov/rubocop/issues/2694): Fix caching when using a different JSON gem such as Oj. ([@georgyangelov][])
* [#2707](https://github.com/bbatsov/rubocop/pull/2707): Change `Lint/NestedMethodDefinition` to respect `Class.new` and `Module.new`. ([@owst][])
* [#2701](https://github.com/bbatsov/rubocop/pull/2701): Do not consider assignments to the same variable as useless if later assignments are within a loop. ([@owst][])
* [#2696](https://github.com/bbatsov/rubocop/issues/2696): `Style/NestedModifier` adds parentheses around a condition when needed. ([@lumeet][])
* [#2666](https://github.com/bbatsov/rubocop/issues/2666): Fix bug when auto-correcting symbol literals in `Lint/LiteralInInterpolation`. ([@lumeet][])
* [#2664](https://github.com/bbatsov/rubocop/issues/2664): `Performance/Casecmp` can auto-correct case comparison to variables and method calls without error. ([@rrosenblum][])
* [#2729](https://github.com/bbatsov/rubocop/issues/2729): Fix handling of hash literal as the first argument in `Style/RedundantParentheses`. ([@lumeet][])
* [#2703](https://github.com/bbatsov/rubocop/issues/2703): Handle byte order mark in `Style/IndentationWidth`, `Style/ElseAlignment`, `Lint/EndAlignment`, and `Lint/DefEndAlignment`. ([@jonas054][])
* [#2710](https://github.com/bbatsov/rubocop/pull/2710): Fix handling of fullwidth characters in some cops. ([@seikichi][])
* [#2690](https://github.com/bbatsov/rubocop/issues/2690): Fix alignment of operands that are part of an assignment in `Style/MultilineOperationIndentation`. ([@jonas054][])
* [#2228](https://github.com/bbatsov/rubocop/issues/2228): Use the config of a related cop whether it's enabled or not. ([@madwort][])
* [#2721](https://github.com/bbatsov/rubocop/issues/2721): Do not register an offense for constants wrapped in parentheses passed to `rescue` in `Style/RedundantParentheses`. ([@rrosenblum][])
* [#2742](https://github.com/bbatsov/rubocop/issues/2742): Fix `Style/TrailingCommaInArguments` & `Style/TrailingCommaInLiteral` for inline single element arrays. ([@annih][])
* [#2768](https://github.com/bbatsov/rubocop/issues/2768): Allow parentheses after keyword `not` in `Style/MethodCallParentheses`. ([@lumeet][])
* [#2758](https://github.com/bbatsov/rubocop/issues/2758): Allow leading underscores in camel case variable names.([@mmcguinn][])

### Changes

* Remove `Style/SpaceAfterControlKeyword` and `Style/SpaceBeforeModifierKeyword` as the more generic `Style/SpaceAroundKeyword` handles the same cases. ([@lumeet][])
* Handle comparisons with `!=` in `Performance/casecmp`. ([@segiddins][])
* [#2684](https://github.com/bbatsov/rubocop/pull/2684): Do not base `Style/FrozenStringLiteralComment` on the version of Ruby that is running. ([@rrosenblum][])
* [#2732](https://github.com/bbatsov/rubocop/issues/2732): Change the default style of `Style/SignalException` to `only_raise`. ([@bbatsov][])

## 0.36.0 (2016-01-14)

### New features

* [#2598](https://github.com/bbatsov/rubocop/pull/2598): New cop `Lint/RandOne` checks for `rand(1)`, `Kernel.rand(1.0)` and similar calls. Such call are most likely a mistake because they always return `0`. ([@DNNX][])
* [#2590](https://github.com/bbatsov/rubocop/pull/2590): New cop `Performance/DoubleStartEndWith` checks for two `start_with?` (or `end_with?`) calls joined by `||` with the same receiver, like `str.start_with?('x') || str.start_with?('y')` and suggests using one call instead: `str.start_with?('x', 'y')`. ([@DNNX][])
* [#2583](https://github.com/bbatsov/rubocop/pull/2583): New cop `Performance/TimesMap` checks for `x.times.map{}` and suggests replacing them with `Array.new(x){}`. ([@DNNX][])
* [#2581](https://github.com/bbatsov/rubocop/pull/2581): New cop `Lint/NextWithoutAccumulator` finds bare `next` in `reduce`/`inject` blocks which assigns `nil` to the accumulator. ([@mvidner][])
* [#2529](https://github.com/bbatsov/rubocop/pull/2529): Add EnforcedStyle config parameter to IndentArray. ([@jawshooah][])
* [#2479](https://github.com/bbatsov/rubocop/pull/2479): Add option `AllowHeredoc` to `Metrics/LineLength`. ([@fphilipe][])
* [#2416](https://github.com/bbatsov/rubocop/pull/2416): New cop `Style/ConditionalAssignment` checks for assignment of the same variable in all branches of conditionals and replaces them with a single assignment to the return of the conditional. ([@rrosenblum][])
* [#2410](https://github.com/bbatsov/rubocop/pull/2410): New cop `Style/IndentAssignment` checks the indentation of the first line of the right-hand-side of a multi-line assignment. ([@panthomakos][])
* [#2431](https://github.com/bbatsov/rubocop/issues/2431): Add `IgnoreExecutableScripts` option to `Style/FileName`. ([@sometimesfood][])
* [#2460](https://github.com/bbatsov/rubocop/pull/2460): New cop `Style/UnneededInterpolation` checks for strings that are just an interpolated expression. ([@cgriego][])
* [#2361](https://github.com/bbatsov/rubocop/pull/2361): `Style/MultilineAssignmentLayout` cop checks for a newline after the assignment operator in a multi-line assignment. ([@panthomakos][])
* [#2462](https://github.com/bbatsov/rubocop/issues/2462): `Lint/UselessAccessModifier` can catch more types of useless access modifiers. ([@alexdowad][])
* [#1677](https://github.com/bbatsov/rubocop/issues/1677): Add new `Performance/Casecmp` cop. ([@alexdowad][])
* [#1677](https://github.com/bbatsov/rubocop/issues/1677): Add new `Performance/RangeInclude` cop. ([@alexdowad][])
* [#1677](https://github.com/bbatsov/rubocop/issues/1677): Add new `Performance/RedundantSortBy` cop. ([@alexdowad][])
* [#1677](https://github.com/bbatsov/rubocop/issues/1677): Add new `Performance/LstripRstrip` cop. ([@alexdowad][])
* [#1677](https://github.com/bbatsov/rubocop/issues/1677): Add new `Performance/StartWith` cop. ([@alexdowad][])
* [#1677](https://github.com/bbatsov/rubocop/issues/1677): Add new `Performance/EndWith` cop. ([@alexdowad][])
* [#1677](https://github.com/bbatsov/rubocop/issues/1677): Add new `Performance/RedundantMerge` cop. ([@alexdowad][])
* `Lint/Debugger` cop can now auto-correct offenses. ([@alexdowad][])
* [#1677](https://github.com/bbatsov/rubocop/issues/1677): Add new `Performance/RedundantMatch` cop. ([@alexdowad][])
* [#1677](https://github.com/bbatsov/rubocop/issues/1677): Add new `Performance/RedundantBlockCall` cop. ([@alexdowad][])
* [#1954](https://github.com/bbatsov/rubocop/issues/1954): `Lint/UnneededDisable` can now autocorrect. ([@alexdowad][])
* [#2501](https://github.com/bbatsov/rubocop/issues/2501): Add new `Lint/ImplicitStringConcatenation` cop. ([@alexdowad][])
* Add new `Style/RedundantParentheses` cop. ([@lumeet][])
* [#1346](https://github.com/bbatsov/rubocop/issues/1346): `Style/SpecialGlobalVars` can be configured to use either `use_english_names` or `use_perl_names` styles. ([@alexdowad][])
* [#2426](https://github.com/bbatsov/rubocop/issues/2426): New `Style/NestedParenthesizedCalls` cop checks for non-parenthesized method calls nested inside a parenthesized call, like `method1(method2 arg)`. ([@alexdowad][])
* [#2502](https://github.com/bbatsov/rubocop/issues/2502): The `--stdin` and `--auto-correct` CLI options can be combined, and if you do so, corrected code is printed to stdout. ([@alexdowad][])
* `Style/ConditionalAssignment` works on conditionals with a common aref assignment (like `array[index] = val`) or attribute assignment (like `self.attribute = val`). ([@alexdowad][])
* [#2476](https://github.com/bbatsov/rubocop/issues/2476): `Style/GuardClause` catches if..else nodes with one branch which terminates the execution of the current scope. ([@alexdowad][])
* New `Style/IdenticalConditionalBranches` flags `if..else` and `case..when..else` constructs with an identical line at the end of each branch. ([@alexdowad][])
* [#207](https://github.com/bbatsov/rubocop/issues/207): Add new `Lint/FloatOutOfRange` cop which catches floating-point literals which are too large or too small for Ruby to represent. ([@alexdowad][])
* `Style/GuardClause` doesn't report offenses in places where correction would make a line too long. ([@alexdowad][])
* `Lint/DuplicateMethods` can find duplicate method definitions in many more circumstances, even across multiple files; however, it ignores definitions inside `if` or something which could be a DSL method. ([@alexdowad][])
* A warning is printed if an invalid `EnforcedStyle` is configured. ([@alexdowad][])
* [#1367](https://github.com/bbatsov/rubocop/issues/1367): New `Lint/IneffectiveAccessModifier` checks for access modifiers which are erroneously applied to a singleton method, where they have no effect. ([@alexdowad][])
* [#1614](https://github.com/bbatsov/rubocop/issues/1614): `Lint/BlockAlignment` aligns block end with splat operator when applied to a splatted method call. ([@alexdowad][])
* [#2263](https://github.com/bbatsov/rubocop/issues/2263): Warn if `task.options = %w(--format ...)` is used when configuring `RuboCop::RakeTask`; this should be `task.formatters = ...` instead. ([@alexdowad][])
* [#2511](https://github.com/bbatsov/rubocop/issues/2511): `--no-offense-counts` CLI option suppresses the inclusion of offense count lines in auto-generated config. ([@alexdowad][])
* [#2504](https://github.com/bbatsov/rubocop/issues/2504): New `AllowForAlignment` config parameter for `Style/SingleSpaceBeforeFirstArg` allows the insertion of extra spaces before the first argument if it aligns it with something on the preceding or following line. ([@alexdowad][])
* [#2478](https://github.com/bbatsov/rubocop/issues/2478): `Style/ExtraSpacing` has new `ForceEqualSignAlignment` config parameter which forces = signs on consecutive lines to be aligned, and it can auto-correct. ([@alexdowad][])
* `Lint/BlockAlignment` aligns block end with unary operators like ~, -, or ! when such operators are applied to the method call taking the block. ([@alexdowad][])
* [#1460](https://github.com/bbatsov/rubocop/issues/1460): `Style/Alias` supports both `prefer_alias` and `prefer_alias_method` styles. ([@alexdowad][])
* [#1569](https://github.com/bbatsov/rubocop/issues/1569): New `ExpectMatchingDefinition` config parameter for `Style/FileName` makes it check for a class or module definition in each file which corresponds to the file name and path. ([@alexdowad][])
* [#2480](https://github.com/bbatsov/rubocop/pull/2480): Add a configuration to `Style/ConditionalAssignment` to check and correct conditionals that contain multiple assignments. ([@rrosenblum][])
* [#2480](https://github.com/bbatsov/rubocop/pull/2480): Allow `Style/ConditionalAssignment` to correct assignment in ternary operations. ([@rrosenblum][])
* [#2480](https://github.com/bbatsov/rubocop/pull/2480): Allow `Style/ConditionalAssignment` to correct comparable methods. ([@rrosenblum][])
* [#1633](https://github.com/bbatsov/rubocop/issues/1633): New cop `Style/MultilineMethodCallIndentation` takes over the responsibility for checking alignment of methods from the `Style/MultilineOperationIndentation` cop. ([@jonas054][])
* [#2472](https://github.com/bbatsov/rubocop/pull/2472): New cop `Style/MultilineArrayBraceLayout` checks that the closing brace in an array literal is symmetrical with respect to the opening brace and the array elements. ([@panthomakos][])
* [#1543](https://github.com/bbatsov/rubocop/issues/1543): `Style/WordArray` has both `percent` and `brackets` (which enforces the use of bracketed arrays for strings) styles. ([@alexdowad][])
* `Style/SpaceAroundOperators` has `AllowForAlignment` config parameter which allows extra spaces on the left if they serve to align the operator with another. ([@alexdowad][])
* `Style/SymbolArray` has both `percent` and `brackets` (which enforces the user of bracketed arrays for symbols) styles. ([@alexdowad][])
* [#2343](https://github.com/bbatsov/rubocop/issues/2343): Entire cop types (or "departments") can be disabled using in .rubocop.yml using config like `Style: Enabled: false`. ([@alexdowad][])
* [#2399](https://github.com/bbatsov/rubocop/issues/2399): New `start_of_line` style for `Lint/EndAlignment` aligns a closing `end` keyword with the start of the line where the opening keyword appears. ([@alexdowad][])
* [#1545](https://github.com/bbatsov/rubocop/issues/1545): New `Regex` config parameter for `Style/FileName` allows user to provide their own regex for validating file names. ([@alexdowad][])
* [#2253](https://github.com/bbatsov/rubocop/issues/2253): New `DefaultFormatter` config parameter can be used to set formatter from within .rubocop.yml. ([@alexdowad][])
* [#2481](https://github.com/bbatsov/rubocop/issues/2481): New `WorstOffendersFormatter` prints a list of files with offenses (and offense counts), showing the files with the most offenses first. ([@alexdowad][])
* New `IfInsideElse` cop catches `if..end` nodes which can be converted into an `elsif` instead, reducing the nesting level. ([@alexdowad][])
* [#1725](https://github.com/bbatsov/rubocop/issues/1725): --color CLI option forces color output, even when not printing to a TTY. ([@alexdowad][])
* [#2549](https://github.com/bbatsov/rubocop/issues/2549): New `ConsistentQuotesInMultiline` config param for `Style/StringLiterals` forces all literals which are concatenated using \ to use the same quote style. ([@alexdowad][])
* [#2560](https://github.com/bbatsov/rubocop/issues/2560): `Style/AccessModifierIndentation`, `Style/CaseIndentation`, `Style/FirstParameterIndentation`, `Style/IndentArray`, `Style/IndentAssignment`, `Style/IndentHash`, `Style/MultilineMethodCallIndentation`, and `Style/MultilineOperationIndentation` all have a new `IndentationWidth` parameter which can be used to override the indentation width from `Style/IndentationWidth`. ([@alexdowad][])
* Add new `Performance/HashEachMethods` cop. ([@ojab][])
* New cop `Style/FrozenStringLiteralComment` will check for and add the comment `# frozen_string_literal: true` to the top of files. This will help with upgrading to Ruby 3.0. ([@rrosenblum][])

### Bug Fixes

* [#2594](https://github.com/bbatsov/rubocop/issues/2594): `Style/EmptyLiteral` autocorrector respects `Style/StringLiterals:EnforcedStyle` config. ([@DNNX][])
* [#2411](https://github.com/bbatsov/rubocop/issues/2411): Make local inherited configuration override configuration loaded from gems. ([@jonas054][])
* [#2413](https://github.com/bbatsov/rubocop/issues/2413): Allow `%Q` for dynamic strings with double quotes inside them. ([@jonas054][])
* [#2404](https://github.com/bbatsov/rubocop/issues/2404): `Style/Next` does not remove comments when auto-correcting. ([@lumeet][])
* `Style/Next` handles auto-correction of nested offenses. ([@lumeet][])
* `Style/VariableInterpolation` now detects non-numeric regex back references. ([@cgriego][])
* `ProgressFormatter` fully respects the `--no-color` switch. ([@savef][])
* Replace `Time.zone.current` with `Time.current` on `Rails::TimeZone` cop message. ([@volmer][])
* [#2451](https://github.com/bbatsov/rubocop/issues/2451): `Style/StabbyLambdaParentheses` does not treat method calls named `lambda` as lambdas. ([@domcleal][])
* [#2463](https://github.com/bbatsov/rubocop/issues/2463): Allow comments before an access modifier. ([@codebeige][])
* [#2471](https://github.com/bbatsov/rubocop/issues/2471): `Style/MethodName` doesn't choke on methods which are defined inside methods. ([@alexdowad][])
* [#2449](https://github.com/bbatsov/rubocop/issues/2449): `Style/StabbyLambdaParentheses` only checks lambdas in the arrow form. ([@lumeet][])
* [#2456](https://github.com/bbatsov/rubocop/issues/2456): `Lint/NestedMethodDefinition` doesn't register offenses for method definitions inside an eval block (either `instance_eval`, `class_eval`, or `module_eval`). ([@alexdowad][])
* [#2464](https://github.com/bbatsov/rubocop/issues/2464): `Style/ParallelAssignment` understands aref and attribute assignments, and doesn't warn if they can't be correctly rearranged into a series of single assignments. ([@alexdowad][])
* [#2482](https://github.com/bbatsov/rubocop/issues/2482): `Style/AndOr` doesn't raise an exception when trying to autocorrect `!variable or ...`. ([@alexdowad][])
* [#2446](https://github.com/bbatsov/rubocop/issues/2446): `Style/Tab` doesn't register errors for leading tabs which occur inside a string literal (including heredoc). ([@alexdowad][])
* [#2452](https://github.com/bbatsov/rubocop/issues/2452): `Style/TrailingComma` incorrectly categorizes single-line hashes in methods calls. ([@panthomakos][])
* [#2441](https://github.com/bbatsov/rubocop/issues/2441): `Style/AlignParameters` doesn't crash if it finds nested offenses. ([@alexdowad][])
* [#2436](https://github.com/bbatsov/rubocop/issues/2436): `Style/SpaceInsideHashLiteralBraces` doesn't mangle a hash literal which is not surrounded by curly braces, but has another hash literal which does as its first key. ([@alexdowad][])
* [#2483](https://github.com/bbatsov/rubocop/issues/2483): `Style/Attr` differentiate between attr_accessor and attr_reader. ([@weh][])
* `Style/ConditionalAssignment` doesn't crash if it finds a `case` with an empty branch. ([@lumeet][])
* [#2506](https://github.com/bbatsov/rubocop/issues/2506): `Lint/FormatParameterMismatch` understands `%{}` and `%<>` interpolations. ([@alexdowad][])
* [#2145](https://github.com/bbatsov/rubocop/issues/2145): `Lint/ParenthesesAsGroupedExpression` ignores calls with multiple arguments, since they are not ambiguous. ([@alexdowad][])
* [#2484](https://github.com/bbatsov/rubocop/issues/2484): Remove two vulnerabilities in cache handling. ([@jonas054][])
* [#2517](https://github.com/bbatsov/rubocop/issues/2517): `Lint/UselessAccessModifier` doesn't think that an access modifier applied to `attr_writer` is useless. ([@alexdowad][])
* [#2518](https://github.com/bbatsov/rubocop/issues/2518): `Style/ConditionalAssignment` doesn't think that branches using `<<` and `[]=` should be combined. ([@alexdowad][])
* `CharacterLiteral` auto-corrector now properly corrects `?'`. ([@bfontaine][])
* [#2313](https://github.com/bbatsov/rubocop/issues/2313): `Rails/FindEach` doesn't break code which uses `order(...).each`, `limit(...).each`, and so on. ([@alexdowad][])
* [#1938](https://github.com/bbatsov/rubocop/issues/1938): `Rails/FindBy` doesn't autocorrect `where(...).first` to `find_by`, since the returned record is often different. ([@alexdowad][])
* [#1801](https://github.com/bbatsov/rubocop/issues/1801): `EmacsFormatter` strips newlines out of error messages, if there are any. ([@alexdowad][])
* [#2534](https://github.com/bbatsov/rubocop/issues/2534): `Style/RescueEnsureAlignment` works on `rescue` nested inside a `class` or `module` block. ([@alexdowad][])
* `Lint/BlockAlignment` does not refer to a block terminator as `end` when it is actually `}`. ([@alexdowad][])
* [#2540](https://github.com/bbatsov/rubocop/issues/2540): `Lint/FormatParameterMismatch` understands format specifiers with multiple flags. ([@alexdowad][])
* [#2538](https://github.com/bbatsov/rubocop/issues/2538): `Style/SpaceAroundOperators` doesn't eat newlines. ([@alexdowad][])
* [#2531](https://github.com/bbatsov/rubocop/issues/2531): `Style/AndOr` autocorrects in cases where parentheses must be added, even inside a nested begin node. ([@alexdowad][])
* [#2450](https://github.com/bbatsov/rubocop/issues/2450): `Style/Next` adjusts indentation when auto-correcting, to avoid introducing new offenses. ([@alexdowad][])
* [#2066](https://github.com/bbatsov/rubocop/issues/2066): `Style/TrivialAccessors` doesn't flag what appear to be trivial accessor method definitions, if they are nested inside a call to `instance_eval`. ([@alexdowad][])
* `Style/SymbolArray` doesn't flag arrays of symbols if a symbol contains a space character. ([@alexdowad][])
* `Style/SymbolArray` can auto-correct offenses. ([@alexdowad][])
* [#2546](https://github.com/bbatsov/rubocop/issues/2546): Report when two `rubocop:disable` comments (not the single line kind) for a given cop apppear in a file with no `rubocop:enable` in between. ([@jonas054][])
* [#2552](https://github.com/bbatsov/rubocop/issues/2552): `Style/Encoding` can auto-correct files with a blank first line. ([@alexdowad][])
* [#2556](https://github.com/bbatsov/rubocop/issues/2556): `Style/SpecialGlobalVariables` generates auto-config correctly. ([@alexdowad][])
* [#2565](https://github.com/bbatsov/rubocop/issues/2565): Let `Style/SpaceAroundOperators` leave spacing around `=>` to `Style/AlignHash`. ([@jonas054][])
* [#2569](https://github.com/bbatsov/rubocop/issues/2569): `Style/MethodCallParentheses` doesn't register warnings for `object.()` syntax, since it is handled by `Style/LambdaCall`. ([@alexdowad][])
* [#2570](https://github.com/bbatsov/rubocop/issues/2570): `Performance/RedundantMerge` doesn't break code with a modifier `if` when autocorrecting. ([@alexdowad][])
* `Performance/RedundantMerge` doesn't break code with a modifier `while` or `until` when autocorrecting. ([@alexdowad][])
* [#2574](https://github.com/bbatsov/rubocop/issues/2574): `variable` style for `Lint/EndAlignment` is working again. ([@alexdowad][])
* `Lint/EndAlignment` can autocorrect offenses on the RHS of an assignment to an instance variable, class variable, constant, and so on; previously, it only worked if the LHS was a local variable. ([@alexdowad][])
* [#2580](https://github.com/bbatsov/rubocop/issues/2580): `Style/StringReplacement` doesn't break code when autocorrection involves a regex with embedded escapes (like /\n/). ([@alexdowad][])
* [#2582](https://github.com/bbatsov/rubocop/issues/2582): `Style/AlignHash` doesn't move a key so far left that it goes onto the previous line (in an attempt to align). ([@alexdowad][])
* [#2588](https://github.com/bbatsov/rubocop/issues/2588): `Style/SymbolProc` doesn't break code when autocorrecting a method call with a trailing comma in the argument list. ([@alexdowad][])
* [#2448](https://github.com/bbatsov/rubocop/issues/2448): `Style/TrailingCommaInArguments` and `Style/TrailingCommaInLiteral` don't special-case single-item lists in a way which contradicts the documentation. ([@alexdowad][])
* Fix for remote config files to only load from on http and https URLs. ([@ptrippett][])
* [#2604](https://github.com/bbatsov/rubocop/issues/2604): `Style/FileName` doesn't fail on empty files when `ExpectMatchingDefinition` is true. ([@alexdowad][])
* `Style/RedundantFreeze` registers offences for frozen dynamic symbols. ([@segiddins][])
* [#2609](https://github.com/bbatsov/rubocop/issues/2609): All cops which rely on the `AutocorrectUnlessChangingAST` module can now autocorrect files which contain `__FILE__`. ([@alexdowad][])
* [#2608](https://github.com/bbatsov/rubocop/issues/2608): `Style/ConditionalAssignment` can autocorrect `=~` within a ternary expression. ([@alexdowad][])

### Changes

* [#2427](https://github.com/bbatsov/rubocop/pull/2427): Allow non-snake-case file names (e.g. `some-random-script`) for Ruby scripts that have a shebang. ([@sometimesfood][])
* [#2430](https://github.com/bbatsov/rubocop/pull/2430): `Lint/UnneededDisable` now adds "unknown cop" to messages if cop names in `rubocop:disable` comments are unrecognized, or "did you mean ..." if they are misspelled names of existing cops. ([@jonas054][])
* [#947](https://github.com/bbatsov/rubocop/issues/947): `Style/Documentation` considers classes and modules which only define constants to be "namespaces", and doesn't flag them for lack of a documentation comment. ([@alexdowad][])
* [#2467](https://github.com/bbatsov/rubocop/issues/2467): Explicitly inheriting configuration from the rubocop gem in .rubocop.yml is not allowed. ([@alexdowad][])
* [#2322](https://github.com/bbatsov/rubocop/issues/2322): Output of --auto-gen-config shows content of default config parameters which are Arrays; this is especially useful for SupportedStyles. ([@alexdowad][])
* [#1566](https://github.com/bbatsov/rubocop/issues/1566): When autocorrecting on Windows, line endings are not converted to "\r\n" in untouched portions of the source files; corrected portions may use "\n" rather than "\r\n". ([@alexdowad][])
* New `rake repl` task can be used for experimentation when working on RuboCop. ([@alexdowad][])
* `Lint/SpaceBeforeFirstArg` cop has been removed, since it just duplicates `Style/SingleSpaceBeforeFirstArg`. ([@alexdowad][])
* `Style/SingleSpaceBeforeFirstArg` cop has been renamed to `Style/SpaceBeforeFirstArg`, which more accurately reflects what it now does. ([@alexdowad][])
* `Style/UnneededPercentQ` reports `%q()` strings with what only appears to be an escape, but is not really (there are no escapes in `%q()` strings). ([@alexdowad][])
* `Performance/StringReplacement`, `Performance\StartWith`, and `Performance\EndWith` more accurately identify code which can be improved. ([@alexdowad][])
* The `MultiSpaceAllowedForOperators` config parameter for `Style/SpaceAroundOperators` has been removed, as it is made redundant by `AllowForAlignment`. If someone attempts to use it, config validation will fail with a helpful message. ([@alexdowad][])
* The `RunRailsCops` config parameter in .rubocop.yml is now obsolete. If someone attempts to use it, config validation will fail with a helpful message. ([@alexdowad][])
* If .rubocop.yml contains configuration for a custom cop, no warning regarding "unknown cop" will be printed. The custom cop must inherit from RuboCop::Cop::Cop, and must be loaded into memory for this to work. ([@alexdowad][])
* [#2102](https://github.com/bbatsov/rubocop/issues/2102): If .rubocop.yml exists in the working directory when running --auto-gen-config, any `Exclude` config parameters in .rubocop.yml will be merged into the generated .rubocop_todo.yml. ([@alexdowad][])
* [#1895](https://github.com/bbatsov/rubocop/issues/1895): Remove `Rails/DefaultScope` cop. ([@alexdowad][])
* [#2550](https://github.com/bbatsov/rubocop/issues/2550): New `TargetRubyVersion` configuration parameter can be used to specify which version of the Ruby interpreter the inspected code is intended to run on. ([@alexdowad][])
* [#2557](https://github.com/bbatsov/rubocop/issues/2557): `Style/GuardClause` does not warn about `if` nodes whose condition spans multiple lines. ([@alexdowad][])
* `Style/EmptyLinesAroundClassBody`, `Style/EmptyLinesAroundModuleBody`, and `Style/EmptyLinesAroundBlockBody` accept an empty body with no blank line, even if configured to `empty_lines` style. This is because the empty lines only serve to provide a break between the header, body, and footer, and are redundant if there is no body. ([@alexdowad][])
* [#2554](https://github.com/bbatsov/rubocop/issues/2554): `Style/FirstMethodArgumentLineBreak` handles implicit hash arguments without braces; `Style/FirstHashElementLineBreak` still handles those with braces. ([@alexdowad][])
* `Style/TrailingComma` has been split into `Style/TrailingCommaInArguments` and `Style/TrailingCommaInLiteral`. ([@alexdowad][])
* RuboCop returns process exit code 2 if it fails due to bad configuration, bad CLI options, or an internal error. If it runs successfully but finds one or more offenses, it still exits with code 1, as was previously the case. This is helpful when invoking RuboCop programmatically, perhaps from a script. ([@alexdowad][])

## 0.35.1 (2015-11-10)

### Bug Fixes

* [#2407](https://github.com/bbatsov/rubocop/issues/2407): Use `Process.uid` rather than `Etc.getlogin` for simplicity and compatibility. ([@jujugrrr][])

## 0.35.0 (2015-11-07)

### New features

* [#2028](https://github.com/bbatsov/rubocop/issues/2028): New config `ExtraDetails` supports addition of `Details` param to all cops to allow extra details on offense to be displayed. ([@tansaku][])
* [#2036](https://github.com/bbatsov/rubocop/issues/2036): New cop `Style/StabbyLambdaParentheses` will find and correct cases where a stabby lambda's parameters are not wrapped in parentheses. ([@hmadison][])
* [#2246](https://github.com/bbatsov/rubocop/pull/2246): `Style/TrailingUnderscoreVariable` will now register an offense for `*_`. ([@rrosenblum][])
* [#2246](https://github.com/bbatsov/rubocop/pull/2246): `Style/TrailingUnderscoreVariable` now has a configuration to remove named underscore variables (Defaulted to false). ([@rrosenblum][])
* [#2276](https://github.com/bbatsov/rubocop/pull/2276): New cop `Performance/FixedSize` will register an offense when calling `length`, `size`, or `count` on statically sized objected (strings, symbols, arrays, and hashes). ([@rrosenblum][])
* New cop `Style/NestedModifier` checks for nested `if`, `unless`, `while` and `until` modifier statements. ([@lumeet][])
* [#2270](https://github.com/bbatsov/rubocop/pull/2270): Add a new `inherit_gem` configuration to inherit a config file from an installed gem [(originally requested in #290)](https://github.com/bbatsov/rubocop/issues/290). ([@jhansche][])
* Allow `StyleGuide` parameters in local configuration for all cops, so users can add references to custom style guide documents. ([@cornelius][])
* `UnusedMethodArgument` cop allows configuration to skip keyword arguments. ([@apiology][])
* [#2318](https://github.com/bbatsov/rubocop/pull/2318): `Lint/Debugger` cop now checks for `Pry.rescue`. ([@rrosenblum][])
* [#2277](https://github.com/bbatsov/rubocop/pull/2277): New cop `Style/FirstArrayElementLineBreak` checks for a line break before the first element in a multi-line array. ([@panthomakos][])
* [#2277](https://github.com/bbatsov/rubocop/pull/2277): New cop `Style/FirstHashElementLineBreak` checks for a line break before the first element in a multi-line hash. ([@panthomakos][])
* [#2277](https://github.com/bbatsov/rubocop/pull/2277): New cop `Style/FirstMethodArgumentLineBreak` checks for a line break before the first argument in a multi-line method call. ([@panthomakos][])
* [#2277](https://github.com/bbatsov/rubocop/pull/2277): New cop `Style/FirstMethodParameterLineBreak` checks for a line break before the first parameter in a multi-line method parameter definition. ([@panthomakos][])
* Add `Rails/PluralizationGrammar` cop, checks for incorrect grammar when using methods like `3.day.ago`, when you should write `3.days.ago`. ([@maxjacobson][])
* [#2347](https://github.com/bbatsov/rubocop/pull/2347): `Lint/Eval` cop does not warn about "security risk" when eval argument is a string literal without interpolations. ([@alexdowad][])
* [#2335](https://github.com/bbatsov/rubocop/issues/2335): `Style/VariableName` cop checks naming style of method parameters. ([@alexdowad][])
* [#2329](https://github.com/bbatsov/rubocop/pull/2329): New style `braces_for_chaining` for `Style/BlockDelimiters` cop enforces braces on a multi-line block if its return value is being chained with another method. ([@panthomakos][])
* `Lint/LiteralInCondition` warns if a symbol or dynamic symbol is used as a condition. ([@alexdowad][])
* [#2369](https://github.com/bbatsov/rubocop/issues/2369): `Style/TrailingComma` doesn't add a trailing comma to a multiline method chain which is the only arg to a method call. ([@alexdowad][])
* `CircularArgumentReference` cop updated to lint for ordinal circular argument references on top of optional keyword arguments. ([@maxjacobson][])
* Added ability to download shared rubocop config files from remote urls. ([@ptrippett][])
* [#1601](https://github.com/bbatsov/rubocop/issues/1601): Add `IgnoreEmptyMethods` config parameter for `Lint/UnusedMethodArgument` and `IgnoreEmptyBlocks` config parameter for `Lint/UnusedBlockArgument` cops. ([@alexdowad][])
* [#1729](https://github.com/bbatsov/rubocop/issues/1729): `Style/MethodDefParentheses` supports new 'require_no_parentheses_except_multiline' style. ([@alexdowad][])
* [#2173](https://github.com/bbatsov/rubocop/issues/2173): `Style/AlignParameters` also checks parameter alignment for method definitions. ([@alexdowad][])
* [#1825](https://github.com/bbatsov/rubocop/issues/1825): New `NameWhitelist` configuration parameter for `Style/PredicateName` can be used to suppress errors on known-good predicate names. ([@alexdowad][])
* `Style/Documentation` recognizes 'Constant = Class.new' as a class definition. ([@alexdowad][])
* [#1608](https://github.com/bbatsov/rubocop/issues/1608): Add new 'align_braces' style for `Style/IndentHash`. ([@alexdowad][])
* `Style/Next` can autocorrect. ([@alexdowad][])

### Bug Fixes

* [#2265](https://github.com/bbatsov/rubocop/issues/2265): Handle unary `+` in `ExtraSpacing` cop. ([@jonas054][])
* [#2275](https://github.com/bbatsov/rubocop/pull/2275): Copy default `Exclude` into `Exclude` lists in `.rubocop_todo.yml`. ([@jonas054][])
* `Style/IfUnlessModifier` accepts blocks followed by a chained call. ([@lumeet][])
* [#2261](https://github.com/bbatsov/rubocop/issues/2261): Make relative `Exclude` paths in `$HOME/.rubocop_todo.yml` be relative to current directory. ([@jonas054][])
* [#2286](https://github.com/bbatsov/rubocop/issues/2286): Handle auto-correction of empty method when `AllowIfMethodIsEmpty` is `false` in `Style/SingleLineMethods`. ([@jonas054][])
* [#2246](https://github.com/bbatsov/rubocop/pull/2246): Do not register an offense for `Style/TrailingUnderscoreVariable` when the underscore variable is preceded by a splat variable. ([@rrosenblum][])
* [#2292](https://github.com/bbatsov/rubocop/pull/2292): Results should not be stored in the cache if affected by errors (crashes). ([@jonas054][])
* [#2280](https://github.com/bbatsov/rubocop/issues/2280): Avoid reporting space between hash literal keys and values in `Style/ExtraSpacing`. ([@jonas054][])
* [#2284](https://github.com/bbatsov/rubocop/issues/2284): Fix result cache being shared between ruby versions. ([@miquella][])
* [#2285](https://github.com/bbatsov/rubocop/issues/2285): Fix `ConfigurableNaming#class_emitter_method?` error when handling singleton class methods. ([@palkan][])
* [#2295](https://github.com/bbatsov/rubocop/issues/2295): Fix Performance/Detect autocorrect to handle rogue newlines. ([@palkan][])
* [#2294](https://github.com/bbatsov/rubocop/issues/2294): Do not register an offense in `Performance/StringReplacement` for regex with options. ([@rrosenblum][])
* Fix `Style/UnneededPercentQ` condition for single-quoted literal containing interpolation-like string. ([@eagletmt][])
* [#2324](https://github.com/bbatsov/rubocop/issues/2324): Handle `--only Lint/Syntax` and `--except Lint/Syntax` correctly. ([@jonas054][])
* [#2317](https://github.com/bbatsov/rubocop/issues/2317): Handle `case` as an argument correctly in `Lint/EndAlignment`. ([@lumeet][])
* [#2287](https://github.com/bbatsov/rubocop/issues/2287): Fix auto-correct of lines with only whitespace in `Style/IndentationWidth`. ([@lumeet][])
* [#2331](https://github.com/bbatsov/rubocop/issues/2331): Do not register an offense in `Performance/Size` for `count` with an argument. ([@rrosenblum][])
* Handle a backslash at the end of a line in `Style/SpaceAroundOperators`. ([@lumeet][])
* Don't warn about lack of "leading space" in a =begin/=end comment. ([@alexdowad][])
* [#2307](https://github.com/bbatsov/rubocop/issues/2307): In `Lint/FormatParameterMismatch`, don't register an offense if either argument to % is not a literal. ([@alexdowad][])
* [#2356](https://github.com/bbatsov/rubocop/pull/2356): `Style/Encoding` will now place the encoding comment on the second line if the first line is a shebang. ([@rrosenblum][])
* `Style/InitialIndentation` cop doesn't error out when a line begins with an integer literal. ([@alexdowad][])
* [#2296](https://github.com/bbatsov/rubocop/issues/2296): In `Style/DotPosition`, don't "correct" (and break) a method call which has a line comment (or blank line) between the dot and the selector. ([@alexdowad][])
* [#2272](https://github.com/bbatsov/rubocop/issues/2272): `Lint/NonLocalExitFromIterator` does not warn about `return` in a block which is passed to `Module#define_method`. ([@alexdowad][])
* [#2262](https://github.com/bbatsov/rubocop/issues/2262): Replace `Rainbow` reference with `Colorizable#yellow`. ([@minustehbare][])
* [#2068](https://github.com/bbatsov/rubocop/issues/2068): Display warning if `Style/Copyright` is misconfigured. ([@alexdowad][])
* [#2321](https://github.com/bbatsov/rubocop/issues/2321): In `Style/EachWithObject`, don't replace reduce with each_with_object if the accumulator parameter is assigned to in the block. ([@alexdowad][])
* [#1981](https://github.com/bbatsov/rubocop/issues/1981): `Lint/UselessAssignment` doesn't erroneously identify assignments in identical if branches as useless. ([@alexdowad][])
* [#2323](https://github.com/bbatsov/rubocop/issues/2323): `Style/IfUnlessModifier` cop parenthesizes autocorrected code when necessary due to operator precedence, to avoid changing its meaning. ([@alexdowad][])
* [#2003](https://github.com/bbatsov/rubocop/issues/2003): Make `Lint/UnneededDisable` work with `--auto-correct`. ([@jonas054][])
* Default RuboCop cache dir moved to per-user folders. ([@br3nda][])
* [#2393](https://github.com/bbatsov/rubocop/pull/2393): `Style/MethodCallParentheses` doesn't fail on `obj.method ||= func()`. ([@alexdowad][])
* [#2344](https://github.com/bbatsov/rubocop/pull/2344): When autocorrecting, `Style/ParallelAssignment` reorders assignment statements, if necessary, to avoid breaking code. ([@alexdowad][])
* `Style/MultilineOperationAlignment` does not try to align the receiver and selector of a method call if both are on the LHS of an assignment. ([@alexdowad][])

### Changes

* [#2194](https://github.com/bbatsov/rubocop/issues/2194): Allow any options with `--auto-gen-config`. ([@agrimm][])

## 0.34.2 (2015-09-21)

### Bug Fixes

* [#2232](https://github.com/bbatsov/rubocop/issues/2232): Fix false positive in `Lint/FormatParameterMismatch` for argument with splat operator. ([@dreyks][])
* [#2237](https://github.com/bbatsov/rubocop/pull/2237): Allow `Lint/FormatParameterMismatch` to be called using `Kernel.format` and `Kernel.sprintf`. ([@rrosenblum][])
* [#2234](https://github.com/bbatsov/rubocop/issues/2234): Do not register an offense for `Lint/FormatParameterMismatch` when the format string is a variable. ([@rrosenblum][])
* [#2240](https://github.com/bbatsov/rubocop/pull/2240): `Lint/UnneededDisable` should not report non-`Lint` `rubocop:disable` comments when running `rubocop --lint`. ([@jonas054][])
* [#2121](https://github.com/bbatsov/rubocop/issues/2121): Allow space before values in hash literals in `Style/ExtraSpacing` to avoid correction conflict. ([@jonas054][])
* [#2241](https://github.com/bbatsov/rubocop/issues/2241): Read cache in binary format. ([@jonas054][])
* [#2247](https://github.com/bbatsov/rubocop/issues/2247): Fix auto-correct of `Performance/CaseWhenSplat` for percent arrays (`%w`, `%W`, `%i`, and `%I`). ([@rrosenblum][])
* [#2244](https://github.com/bbatsov/rubocop/issues/2244): Disregard annotation keywords in `Style/CommentAnnotation` if they don't start a comment. ([@jonas054][])
* [#2257](https://github.com/bbatsov/rubocop/pull/2257): Fix bug where `Style/RescueEnsureAlignment` will register an offense for `rescue` and `ensure` on the same line. ([@rrosenblum][])
* [#2255](https://github.com/bbatsov/rubocop/issues/2255): Refine the offense highlighting for `Style/SymbolProc`. ([@bbatsov][])
* [#2260](https://github.com/bbatsov/rubocop/pull/2260): Make `Exclude` in `.rubocop_todo.yml` work when running from a subdirectory. ([@jonas054][])

### Changes

* [#2248](https://github.com/bbatsov/rubocop/issues/2248): Allow block-pass in `Style/AutoResourceCleanup`. ([@lumeet][])
* [#2258](https://github.com/bbatsov/rubocop/pull/2258): `Style/Documentation` will exclude test directories by default. ([@rrosenblum][])
* [#2260](https://github.com/bbatsov/rubocop/issues/2260): Disable `Style/StringMethods` by default. ([@bbatsov][])

## 0.34.1 (2015-09-09)

### Bug Fixes

* [#2212](https://github.com/bbatsov/rubocop/issues/2212): Handle methods without parentheses in auto-correct. ([@karreiro][])
* [#2214](https://github.com/bbatsov/rubocop/pull/2214): Fix `File name too long error` when `STDIN` option is provided. ([@mrfoto][])
* [#2217](https://github.com/bbatsov/rubocop/issues/2217): Allow block arguments in `Style/SymbolProc`. ([@lumeet][])
* [#2213](https://github.com/bbatsov/rubocop/issues/2213): Write to cache with binary encoding to avoid transcoding exceptions in some locales. ([@jonas054][])
* [#2218](https://github.com/bbatsov/rubocop/issues/2218): Fix loading config error when safe yaml is only partially loaded. ([@maxjacobson][])
* [#2161](https://github.com/bbatsov/rubocop/issues/2161): Allow an explicit receiver (except `Kernel`) in `Style/SignalException`. ([@lumeet][])

## 0.34.0 (2015-09-05)

### New features

* [#2143](https://github.com/bbatsov/rubocop/pull/2143): New cop `Performance/CaseWhenSplat` will identify and rearange `case` `when` statements that contain a `when` condition with a splat. ([@rrosenblum][])
* New cop `Lint/DuplicatedKey` checks for duplicated keys in hashes, which Ruby 2.2 warns against. ([@sliuu][])
* [#2106](https://github.com/bbatsov/rubocop/issues/2106): Add `SuspiciousParamNames` option to `Style/OptionHash`. ([@wli][])
* [#2193](https://github.com/bbatsov/rubocop/pull/2193): `Style/Next` supports more `Enumerable` methods. ([@rrosenblum][])
* [#2179](https://github.com/bbatsov/rubocop/issues/2179): Add `--list-target-files` option to CLI, which prints the files which will be inspected. ([@maxjacobson][])
* New cop `Style/MutableConstant` checks for assignment of mutable objects to constants. ([@bbatsov][])
* New cop `Style/RedudantFreeze` checks for usages of `Object#freeze` on immutable objects. ([@bbatsov][])
* [#1924](https://github.com/bbatsov/rubocop/issues/1924): New option `--cache` and configuration parameter `AllCops: UseCache` turn result caching on (default) or off. ([@jonas054][])
* [#2204](https://github.com/bbatsov/rubocop/pull/2204): New cop `Style/StringMethods` will check for preferred method `to_sym` over `intern`. ([@imtayadeway][])

### Changes

* [#1351](https://github.com/bbatsov/rubocop/issues/1351): Allow class emitter methods in `Style/MethodName`. ([@jonas054][])
* [#2126](https://github.com/bbatsov/rubocop/pull/2126): `Style/RescueModifier` can now auto-correct. ([@rrosenblum][])
* [#2109](https://github.com/bbatsov/rubocop/issues/2109): Allow alignment with a token on the nearest line with same indentation in `Style/ExtraSpacing`. ([@jonas054][])
* `Lint/EndAlignment` handles the `case` keyword. ([@lumeet][])
* [#2146](https://github.com/bbatsov/rubocop/pull/2146): Add STDIN support. ([@caseywebdev][])
* [#2175](https://github.com/bbatsov/rubocop/pull/2175): Files that are excluded from a cop (e.g. using the `Exclude:` config option) are no longer being processed by that cop. ([@bquorning][])
* `Rails/ActionFilter` now handles complete list of methods found in the Rails 4.2 [release notes](https://github.com/rails/rails/blob/4115a12da1409c753c747fd4bab6e612c0c6e51a/guides/source/4_2_release_notes.md#notable-changes-1). ([@MGerrior][])
* [*2138](https://github.com/bbatsov/rubocop/issues/2138): Change the offense in `Style/Next` to highlight the condition instead of the iteration. ([@rrosenblum][])
* `Style/EmptyLineBetweenDefs` now handles class methods as well. ([@unmanbearpig][])
* Improve handling of `super` in `Style/SymbolProc`. ([@lumeet][])
* `Style/SymbolProc` is applied to methods receiving arguments. ([@lumeet][])
* [#1839](https://github.com/bbatsov/rubocop/issues/1839): Remove Rainbow monkey patching of String which conflicts with other gems like colorize. ([@daviddavis][])
* `Style/HashSyntax` is now a bit faster when checking Ruby 1.9 syntax hash keys. ([@bquorning][])
* `Lint/DeprecatedClassMethods` is now a whole lot faster. ([@bquorning][])
* `Lint/BlockAlignment`, `Style/IndentationWidth`, and `Style/MultilineOperationIndentation` are now quite a bit faster. ([@bquorning][])

### Bug Fixes

* [#2123](https://github.com/bbatsov/rubocop/pull/2123): Fix handing of dynamic widths `Lint/FormatParameterMismatch`. ([@edmz][])
* [#2116](https://github.com/bbatsov/rubocop/pull/2116): Fix named params (using hash) `Lint/FormatParameterMismatch`. ([@edmz][])
* [#2135](https://github.com/bbatsov/rubocop/issues/2135): Ignore `super` and `zsuper` nodes in `Style/SymbolProc`. ([@bbatsov][])
* [#2165](https://github.com/bbatsov/rubocop/issues/2165): Fix a NPE in `Style/Alias`. ([@bbatsov][])
* [#2168](https://github.com/bbatsov/rubocop/issues/2168): Fix a NPE in `Rails/TimeZone`. ([@bbatsov][])
* [#2169](https://github.com/bbatsov/rubocop/issues/2169): Fix a NPE in `Rails/Date`. ([@bbatsov][])
* [#2105](https://github.com/bbatsov/rubocop/pull/2105): Fix a warning that was thrown when enabling `Style/OptionHash`. ([@wli][])
* [#2107](https://github.com/bbatsov/rubocop/pull/2107): Fix auto-correct of `Style/ParallelAssignment` for nested expressions. ([@rrosenblum][])
* [#2111](https://github.com/bbatsov/rubocop/issues/2111): Deal with byte order mark in `Style/InitialIndentation`. ([@jonas054][])
* [#2113](https://github.com/bbatsov/rubocop/issues/2113): Handle non-string tokens in `Style/ExtraSpacing`. ([@jonas054][])
* [#2129](https://github.com/bbatsov/rubocop/issues/2129): Handle empty interpolations in `Style/SpaceInsideStringInterpolation`. ([@lumeet][])
* [#2119](https://github.com/bbatsov/rubocop/issues/2119): Do not raise an error in `Style/RescueEnsureAlignment` and `Style/RescueModifier` when processing an excluded file. ([@rrosenblum][])
* [#2149](https://github.com/bbatsov/rubocop/issues/2149): Do not register an offense in `Rails/Date` when `Date#to_time` is called with a time zone argument. ([@maxjacobson][])
* Do not register a `Rails/TimeZone` offense when using Time.new safely. ([@maxjacobson][])
* [#2124](https://github.com/bbatsov/rubocop/issues/2124): Fix bug in `Style/EmptyLineBetweenDefs` when there are only comments between method definitions. ([@lumeet][])
* [#2154](https://github.com/bbatsov/rubocop/issues/2154): `Performance/StringReplacement` can auto-correct replacements with backslash in them. ([@rrosenblum][])
* [#2009](https://github.com/bbatsov/rubocop/issues/2009): Fix bug in `RuboCop::ConfigLoader.load_file` when `safe_yaml` is required. ([@eitoball][])
* [#2155](https://github.com/bbatsov/rubocop/issues/2155): Configuration `EndAlignment: AlignWith: variable` only applies when the operands of `=` are on the same line. ([@jonas054][])
* Fix bug in `Style/IndentationWidth` when `rescue` or `ensure` is preceded by an empty body. ([@lumeet][])
* [#2183](https://github.com/bbatsov/rubocop/issues/2183): Fix bug in `Style/BlockDelimiters` when auto-correcting adjacent braces. ([@lumeet][])
* [#2199](https://github.com/bbatsov/rubocop/issues/2199): Make `rubocop` exit with error when there are only `Lint/UnneededDisable` offenses. ([@jonas054][])
* Fix handling of empty parentheses when auto-correcting in `Style/SymbolProc`. ([@lumeet][])

## 0.33.0 (2015-08-05)

### New features

* [#2081](https://github.com/bbatsov/rubocop/pull/2081): New cop `Style/Send` checks for the use of `send` and instead encourages changing it to `BasicObject#__send__` or `Object#public_send` (disabled by default). ([@syndbg][])
* [#2057](https://github.com/bbatsov/rubocop/pull/2057): New cop `Lint/FormatParameterMismatch` checks for a mismatch between the number of fields expected in format/sprintf/% and what was passed to it. ([@edmz][])
* [#2010](https://github.com/bbatsov/rubocop/pull/2010): Add `space` style for SpaceInsideStringInterpolation. ([@gotrevor][])
* [#2007](https://github.com/bbatsov/rubocop/pull/2007): Allow any modifier before `def`, not only visibility modifiers. ([@fphilipe][])
* [#1980](https://github.com/bbatsov/rubocop/pull/1980): `--auto-gen-config` now outputs an excluded files list for failed cops (up to a maxiumum of 15 files). ([@bmorrall][])
* [#2004](https://github.com/bbatsov/rubocop/pull/2004): Introduced `--exclude-limit COUNT` to configure how many files `--auto-gen-config` will exclude. ([@awwaiid][], [@jonas054][])
* [#1918](https://github.com/bbatsov/rubocop/issues/1918): New configuration parameter `AllCops:DisabledByDefault` when set to `true` makes only cops found in user configuration enabled, which makes cop selection *opt-in*. ([@jonas054][])
* New cop `Performance/StringReplacement` checks for usages of `gsub` that can be replaced with `tr` or `delete`. ([@rrosenblum][])
* [#2001](https://github.com/bbatsov/rubocop/issues/2001): New cop `Style/InitialIndentation` checks for indentation of the first non-blank non-comment line in a file. ([@jonas054][])
* [#2060](https://github.com/bbatsov/rubocop/issues/2060): New cop `Style/RescueEnsureAlignment` checks for bad alignment of `rescue` and `ensure` keywords. ([@lumeet][])
* New cop `Style/OptionalArguments` checks for optional arguments that do not appear at the end of an argument list. ([@rrosenblum][])
* New cop `Lint/CircularArgumentReference` checks for "circular argument references" in keyword arguments, which Ruby 2.2 warns against. ([@maxjacobson][], [@sliuu][])
* [#2030](https://github.com/bbatsov/rubocop/issues/2030): New cop `Style/OptionHash` checks for option hashes and encourages changing them to keyword arguments (disabled by default). ([@maxjacobson][])

### Changes

* [#2052](https://github.com/bbatsov/rubocop/pull/2052): `Style/RescueModifier` uses token stream to identify offenses. ([@urbanautomaton][])
* Rename `Rails/Date` and `Rails/TimeZone` style names to "strict" and "flexible" and make "flexible" to be default. ([@palkan][])
* [#2035](https://github.com/bbatsov/rubocop/issues/2035): `Style/ExtraSpacing` is now enabled by default and has a configuration parameter `AllowForAlignment` that is `true` by default, making it allow extra spacing if it's used for alignment purposes. ([@jonas054][])

### Bugs fixed

* [#2014](https://github.com/bbatsov/rubocop/pull/2014): Fix `Style/TrivialAccessors` to support AllowPredicates: false. ([@gotrevor][])
* [#1988](https://github.com/bbatsov/rubocop/issues/1988): Fix bug in `Style/ParallelAssignment` when assigning from `Module::CONSTANT`. ([@rrosenblum][])
* [#1995](https://github.com/bbatsov/rubocop/pull/1995): Improve message for `Rails/TimeZone`. ([@palkan][])
* [#1977](https://github.com/bbatsov/rubocop/issues/1977): Fix bugs in `Rails/Date` and `Rails/TimeZone` when using namespaced Time/Date. ([@palkan][])
* [#1973](https://github.com/bbatsov/rubocop/issues/1973): Do not register an offense in `Performance/Detect` when `select` is called on `Enumerable::Lazy`. ([@palkan][])
* [#2015](https://github.com/bbatsov/rubocop/issues/2015): Fix bug occurring for auto-correction of a misaligned `end` in a file with only one method. ([@jonas054][])
* Allow string interpolation segments inside single quoted string literals when double quotes are preferred. ([@segiddins][])
* [#2026](https://github.com/bbatsov/rubocop/issues/2026): Allow `Time.current` when style is "acceptable".([@palkan][])
* [#2029](https://github.com/bbatsov/rubocop/issues/2029): Fix bug where `Style/RedundantReturn` auto-corrects returning implicit hashes to invalid syntax. ([@rrosenblum][])
* [#2021](https://github.com/bbatsov/rubocop/issues/2021): Fix bug in `Style/BlockDelimiters` when a `semantic` expression is used in an array or a range. ([@lumeet][])
* [#1992](https://github.com/bbatsov/rubocop/issues/1992): Allow parentheses in assignment to a variable with the same name as the method's in `Style/MethodCallParentheses`. ([@lumeet][])
* [#2045](https://github.com/bbatsov/rubocop/issues/2045): Fix crash in `Style/IndentationWidth` when using `private_class_method def self.foo` syntax. ([@unmanbearpig][])
* [#2006](https://github.com/bbatsov/rubocop/issues/2006): Fix crash in `Style/FirstParameterIndentation` in case of nested offenses. ([@unmanbearpig][])
* [#2059](https://github.com/bbatsov/rubocop/issues/2059): Don't check for trivial accessors in modules. ([@bbatsov][])
* Add proper punctuation to the end of offense messages, where it is missing. ([@lumeet][])
* [#2071](https://github.com/bbatsov/rubocop/pull/2071): Keep line breaks in place on WordArray autocorrect.([@unmanbearpig][])
* [#2075](https://github.com/bbatsov/rubocop/pull/2075): Properly correct `Style/PercentLiteralDelimiters` with escape characters in them. ([@rrosenblum][])
* [#2023](https://github.com/bbatsov/rubocop/issues/2023): Avoid auto-correction corruption in `IndentationWidth`. ([@jonas054][])
* [#2080](https://github.com/bbatsov/rubocop/issues/2080): Properly parse code in `Performance/Count` when calling `select..count` in a class that extends an enumerable. ([@rrosenblum][])
* [#2093](https://github.com/bbatsov/rubocop/issues/2093): Fix bug in `Style/OneLineConditional` which should not raise an offense with an 'if/then/end' statement. ([@sliuu][])

## 0.32.1 (2015-06-24)

### New features

* `Debugger` cop now checks catches methods called with arguments. ([@crazydog115][])

### Bugs fixed

* Make it possible to disable `Lint/UnneededDisable`. ([@jonas054][])
* [#1958](https://github.com/bbatsov/rubocop/issues/1958): Show name of `Lint/UnneededDisable` when `-D/--display-cop-names` is given. ([@jonas054][])
* Do not show `Style/NonNilCheck` offenses as corrected when the source code is not modified. ([@rrosenblum][])
* Fix auto-correct in `Style/RedundantReturn` when `return` has no arguments. ([@lumeet][])
* [#1955](https://github.com/bbatsov/rubocop/issues/1955): Fix false positive for `Style/TrailingComma` cop. ([@mattjmcnaughton][])
* [#1928](https://github.com/bbatsov/rubocop/issues/1928): Avoid auto-correcting two alignment offenses in the same area at the same time. ([@jonas054][])
* [#1964](https://github.com/bbatsov/rubocop/issues/1964): Fix `RedundantBegin` auto-correct issue with comments by doing a smaller correction. ([@jonas054][])
* [#1978](https://github.com/bbatsov/rubocop/pull/1978): Don't count disabled offences if fail-level is autocorrect. ([@sch1zo][])
* [#1986](https://github.com/bbatsov/rubocop/pull/1986): Fix Date false positives on variables. ([@palkan][])

### Changes

* [#1708](https://github.com/bbatsov/rubocop/issues/1708): Improve message for `FirstParameterIndentation`. ([@tejasbubane][])
* [#1959](https://github.com/bbatsov/rubocop/issues/1959): Allow `Lint/UnneededDisable` to be inline disabled. ([@rrosenblum][])

## 0.32.0 (2015-06-06)

### New features

* Adjust behavior of `TrailingComma` cop to account for multi-line hashes nested within method calls. ([@panthomakos][])
* [#1719](https://github.com/bbatsov/rubocop/pull/1719): Display an error and abort the program if input file can't be found. ([@matugm][])
* New cop `SpaceInsideStringInterpolation` checks for spaces within string interpolations. ([@glasnt][])
* New cop `NestedMethodDefinition` checks for method definitions inside other methods. ([@ojab][])
* `LiteralInInterpolation` cop does auto-correction. ([@tmr08c][])
* [#1865](https://github.com/bbatsov/rubocop/issues/1865): New cop `Lint/UnneededDisable` checks for `rubocop:disable` comments that can be removed. ([@jonas054][])
* `EmptyElse` cop does auto-correction. ([@lumeet][])
* Show reference links when displaying style guide links. ([@rrosenblum][])
* `Debugger` cop now checks for the Capybara debug method `save_screenshot`. ([@crazydog115][])
* [#1282](https://github.com/bbatsov/rubocop/issues/1282): `CaseIndentation` cop does auto-correction. ([@lumeet][])
* [#1928](https://github.com/bbatsov/rubocop/issues/1928): Do auto-correction one offense at a time (rather than one cop at a time) if there are tabs in the code. ([@jonas054][])

### Changes

* Prefer `SpaceInsideBlockBraces` to `SpaceBeforeSemicolon` and `SpaceAfterSemicolon` to avoid an infinite loop when auto-correcting. ([@lumeet][])
* [#1873](https://github.com/bbatsov/rubocop/issues/1873): Move `ParallelAssignment` cop from Performance to Style. ([@rrosenblum][])
* Add `getlocal` to acceptable methods of `Rails/TimeZone`. ([@ojab][])
* [#1851](https://github.com/bbatsov/rubocop/issues/1851), [#1948](https://github.com/bbatsov/rubocop/issues/1948): Change offense message for `ClassLength` and `ModuleLength` to match that of `MethodLength`. ([@bquorning][])

### Bugs fixed

* Don't count required keyword args when specifying `CountKeywordArgs: false` for `ParameterLists`. ([@sumeet][])
* [#1879](https://github.com/bbatsov/rubocop/issues/1879): Avoid auto-correcting hash with trailing comma into invalid code in `BracesAroundHashParameters`. ([@jonas054][])
* [#1868](https://github.com/bbatsov/rubocop/issues/1868): Do not register an offense in `Performance/Count` when `select` is called with symbols or strings as the parameters. ([@rrosenblum][])
* `Sample` rewritten to properly handle shuffle randomness source, first/last params and non-literal ranges. ([@chastell][])
* [#1873](https://github.com/bbatsov/rubocop/issues/1873): Modify `ParallelAssignment` to properly autocorrect when the assignment is protected by a modifier statement. ([@rrosenblum][])
* Configure `ParallelAssignment` to work with non-standard `IndentationWidths`. ([@rrosenblum][])
* [#1899](https://github.com/bbatsov/rubocop/issues/1899): Be careful about comments when auto-correcting in `BracesAroundHashParameters`. ([@jonas054][])
* [#1897](https://github.com/bbatsov/rubocop/issues/1897): Don't report that semicolon separated statements can be converted to modifier form in `IfUnlessModifier` (and don't auto-correct them). ([@jonas054][])
* [#1644](https://github.com/bbatsov/rubocop/issues/1644): Don't search the entire file system when a folder is named `,` (fix for jruby and rbx). ([@rrosenblum][])
* [#1803](https://github.com/bbatsov/rubocop/issues/1803): Don't warn for `return` from `lambda` block in `NonLocalExitFromIterator`. ([@ypresto][])
* [#1905](https://github.com/bbatsov/rubocop/issues/1905): Ignore sparse and trailing comments in `Style/Documentation`. ([@RGBD][])
* [#1923](https://github.com/bbatsov/rubocop/issues/1923): Handle properly `for` without body in `Style/Next`. ([@bbatsov][])
* [#1901](https://github.com/bbatsov/rubocop/issues/1901): Do not auto correct comments that are missing a note. ([@rrosenblum][])
* [#1926](https://github.com/bbatsov/rubocop/issues/1926): Fix crash in `Style/AlignHash` when correcting a hash with a splat in it. ([@rrosenblum][])
* [#1935](https://github.com/bbatsov/rubocop/issues/1935): Allow `Symbol#to_proc` blocks in Performance/Size. ([@m1foley][])

## 0.31.0 (2015-05-05)

### New features

* `Rails/TimeZone` emits acceptable methods on a violation when `EnforcedStyle` is `:acceptable`. ([@l8nite][])
* Recognize rackup file (config.ru) out of the box. ([@carhartl][])
* [#1788](https://github.com/bbatsov/rubocop/pull/1788): New cop `ModuleLength` checks for overly long module definitions. ([@sdeframond][])
* New cop `Performance/Count` to convert `Enumerable#select...size`, `Enumerable#reject...size`, `Enumerable#select...count`, `Enumerable#reject...count` `Enumerable#select...length`, and `Enumerable#reject...length` to `Enumerable#count`. ([@rrosenblum][])
* `CommentAnnotation` cop does auto-correction. ([@dylandavidson][])
* New cop `Style/TrailingUnderscoreVariable` to remove trailing underscore variables from mass assignment. ([@rrosenblum][])
* [#1136](https://github.com/bbatsov/rubocop/issues/1136): New cop `Performance/ParallelAssignment` to avoid usages of unnessary parallel assignment. ([@rrosenblum][])
* [#1278](https://github.com/bbatsov/rubocop/issues/1278): `DefEndAlignment` and `EndAlignment` cops do auto-correction. ([@lumeet][])
* `IndentationWidth` cop follows the `AlignWith` option of the `DefEndAlignment` cop. ([@lumeet][])
* [#1837](https://github.com/bbatsov/rubocop/issues/1837): New cop `EachWithObjectArgument` checks that `each_with_object` isn't called with an immutable object as argument. ([@jonas054][])
* `ArrayJoin` cop does auto-correction. ([@tmr08c][])

### Bugs fixed

* [#1816](https://github.com/bbatsov/rubocop/issues/1816): Fix bug in `Sample` when calling `#shuffle` with something other than an element selector. ([@rrosenblum][])
* [#1768](https://github.com/bbatsov/rubocop/pull/1768): `DefEndAlignment` recognizes preceding `private_class_method` or `public_class_method` before `def`. ([@til][])
* [#1820](https://github.com/bbatsov/rubocop/issues/1820): Correct the logic in `AlignHash` for when to ignore a key because it's not on its own line. ([@jonas054][])
* [#1829](https://github.com/bbatsov/rubocop/pull/1829): Fix bug in `Sample` and `FlatMap` that would cause them to report having been auto-corrected when they were not. ([@rrosenblum][])
* [#1832](https://github.com/bbatsov/rubocop/pull/1832): Fix bug in `UnusedMethodArgument` that would cause them to report having been auto-corrected when they were not. ([@jonas054][])
* [#1834](https://github.com/bbatsov/rubocop/issues/1834): Support only boolean values for `AutoCorrect` configuration parameter, and remove warning for unknown parameter. ([@jonas054][])
* [#1843](https://github.com/bbatsov/rubocop/issues/1843): Fix crash in `TrailingBlankLines` when a file ends with a block comment without final newline. ([@jonas054][])
* [#1849](https://github.com/bbatsov/rubocop/issues/1849): Fix bug where you can not have nested arrays in the Rake task configuration. ([@rrosenblum][])
* Fix bug in `MultilineTernaryOperator` where it will not register an offense when only the false branch is on a separate line. ([@rrosenblum][])
* Fix crash in `MultilineBlockLayout` when using new lambda literal syntax without parentheses. ([@hbd225][])
* [#1859](https://github.com/bbatsov/rubocop/pull/1859): Fix bugs in `IfUnlessModifier` concerning comments and empty lines. ([@jonas054][])
* Fix handling of trailing comma in `SpaceAroundBlockParameters` and `SpaceAfterComma`. ([@lumeet][])

## 0.30.1 (2015-04-21)

### Bugs fixed

* [#1691](https://github.com/bbatsov/rubocop/issues/1691): For assignments with line break after `=`, use `keyword` alignment in `EndAlignment` regardless of configured style. ([@jonas054][])
* [#1769](https://github.com/bbatsov/rubocop/issues/1769): Fix bug where `LiteralInInterpolation` registers an offense for interpolation of `__LINE__`. ([@rrosenblum][])
* [#1773](https://github.com/bbatsov/rubocop/pull/1773): Fix typo ('strptime' -> 'strftime') in `Rails/TimeZone`. ([@palkan][])
* [#1777](https://github.com/bbatsov/rubocop/pull/1777): Fix offense message from Rails/TimeZone. ([@mzp][])
* [#1784](https://github.com/bbatsov/rubocop/pull/1784): Add an explicit error message when config contains an empty section. ([@bankair][])
* [#1791](https://github.com/bbatsov/rubocop/pull/1791): Fix autocorrection of `PercentLiteralDelimiters` with no content. ([@cshaffer][])
* Fix handling of `while` and `until` with assignment in `IndentationWidth`. ([@lumeet][])
* [#1793](https://github.com/bbatsov/rubocop/pull/1793): Fix bug in `TrailingComma` that caused `,` in comment to count as a trailing comma. ([@jonas054][])
* [#1765](https://github.com/bbatsov/rubocop/pull/1765): Update 1.9 hash to stop triggering when the symbol is not valid in the 1.9 hash syntax. ([@crimsonknave][])
* [#1806](https://github.com/bbatsov/rubocop/issues/1806): Require a newer version of `parser` and use its corrected solution for comment association in `Style/Documentation`. ([@jonas054][])
* [#1792](https://github.com/bbatsov/rubocop/issues/1792): Fix bugs in `Sample` that did not account for array selectors with a range and passing random to shuffle. ([@rrosenblum][])
* [#1770](https://github.com/bbatsov/rubocop/pull/1770): Add more acceptable methods to `Rails/TimeZone` (`utc`, `localtime`, `to_i`, `iso8601` etc). ([@palkan][])
* [#1767](https://github.com/bbatsov/rubocop/pull/1767): Do not register offenses on non-enumerable select/find_all by `Performance/Detect`. ([@palkan][])
* [#1795](https://github.com/bbatsov/rubocop/pull/1795): Fix bug in `TrailingBlankLines` that caused a crash for files containing only newlines. ([@renuo][])

## 0.30.0 (2015-04-06)

### New features

* [#1600](https://github.com/bbatsov/rubocop/issues/1600): Add `line_count_based` and `semantic` styles to the `BlockDelimiters` (formerly `Blocks`) cop. ([@clowder][], [@mudge][])
* [#1712](https://github.com/bbatsov/rubocop/pull/1712): Set `Offense#corrected?` to `true`, `false`, or `nil` when it was, wasn't, or can't be auto-corrected, respectively. ([@vassilevsky][])
* [#1669](https://github.com/bbatsov/rubocop/pull/1669): Add command-line switch `--display-style-guide`. ([@marxarelli][])
* [#1405](https://github.com/bbatsov/rubocop/issues/1405): Add Rails TimeZone and Date cops. ([@palkan][])
* [#1641](https://github.com/bbatsov/rubocop/pull/1641): Add ruby19_no_mixed_keys style to `HashStyle` cop. ([@iainbeeston][])
* [#1604](https://github.com/bbatsov/rubocop/issues/1604): Add `IgnoreClassMethods` option to `TrivialAccessors` cop. ([@bbatsov][])
* [#1651](https://github.com/bbatsov/rubocop/issues/1651): The `Style/SpaceAroundOperators` cop now also detects extra spaces around operators. A list of operators that *may* be surrounded by multiple spaces is configurable. ([@bquorning][])
* Add auto-correct to `Encoding` cop. ([@rrosenblum][])
* [#1621](https://github.com/bbatsov/rubocop/issues/1621): `TrailingComma` has a new style `consistent_comma`. ([@tamird][])
* [#1611](https://github.com/bbatsov/rubocop/issues/1611): Add `empty`, `nil`, and `both` `SupportedStyles` to `EmptyElse` cop. Default is `both`. ([@rrosenblum][])
* [#1611](https://github.com/bbatsov/rubocop/issues/1611): Add new `MissingElse` cop. Default is to have this cop be disabled. ([@rrosenblum][])
* [#1602](https://github.com/bbatsov/rubocop/issues/1602): Add support for `# :nodoc` in `Documentation`. ([@lumeet][])
* [#1437](https://github.com/bbatsov/rubocop/issues/1437): Modify `HashSyntax` cop to allow the use of hash rockets for hashes that have symbol values when using ruby19 syntax. ([@rrosenblum][])
* New cop `Style/SymbolLiteral` makes sure you're not using the string within symbol syntax unless it's needed. ([@bbatsov][])
* [#1657](https://github.com/bbatsov/rubocop/issues/1657): Autocorrect can be turned off on a specific cop via the configuration. ([@jdoconnor][])
* New cop `Style/AutoResourceCleanup` suggests the use of block taking versions of methods that do resource cleanup. ([@bbatsov][])
* [#1275](https://github.com/bbatsov/rubocop/issues/1275): `WhileUntilModifier` cop does auto-correction. ([@lumeet][])
* New cop `Performance/ReverseEach` to convert `reverse.each` to `reverse_each`. ([@rrosenblum][])
* [#1281](https://github.com/bbatsov/rubocop/issues/1281): `IfUnlessModifier` cop does auto-correction. ([@lumeet][])
* New cop `Performance/Detect` to detect usage of `select.first`, `select.last`, `find_all.first`, and `find_all.last` and convert them to use `detect` instead. ([@palkan][], [@rrosenblum][])
* [#1728](https://github.com/bbatsov/rubocop/pull/1728): New cop `NonLocalExitFromIterator` checks for misused `return` in block. ([@ypresto][])
* New cop `Performance/Size` to convert calls to `count` on `Array` and `Hash` to `size`. ([@rrosenblum][])
* New cop `Performance/Sample` to convert usages of `shuffle.first`, `shuffle.last`, and `shuffle[Fixnum]` to `sample`. ([@rrosenblum][])
* New cop `Performance/FlatMap` to convert `Enumerable#map...Array#flatten` and `Enumerable#collect...Array#flatten` to `Enumerable#flat_map`. ([@rrosenblum][])
* [#1144](https://github.com/bbatsov/rubocop/issues/1144): New cop `ClosingParenthesisIndentation` checks the indentation of hanging closing parentheses. ([@jonas054][])
* New Rails cop `FindBy` identifies usages of `where.first` and `where.take`. ([@bbatsov][])
* New Rails cop `FindEach` identifies usages of `all.each`. ([@bbatsov][])
* [#1342](https://github.com/bbatsov/rubocop/issues/1342): `IndentationConsistency` is now configurable with the styles `normal` and `rails`. ([@jonas054][])

### Bugs fixed

* [#1705](https://github.com/bbatsov/rubocop/issues/1705): Fix crash when reporting offenses of `MissingElse` cop. ([@gerry3][])
* [#1659](https://github.com/bbatsov/rubocop/pull/1659): Fix stack overflow with JRuby and Windows 8, during initial config validation. ([@pimterry][])
* [#1694](https://github.com/bbatsov/rubocop/issues/1694): Ignore methods with a `blockarg` in `TrivialAccessors`. ([@bbatsov][])
* [#1617](https://github.com/bbatsov/rubocop/issues/1617): Always read the html output template using utf-8. ([@bbatsov][])
* [#1684](https://github.com/bbatsov/rubocop/issues/1684): Ignore symbol keys like `:"string"` in `HashSyntax`. ([@bbatsov][])
* Handle explicit `begin` blocks in `Lint/Void`. ([@bbatsov][])
* Handle symbols in `Lint/Void`. ([@bbatsov][])
* [#1695](https://github.com/bbatsov/rubocop/pull/1695): Fix bug with `--auto-gen-config` and `SpaceInsideBlockBraces`. ([@meganemura][])
* Correct issues with whitespace around multi-line lambda arguments. ([@zvkemp][])
* [#1579](https://github.com/bbatsov/rubocop/issues/1579): Fix handling of similar-looking blocks in `BlockAlignment`. ([@lumeet][])
* [#1676](https://github.com/bbatsov/rubocop/pull/1676): Fix auto-correct in `Lambda` when a new multi-line lambda is used as an argument. ([@lumeet][])
* [#1656](https://github.com/bbatsov/rubocop/issues/1656): Fix bug that would include hidden directories implicitly. ([@jonas054][])
* [#1728](https://github.com/bbatsov/rubocop/pull/1728): Fix bug in `LiteralInInterpolation` and `AssignmentInCondition`. ([@ypresto][])
* [#1735](https://github.com/bbatsov/rubocop/issues/1735): Handle trailing space in `LineEndConcatenation` autocorrect. ([@jonas054][])
* [#1750](https://github.com/bbatsov/rubocop/issues/1750): Escape offending code lines output by the HTML formatter in case they contain markup. ([@jonas054][])
* [#1541](https://github.com/bbatsov/rubocop/issues/1541): No inspection of text that follows `__END__`. ([@jonas054][])
* Fix comment detection in `Style/Documentation`. ([@lumeet][])
* [#1637](https://github.com/bbatsov/rubocop/issues/1637): Fix handling of `binding` calls in `UnusedBlockArgument` and `UnusedMethodArgument`. ([@lumeet][])

### Changes

* [#1397](https://github.com/bbatsov/rubocop/issues/1397): `UnneededPercentX` renamed to `CommandLiteral`. The cop can be configured to enforce using either `%x` or backticks around command literals, or using `%x` around multi-line commands and backticks around single-line commands. The cop ignores heredoc commands. ([@bquorning][])
* [#1020](https://github.com/bbatsov/rubocop/issues/1020): Removed the `MaxSlashes` configuration option for `RegexpLiteral`. Instead, the cop can be configured to enforce using either `%r` or slashes around regular expressions, or using `%r` around multi-line regexes and slashes around single-line regexes. ([@bquorning][])
* [#1734](https://github.com/bbatsov/rubocop/issues/1734): The default exclusion of hidden directories has been optimized for speed. ([@jonas054][])
* [#1673](https://github.com/bbatsov/rubocop/issues/1673): `Style/TrivialAccessors` now requires matching names by default. ([@bbatsov][])

## 0.29.1 (2015-02-13)

### Bugs fixed

* [#1638](https://github.com/bbatsov/rubocop/issues/1638): Use Parser functionality rather than regular expressions for matching comments in `FirstParameterIndentation`. ([@jonas054][])
* [#1642](https://github.com/bbatsov/rubocop/issues/1642): Raise the correct exception if the configuration file is malformed. ([@bquorning][])
* [#1647](https://github.com/bbatsov/rubocop/issues/1647): Skip `SpaceAroundBlockParameters` when lambda has no argument. ([@eitoball][])
* [#1649](https://github.com/bbatsov/rubocop/issues/1649): Handle exception assignments in `UselessSetterCall`. ([@bbatsov][])
* [#1644](https://github.com/bbatsov/rubocop/issues/1644): Don't search the entire file system when a folder is named `,`. ([@bquorning][])

## 0.29.0 (2015-02-05)

### New features

* [#1430](https://github.com/bbatsov/rubocop/issues/1430): Add `--except` option for disabling cops on the command line. ([@jonas054][])
* [#1506](https://github.com/bbatsov/rubocop/pull/1506): Add auto-correct from `EvenOdd` cop. ([@blainesch][])
* [#1507](https://github.com/bbatsov/rubocop/issues/1507): `Debugger` cop now checks for the Capybara debug methods `save_and_open_page` and `save_and_open_screenshot`. ([@rrosenblum][])
* [#1539](https://github.com/bbatsov/rubocop/pull/1539): Implement autocorrection for Rails/ReadWriteAttribute cop. ([@huerlisi][])
* [#1324](https://github.com/bbatsov/rubocop/issues/1324): Add `AllCops/DisplayCopNames` configuration option for showing cop names in reports, like `--display-cop-names`. ([@jonas054][])
* [#1271](https://github.com/bbatsov/rubocop/issues/1271): `Lambda` cop does auto-correction. ([@lumeet][])
* [#1284](https://github.com/bbatsov/rubocop/issues/1284): Support namespaces, e.g. `Lint`, in the arguments to `--only` and `--except`. ([@jonas054][])
* [#1276](https://github.com/bbatsov/rubocop/issues/1276): `SelfAssignment` cop does auto-correction. ([@lumeet][])
* Add autocorrect to `RedundantException`. ([@mattjmcnaughton][])
* [#1571](https://github.com/bbatsov/rubocop/pull/1571): New cop `StructInheritance` checks for inheritance from Struct.new. ([@mmozuras][])
* [#1575](https://github.com/bbatsov/rubocop/issues/1575): New cop `DuplicateMethods` points out duplicate method name in class and module. ([@d4rk5eed][])
* [#1144](https://github.com/bbatsov/rubocop/issues/1144): New cop `FirstParameterIndentation` checks the indentation of the first parameter in a method call. ([@jonas054][])
* [#1627](https://github.com/bbatsov/rubocop/issues/1627): New cop `SpaceAroundBlockParameters` checks the spacing inside and after block parameters pipes. ([@jonas054][])

### Changes

* [#1492](https://github.com/bbatsov/rubocop/pull/1492): Abort when auto-correct causes an infinite loop. ([@dblock][])
* Options `-e`/`--emacs` and `-s`/`--silent` are no longer recognized. Using them will now raise an error. ([@bquorning][])
* [#1565](https://github.com/bbatsov/rubocop/issues/1565): Let `--fail-level A` cause exit with error if all offenses are auto-corrected. ([@jonas054][])
* [#1309](https://github.com/bbatsov/rubocop/issues/1309): Add argument handling to `MultilineBlockLayout`. ([@lumeet][])

### Bugs fixed

* [#1634](https://github.com/bbatsov/rubocop/pull/1634): Fix `PerlBackrefs` Cop Autocorrections to Not Raise. ([@cshaffer][])
* [#1553](https://github.com/bbatsov/rubocop/pull/1553): Fix bug where `Style/EmptyLinesAroundAccessModifier` interfered with `Style/EmptyLinesAroundBlockBody` when there is and access modifier at the beginning of a block. ([@volkert][])
* Handle element assignment in `Lint/AssignmentInCondition`. ([@jonas054][])
* [#1484](https://github.com/bbatsov/rubocop/issues/1484): Fix `EmptyLinesAroundAccessModifier` incorrectly finding a violation inside method calls with names identical to an access modifier. ([@dblock][])
* Fix bug concerning `Exclude` properties inherited from a higher directory level. ([@jonas054][])
* [#1500](https://github.com/bbatsov/rubocop/issues/1500): Fix crashing `--auto-correct --only IndentationWidth`. ([@jonas054][])
* [#1512](https://github.com/bbatsov/rubocop/issues/1512): Fix false negative for typical string formatting examples. ([@kakutani][], [@jonas054][])
* [#1504](https://github.com/bbatsov/rubocop/issues/1504): Fail with a meaningful error if the configuration file is malformed. ([@bquorning][])
* Fix bug where `auto_correct` Rake tasks does not take in the options specified in its parent task. ([@rrosenblum][])
* [#1054](https://github.com/bbatsov/rubocop/issues/1054): Handle comments within concatenated strings in `LineEndConcatenation`. ([@yujinakayama][], [@jonas054][])
* [#1527](https://github.com/bbatsov/rubocop/issues/1527): Make autocorrect `BracesAroundHashParameter` leave the correct number of spaces. ([@mattjmcnaughton][])
* [#1547](https://github.com/bbatsov/rubocop/issues/1547): Don't print `[Corrected]` when auto-correction was avoided in `Style/Semicolon`. ([@jonas054][])
* [#1573](https://github.com/bbatsov/rubocop/issues/1573): Fix assignment-related auto-correction for `BlockAlignment`. ([@lumeet][])
* [#1587](https://github.com/bbatsov/rubocop/pull/1587): Exit with exit code 1 if there were errors ("crashing" cops). ([@jonas054][])
* [#1574](https://github.com/bbatsov/rubocop/issues/1574): Avoid auto-correcting `Hash.new` to `{}` when braces would be interpreted as a block. ([@jonas054][])
* [#1591](https://github.com/bbatsov/rubocop/issues/1591): Don't check parameters inside `[]` in `MultilineOperationIndentation`. ([@jonas054][])
* [#1509](https://github.com/bbatsov/rubocop/issues/1509): Ignore class methods in `Rails/Delegate`. ([@bbatsov][])
* [#1594](https://github.com/bbatsov/rubocop/issues/1594): Fix `@example` warnings in Yard Doc documentation generation. ([@mattjmcnaughton][])
* [#1598](https://github.com/bbatsov/rubocop/issues/1598): Fix bug in file inclusion when running from another directory. ([@jonas054][])
* [#1580](https://github.com/bbatsov/rubocop/issues/1580): Don't print `[Corrected]` when auto-correction was avoided in `TrivialAccessors`. ([@lumeet][])
* [#1612](https://github.com/bbatsov/rubocop/issues/1612): Allow `expand_path` on `inherit_from` in `.rubocop.yml`. ([@mattjmcnaughton][])
* [#1610](https://github.com/bbatsov/rubocop/issues/1610): Check that class method names actually match the name of the containing class/module in `Style/ClassMethods`. ([@bbatsov][])

## 0.28.0 (2014-12-10)

### New features

* [#1450](https://github.com/bbatsov/rubocop/issues/1450): New cop `ExtraSpacing` points out unnecessary spacing in files. ([@blainesch][])
* New cop `EmptyLinesAroundBlockBody` provides same functionality as the EmptyLinesAround(Class|Method|Module)Body but for blocks. ([@jcarbo][])
* New cop `Style/EmptyElse` checks for empty `else`-clauses. ([@Koronen][])
* [#1454](https://github.com/bbatsov/rubocop/issues/1454): New `--only-guide-cops` and `AllCops/StyleGuideCopsOnly` options that will only enforce cops that link to a style guide. ([@marxarelli][])

### Changes

* [#801](https://github.com/bbatsov/rubocop/issues/801): New style `context_dependent` for `Style/BracesAroundHashParameters` looks at preceding parameter to determine if braces should be used for final parameter. ([@jonas054][])
* [#1427](https://github.com/bbatsov/rubocop/issues/1427): Excluding directories on the top level is now done earlier, so that these file trees are not searched, thus saving time when inspecting projects with many excluded files. ([@jonas054][])
* [#1325](https://github.com/bbatsov/rubocop/issues/1325): When running with `--auto-correct`, only offenses *that can not be corrected* will result in a non-zero exit code. ([@jonas054][])
* [#1445](https://github.com/bbatsov/rubocop/issues/1445): Allow sprockets directive comments (starting with `#=`) in `Style/LeadingCommentSpace`. ([@bbatsov][])

### Bugs fixed

* Fix `%W[]` auto corrected to `%w(]`. ([@toy][])
* Fix Style/ElseAlignment Cop to find the right parent on def/rescue/else/ensure/end. ([@oneamtu][])
* [#1181](https://github.com/bbatsov/rubocop/issues/1181): *(fix again)* `Style/StringLiterals` cop stays away from strings inside interpolated expressions. ([@jonas054][])
* [#1441](https://github.com/bbatsov/rubocop/issues/1441): Correct the logic used by `Style/Blocks` and other cops to determine if an auto-correction would alter the meaning of the code. ([@jonas054][])
* [#1449](https://github.com/bbatsov/rubocop/issues/1449): Handle the case in `MultilineOperationIndentation` where instances of both correct style and unrecognized (plain wrong) style are detected during an `--auto-gen-config` run. ([@jonas054][])
* [#1456](https://github.com/bbatsov/rubocop/pull/1456): Fix autocorrect in `SymbolProc` when there are multiple offenses on the same line. ([@jcarbo][])
* [#1459](https://github.com/bbatsov/rubocop/issues/1459): Handle parenthesis around the condition in `--auto-correct` for `NegatedWhile`. ([@jonas054][])
* [#1465](https://github.com/bbatsov/rubocop/issues/1465): Fix autocorrect of code like `#$1` in `PerlBackrefs`. ([@bbatsov][])
* Fix autocorrect of code like `#$:` in `SpecialGlobalVars`. ([@bbatsov][])
* [#1466](https://github.com/bbatsov/rubocop/issues/1466): Allow leading underscore for unused parameters in `SingleLineBlockParams`. ([@jonas054][])
* [#1470](https://github.com/bbatsov/rubocop/issues/1470): Handle `elsif` + `else` in `ElseAlignment`. ([@jonas054][])
* [#1474](https://github.com/bbatsov/rubocop/issues/1474): Multiline string with both `<<` and `\` caught by `Style/LineEndConcatenation` cop. ([@katieschilling][])
* [#1485](https://github.com/bbatsov/rubocop/issues/1485): Ignore procs in `SymbolProc`. ([@bbatsov][])
* [#1473](https://github.com/bbatsov/rubocop/issues/1473): `Style/MultilineOperationIndentation` doesn't recognize assignment to array/hash element. ([@jonas054][])

## 0.27.1 (2014-11-08)

### Changes

* [#1343](https://github.com/bbatsov/rubocop/issues/1343): Remove auto-correct from `RescueException` cop. ([@bbatsov][])
* [#1425](https://github.com/bbatsov/rubocop/issues/1425): `AllCops/Include` configuration parameters are only taken from the project `.rubocop.yml` and files it inherits from, not from `.rubocop.yml` files in subdirectories. ([@jonas054][])

### Bugs fixed

* [#1411](https://github.com/bbatsov/rubocop/issues/1411): Handle lambda calls without a selector in `MultilineOperationIndentation`. ([@bbatsov][])
* [#1401](https://github.com/bbatsov/rubocop/issues/1401): Files in hidden directories, i.e. ones beginning with dot, can now be selected through configuration, but are still not included by default. ([@jonas054][])
* [#1415](https://github.com/bbatsov/rubocop/issues/1415): String literals concatenated with backslashes are now handled correctly by `StringLiteralsInInterpolation`. ([@jonas054][])
* [#1416](https://github.com/bbatsov/rubocop/issues/1416): Fix handling of `begin/rescue/else/end` in `ElseAlignment`. ([@jonas054][])
* [#1413](https://github.com/bbatsov/rubocop/issues/1413): Support empty elsif branches in `MultilineIfThen`. ([@janraasch][], [@jonas054][])
* [#1406](https://github.com/bbatsov/rubocop/issues/1406): Allow a newline in `SpaceInsideRangeLiteral`. ([@bbatsov][])

## 0.27.0 (2014-10-30)

### New features

* [#1348](https://github.com/bbatsov/rubocop/issues/1348): New cop `ElseAlignment` checks alignment of `else` and `elsif` keywords. ([@jonas054][])
* [#1321](https://github.com/bbatsov/rubocop/issues/1321): New cop `MultilineOperationIndentation` checks indentation/alignment of binary operations if they span more than one line. ([@jonas054][])
* [#1077](https://github.com/bbatsov/rubocop/issues/1077): New cop `Metrics/AbcSize` checks the ABC metric, based on assignments, branches, and conditions. ([@jonas054][], [@jfelchner][])
* [#1352](https://github.com/bbatsov/rubocop/issues/1352): `WordArray` is now configurable with the `WordRegex` option. ([@bquorning][])
* [#1181](https://github.com/bbatsov/rubocop/issues/1181): New cop `Style/StringLiteralsInInterpolation` checks quotes inside interpolated expressions in strings. ([@jonas054][])
* [#872](https://github.com/bbatsov/rubocop/issues/872): `Style/IndentationWidth` is now configurable with the `Width` option. ([@jonas054][])
* [#1396](https://github.com/bbatsov/rubocop/issues/1396): Include `.opal` files by default. ([@bbatsov][])
* [#771](https://github.com/bbatsov/rubocop/issues/771): Three new `Style` cops, `EmptyLinesAroundMethodBody` , `EmptyLinesAroundClassBody` , and `EmptyLinesAroundModuleBody` replace the `EmptyLinesAroundBody` cop. ([@jonas054][])

### Changes

* [#1084](https://github.com/bbatsov/rubocop/issues/1084): Disabled `Style/CollectionMethods` by default. ([@bbatsov][])

### Bugs fixed

* `AlignHash` no longer skips multiline hashes that contain some elements on the same line. ([@mvz][])
* [#1349](https://github.com/bbatsov/rubocop/issues/1349): `BracesAroundHashParameters` no longer cleans up whitespace in autocorrect, as these extra corrections are likely to interfere with other cops' corrections. ([@jonas054][])
* [#1350](https://github.com/bbatsov/rubocop/issues/1350): Guard against `Blocks` cop introducing syntax errors in auto-correct. ([@jonas054][])
* [#1374](https://github.com/bbatsov/rubocop/issues/1374): To eliminate interference, auto-correction is now done by one cop at a time, with saving and re-parsing in between. ([@jonas054][])
* [#1388](https://github.com/bbatsov/rubocop/issues/1388): Fix a false positive in `FormatString`. ([@bbatsov][])
* [#1389](https://github.com/bbatsov/rubocop/issues/1389): Make `--out` to create parent directories. ([@yous][])
* Refine HTML formatter. ([@yujinakayama][])
* [#1410](https://github.com/bbatsov/rubocop/issues/1410): Handle specially Java primitive type references in `ColonMethodCall`. ([@bbatsov][])

## 0.26.1 (2014-09-18)

### Bugs fixed

* [#1326](https://github.com/bbatsov/rubocop/issues/1326): Fix problem in `SpaceInsideParens` with detecting space inside parentheses used for grouping expressions. ([@jonas054][])
* [#1335](https://github.com/bbatsov/rubocop/issues/1335): Restrict URI schemes permitted by `LineLength` when `AllowURI` is enabled. ([@smangelsdorf][])
* [#1339](https://github.com/bbatsov/rubocop/issues/1339): Handle `eql?` and `equal?` in `OpMethod`. ([@bbatsov][])
* [#1340](https://github.com/bbatsov/rubocop/issues/1340): Fix crash in `Style/SymbolProc` cop when the block calls a method with no explicit receiver. ([@smangelsdorf][])

## 0.26.0 (2014-09-03)

### New features

* New formatter `HTMLFormatter` generates a html file with a list of files with offences in them. ([@SkuliOskarsson][])
* New cop `SpaceInsideRangeLiteral` checks for spaces around `..` and `...` in range literals. ([@bbatsov][])
* New cop `InfiniteLoop` checks for places where `Kernel#loop` should have been used. ([@bbatsov][])
* New cop `SymbolProc` checks for places where a symbol can be used as proc instead of a block. ([@bbatsov][])
* `UselessAssignment` cop now suggests a variable name for possible typos if there's a variable-ish identifier similar to the unused variable name in the same scope. ([@yujinakayama][])
* `PredicateName` cop now has separate configurations for prefices that denote predicate method names and predicate prefices that should be removed. ([@bbatsov][])
* [#1272](https://github.com/bbatsov/rubocop/issues/1272): `Tab` cop does auto-correction. ([@yous][])
* [#1274](https://github.com/bbatsov/rubocop/issues/1274): `MultilineIfThen` cop does auto-correction. ([@bbatsov][])
* [#1279](https://github.com/bbatsov/rubocop/issues/1279): `DotPosition` cop does auto-correction. ([@yous][])
* [#1277](https://github.com/bbatsov/rubocop/issues/1277): `SpaceBeforeFirstArg` cop does auto-correction. ([@yous][])
* [#1310](https://github.com/bbatsov/rubocop/issues/1310): Handle `module_function` in `Style/AccessModifierIndentation` and `Style/EmptyLinesAroundAccessModifier`. ([@bbatsov][])

### Changes

* [#1289](https://github.com/bbatsov/rubocop/issues/1289): Use utf-8 as default encoding for inspected files. ([@jonas054][])
* [#1304](https://github.com/bbatsov/rubocop/issues/1304): `Style/Encoding` is no longer a no-op on Ruby 2.x. It's also disabled by default, as projects not supporting 1.9 don't need to run it. ([@bbatsov][])

### Bugs fixed

* [#1263](https://github.com/bbatsov/rubocop/issues/1263): Do not report `%W` literals with special escaped characters in `UnneededCapitalW`. ([@jonas054][])
* [#1286](https://github.com/bbatsov/rubocop/issues/1286): Fix a false positive in `VariableName`. ([@bbatsov][])
* [#1211](https://github.com/bbatsov/rubocop/issues/1211): Fix false negative in `UselessAssignment` when there's a reference for the variable in an exclusive branch. ([@yujinakayama][])
* [#1307](https://github.com/bbatsov/rubocop/issues/1307): Fix auto-correction of `RedundantBegin` cop deletes new line. ([@yous][])
* [#1283](https://github.com/bbatsov/rubocop/issues/1283): Fix auto-correction of indented expressions in `PercentLiteralDelimiters`. ([@jonas054][])
* [#1315](https://github.com/bbatsov/rubocop/pull/1315): `BracesAroundHashParameters` auto-correction removes whitespace around content inside braces. ([@jspanjers][])
* [#1313](https://github.com/bbatsov/rubocop/issues/1313): Fix a false positive in `AndOr` when enforced style is `conditionals`. ([@bbatsov][])
* Handle post-conditional `while` and `until` in `AndOr` when enforced style is `conditionals`. ([@yujinakayama][])
* [#1319](https://github.com/bbatsov/rubocop/issues/1319): Fix a false positive in `FormatString`. ([@bbatsov][])
* [#1287](https://github.com/bbatsov/rubocop/issues/1287): Allow missing blank line for EmptyLinesAroundAccessModifier if next line closes a block. ([@sch1zo][])

## 0.25.0 (2014-08-15)

### New features

* [#1259](https://github.com/bbatsov/rubocop/issues/1259): Allow AndOr cop to autocorrect by adding method call parenthesis. ([@vrthra][])
* [#1232](https://github.com/bbatsov/rubocop/issues/1232): Add EnforcedStyle option to cop `AndOr` to restrict it to conditionals. ([@vrthra][])
* [#835](https://github.com/bbatsov/rubocop/issues/835): New cop `PercentQLiterals` checks if use of `%Q` and `%q` matches configuration. ([@jonas054][])
* [#835](https://github.com/bbatsov/rubocop/issues/835): New cop `BarePercentLiterals` checks if usage of `%()` or `%Q()` matches configuration. ([@jonas054][])
* [#1079](https://github.com/bbatsov/rubocop/pull/1079): New cop `MultilineBlockLayout` checks if a multiline block has an expression on the same line as the start of the block. ([@barunio][])
* [#1217](https://github.com/bbatsov/rubocop/pull/1217): `Style::EmptyLinesAroundAccessModifier` cop does auto-correction. ([@tamird][])
* [#1220](https://github.com/bbatsov/rubocop/issues/1220): New cop `PerceivedComplexity` is similar to `CyclomaticComplexity`, but reports when methods have a high complexity for a human reader. ([@jonas054][])
* `Debugger` cop now checks for `binding.pry_remote`. ([@yous][])
* [#1238](https://github.com/bbatsov/rubocop/issues/1238): Add `MinBodyLength` option to `Next` cop. ([@bbatsov][])
* [#1241](https://github.com/bbatsov/rubocop/issues/1241): `TrailingComma` cop does auto-correction. ([@yous][])
* [#1078](https://github.com/bbatsov/rubocop/pull/1078): New cop `BlockEndNewline` checks if the end statement of a multiline block is on its own line. ([@barunio][])
* [#1078](https://github.com/bbatsov/rubocop/pull/1078): `BlockAlignment` cop does auto-correction. ([@barunio][])

### Changes

* [#1220](https://github.com/bbatsov/rubocop/issues/1220): New namespace `Metrics` created and some `Style` cops moved there. ([@jonas054][])
* Drop support for Ruby 1.9.2 in accordance with [the end of the security maintenance extension](https://www.ruby-lang.org/en/news/01-07-2014/eol-for-1-8-7-and-1-9-2/). ([@yujinakayama][])

### Bugs fixed

* [#1251](https://github.com/bbatsov/rubocop/issues/1251): Fix `PercentLiteralDelimiters` auto-correct indentation error. ([@hannestyden][])
* [#1197](https://github.com/bbatsov/rubocop/issues/1197): Fix false positive for new lambda syntax in `SpaceInsideBlockBraces`. ([@jonas054][])
* [#1201](https://github.com/bbatsov/rubocop/issues/1201): Fix error at anonymous keyword splat arguments in some variable cops. ([@yujinakayama][])
* Fix false positive in `UnneededPercentQ` for `/%Q(something)/`. ([@jonas054][])
* Fix `SpacesInsideBrackets` for `Hash#[]` calls with spaces after left bracket. ([@mcls][])
* [#1210](https://github.com/bbatsov/rubocop/issues/1210): Fix false positive in `UnneededPercentQ` for `%Q(\t")`. ([@jonas054][])
* Fix false positive in `UnneededPercentQ` for heredoc strings with `%q`/`%Q`. ([@jonas054][])
* [#1214](https://github.com/bbatsov/rubocop/issues/1214): Don't destroy code in `AlignHash` autocorrect. ([@jonas054][])
* [#1219](https://github.com/bbatsov/rubocop/issues/1219): Don't report bad alignment for `end` or `}` in `BlockAlignment` if it doesn't begin its line. ([@jonas054][])
* [#1227](https://github.com/bbatsov/rubocop/issues/1227): Don't permanently change yamler as it can affect other apps. ([@jonas054][])
* [#1184](https://github.com/bbatsov/rubocop/issues/1184): Fix a false positive in `Output` cop. ([@bbatsov][])
* [#1256](https://github.com/bbatsov/rubocop/issues/1256): Ignore block-pass in `TrailingComma`. ([@tamird][])
* [#1255](https://github.com/bbatsov/rubocop/issues/1255): Compare without context in `AutocorrectUnlessChangingAST`. ([@jonas054][])
* [#1262](https://github.com/bbatsov/rubocop/issues/1262): Handle regexp and backtick literals in `VariableInterpolation`. ([@bbatsov][])

## 0.24.1 (2014-07-03)

### Bugs fixed

* [#1174](https://github.com/bbatsov/rubocop/issues/1174): Fix `--auto-correct` crash in `AlignParameters`. ([@jonas054][])
* [#1176](https://github.com/bbatsov/rubocop/issues/1176): Fix `--auto-correct` crash in `IndentationWidth`. ([@jonas054][])
* [#1177](https://github.com/bbatsov/rubocop/issues/1177): Avoid suggesting underscore-prefixed name for unused keyword arguments and auto-correcting in that way. ([@yujinakayama][])
* [#1157](https://github.com/bbatsov/rubocop/issues/1157): Validate `--only` arguments later when all cop names are known. ([@jonas054][])
* [#1188](https://github.com/bbatsov/rubocop/issues/1188), [#1190](https://github.com/bbatsov/rubocop/issues/1190): Fix crash in `LineLength` cop when `AllowURI` option is enabled. ([@yujinakayama][])
* [#1191](https://github.com/bbatsov/rubocop/issues/1191): Fix crash on empty body branches in a loop in `Next` cop. ([@yujinakayama][])

## 0.24.0 (2014-06-25)

### New features

* [#639](https://github.com/bbatsov/rubocop/issues/639): Support square bracket setters in `UselessSetterCall`. ([@yujinakayama][])
* [#835](https://github.com/bbatsov/rubocop/issues/835): `UnneededCapitalW` cop does auto-correction. ([@sfeldon][])
* [#1092](https://github.com/bbatsov/rubocop/issues/1092): New cop `DefEndAlignment` takes over responsibility for checking alignment of method definition `end`s from `EndAlignment`, and is configurable. ([@jonas054][])
* [#1145](https://github.com/bbatsov/rubocop/issues/1145): New cop `ClassCheck` enforces consistent use of `is_a?` or `kind_of?`. ([@bbatsov][])
* [#1161](https://github.com/bbatsov/rubocop/pull/1161): New cop `SpaceBeforeComma` detects spaces before a comma. ([@agrimm][])
* [#1161](https://github.com/bbatsov/rubocop/pull/1161): New cop `SpaceBeforeSemicolon` detects spaces before a semicolon. ([@agrimm][])
* [#835](https://github.com/bbatsov/rubocop/issues/835): New cop `UnneededPercentQ` checks for usage of the `%q`/`%Q` syntax when `''` or `""` would do. ([@jonas054][])
* [#977](https://github.com/bbatsov/rubocop/issues/977): Add `AllowURI` option (enabled by default) to `LineLength` cop. ([@yujinakayama][])

### Changes

* Unused block local variables (`obj.each { |arg; this| }`) are now handled by `UnusedBlockArgument` cop instead of `UselessAssignment` cop. ([@yujinakayama][])
* [#1141](https://github.com/bbatsov/rubocop/issues/1141): Clarify in the message from `TrailingComma` that a trailing comma is never allowed for lists where some items share a line. ([@jonas054][])

### Bugs fixed

* [#1133](https://github.com/bbatsov/rubocop/issues/1133): Handle `reduce/inject` with no arguments in `EachWithObject`. ([@bbatsov][])
* [#1152](https://github.com/bbatsov/rubocop/issues/1152): Handle `while/until` with no body in `Next`. ([@tamird][])
* Fix a false positive in `UselessSetterCall` for setter call on a local variable that contains a non-local object. ([@yujinakayama][])
* [#1158](https://github.com/bbatsov/rubocop/issues/1158): Fix auto-correction of floating-point numbers. ([@bbatsov][])
* [#1159](https://github.com/bbatsov/rubocop/issues/1159): Fix checking of `begin`..`end` structures, blocks, and parenthesized expressions in `IndentationWidth`. ([@jonas054][])
* [#1159](https://github.com/bbatsov/rubocop/issues/1159): More rigid conditions for when `attr` is considered an offense. ([@jonas054][])
* [#1167](https://github.com/bbatsov/rubocop/issues/1167): Fix handling of parameters spanning multiple lines in `TrailingComma`. ([@jonas054][])
* [#1169](https://github.com/bbatsov/rubocop/issues/1169): Fix handling of ternary op conditions in `ParenthesesAroundCondition`. ([@bbatsov][])
* [#1147](https://github.com/bbatsov/rubocop/issues/1147): WordArray checks arrays with special characters. ([@camilleldn][])
* Fix a false positive against `return` in a loop in `Next` cop. ([@yujinakayama][])
* [#1165](https://github.com/bbatsov/rubocop/issues/1165): Support `rescue`/`else`/`ensure` bodies in `IndentationWidth`. ([@jonas054][])
* Fix false positive for aligned list of values after `when` in `IndentationWidth`. ([@jonas054][])

## 0.23.0 (2014-06-02)

### New features

* [#1117](https://github.com/bbatsov/rubocop/issues/1117): `BlockComments` cop does auto-correction. ([@jonas054][])
* [#1124](https://github.com/bbatsov/rubocop/pull/1124): `TrivialAccessors` cop auto-corrects class-level accessors. ([@ggilder][])
* [#1062](https://github.com/bbatsov/rubocop/pull/1062): New cop `InlineComment` checks for inline comments. ([@salbertson][])
* [#1118](https://github.com/bbatsov/rubocop/issues/1118): Add checking and auto-correction of right brackets in `IndentArray` and `IndentHash`. ([@jonas054][])

### Changes

* [#1097](https://github.com/bbatsov/rubocop/issues/1097): Add optional namespace prefix to cop names: `Style/LineLength` instead of `LineLength` in config files, `--only` argument, `--show-cops` output, and `# rubocop:disable`. ([@jonas054][])
* [#1075](https://github.com/bbatsov/rubocop/issues/1075): More strict limits on when to require trailing comma. ([@jonas054][])
* Renamed `Rubocop` module to `RuboCop`. ([@bbatsov][])

### Bugs fixed

* [#1126](https://github.com/bbatsov/rubocop/pull/1126): Fix `--auto-gen-config` bug with `RegexpLiteral` where only the last file's results would be used. ([@ggilder][])
* [#1104](https://github.com/bbatsov/rubocop/issues/1104): Fix `EachWithObject` with modifier if as body. ([@geniou][])
* [#1106](https://github.com/bbatsov/rubocop/issues/1106): Fix `EachWithObject` with single method call as body. ([@geniou][])
* Avoid the warning about ignoring syck YAML engine from JRuby. ([@jonas054][])
* [#1111](https://github.com/bbatsov/rubocop/issues/1111): Fix problem in `EndOfLine` with reading non-UTF-8 encoded files. ([@jonas054][])
* [#1115](https://github.com/bbatsov/rubocop/issues/1115): Fix `Next` to ignore super nodes. ([@geniou][])
* [#1117](https://github.com/bbatsov/rubocop/issues/1117): Don't auto-correct indentation in scopes that contain block comments (`=begin`..`=end`). ([@jonas054][])
* [#1123](https://github.com/bbatsov/rubocop/pull/1123): Support setter calls in safe assignment in `ParenthesesAroundCondition`. ([@jonas054][])
* [#1090](https://github.com/bbatsov/rubocop/issues/1090): Correct handling of documentation vs annotation comment. ([@jonas054][])
* [#1118](https://github.com/bbatsov/rubocop/issues/1118): Never write invalid ruby to a file in auto-correct. ([@jonas054][])
* [#1120](https://github.com/bbatsov/rubocop/issues/1120): Don't change indentation of heredoc strings in auto-correct. ([@jonas054][])
* [#1109](https://github.com/bbatsov/rubocop/issues/1109): Handle conditions with modifier ops in them in `ParenthesesAroundCondition`. ([@bbatsov][])

## 0.22.0 (2014-05-20)

### New features

* [#974](https://github.com/bbatsov/rubocop/pull/974): New cop `CommentIndentation` checks indentation of comments. ([@jonas054][])
* Add new cop `EachWithObject` to prefer `each_with_object` over `inject` or `reduce`. ([@geniou][])
* [#1010](https://github.com/bbatsov/rubocop/issues/1010): New Cop `Next` check for conditions at the end of an iteration and propose to use `next` instead. ([@geniou][])
* The `GuardClause` cop now also looks for unless and it is configurable how many lines the body of an if / unless needs to have to not be ignored. ([@geniou][])
* [#835](https://github.com/bbatsov/rubocop/issues/835): New cop `UnneededPercentX` checks for `%x` when backquotes would do. ([@jonas054][])
* Add auto-correct to `UnusedBlockArgument` and `UnusedMethodArgument` cops. ([@hannestyden][])
* [#1074](https://github.com/bbatsov/rubocop/issues/1074): New cop `SpaceBeforeComment` checks for missing space between code and a comment on the same line. ([@jonas054][])
* [#1089](https://github.com/bbatsov/rubocop/pull/1089): New option `-F`/`--fail-fast` inspects files in modification time order and stop after the first file with offenses. ([@jonas054][])
* Add optional `require` directive to `.rubocop.yml` to load custom ruby files. ([@geniou][])

### Changes

* `NonNilCheck` offense reporting and autocorrect are configurable to include semantic changes. ([@hannestyden][])
* The parameters `AllCops/Excludes` and `AllCops/Includes` with final `s` only give a warning and don't halt `rubocop` execution. ([@jonas054][])
* The `GuardClause` cop is no longer ignoring a one-line body by default - see configuration. ([@geniou][])
* [#1050](https://github.com/bbatsov/rubocop/issues/1050): Rename `rubocop-todo.yml` file to `.rubocop_todo.yml`. ([@geniou][])
* [#1064](https://github.com/bbatsov/rubocop/issues/1064): Adjust default max line length to 80. ([@bbatsov][])

### Bugs fixed

* Allow assignment in `AlignParameters` cop. ([@tommeier][])
* Fix `Void` and `SpaceAroundOperators` for short call syntax `lambda.()`. ([@biinari][])
* Fix `Delegate` for delegation with assignment or constant. ([@geniou][])
* [#1032](https://github.com/bbatsov/rubocop/issues/1032): Avoid duplicate reporting when code moves around due to `--auto-correct`. ([@jonas054][])
* [#1036](https://github.com/bbatsov/rubocop/issues/1036): Handle strings like `__FILE__` in `LineEndConcatenation`. ([@bbatsov][])
* [#1006](https://github.com/bbatsov/rubocop/issues/1006): Fix LineEndConcatenation to handle chained concatenations. ([@barunio][])
* [#1066](https://github.com/bbatsov/rubocop/issues/1066): Fix auto-correct for `NegatedIf` when the condition has parentheses around it. ([@jonas054][])
* Fix `AlignParameters` `with_fixed_indentation` for multi-line method calls. ([@molawson][])
* Fix problem that appears in some installations when reading empty YAML files. ([@jonas054][])
* [#1022](https://github.com/bbatsov/rubocop/issues/1022): A Cop will no longer auto-correct a file that's excluded through an `Exclude` setting in the cop's configuration. ([@jonas054][])
* Fix paths in `Exclude` config section not being recognized on Windows. ([@wndhydrnt][])
* [#1094](https://github.com/bbatsov/rubocop/issues/1094): Fix ClassAndModuleChildren for classes with a single method. ([@geniou][])

## 0.21.0 (2014-04-24)

### New features

* [#835](https://github.com/bbatsov/rubocop/issues/835): New cop `UnneededCapitalW` checks for `%W` when interpolation not necessary and `%w` would do. ([@sfeldon][])
* [#934](https://github.com/bbatsov/rubocop/issues/934): New cop `UnderscorePrefixedVariableName` checks for `_`-prefixed variables that are actually used. ([@yujinakayama][])
* [#934](https://github.com/bbatsov/rubocop/issues/934): New cop `UnusedMethodArgument` checks for unused method arguments. ([@yujinakayama][])
* [#934](https://github.com/bbatsov/rubocop/issues/934): New cop `UnusedBlockArgument` checks for unused block arguments. ([@yujinakayama][])
* [#964](https://github.com/bbatsov/rubocop/issues/964): `RedundantBegin` cop does auto-correction. ([@tamird][])
* [#966](https://github.com/bbatsov/rubocop/issues/966): `RescueException` cop does auto-correction. ([@tamird][])
* [#967](https://github.com/bbatsov/rubocop/issues/967): `TrivialAccessors` cop does auto-correction. ([@tamird][])
* [#963](https://github.com/bbatsov/rubocop/issues/963): Add `AllowDSLWriters` options to `TrivialAccessors`. ([@tamird][])
* [#969](https://github.com/bbatsov/rubocop/issues/969): Let the `Debugger` cop check for forgotten calls to byebug. ([@bquorning][])
* [#971](https://github.com/bbatsov/rubocop/issues/971): Configuration format deprecation warnings include the path to the problematic config file. ([@bcobb][])
* [#490](https://github.com/bbatsov/rubocop/issues/490): Add EnforcedStyle config option to TrailingBlankLines. ([@jonas054][])
* Add `auto_correct` task to Rake integration. ([@irrationalfab][])
* [#986](https://github.com/bbatsov/rubocop/issues/986): The `--only` option can take a comma-separated list of cops. ([@jonas054][])
* New Rails cop `Delegate` that checks for delegations that could be replaced by the `delegate` method. ([@geniou][])
* Add configuration to `Encoding` cop to only enforce encoding comment if there are non ASCII characters. ([@geniou][])

### Changes

* Removed `FinalNewline` cop as its check is now performed by `TrailingBlankLines`. ([@jonas054][])
* [#1011](https://github.com/bbatsov/rubocop/issues/1011): Pattern matching with `Dir#[]` for config parameters added. ([@jonas054][])

### Bugs fixed

* Update description on `LineEndConcatenation` cop. ([@mockdeep][])
* [#978](https://github.com/bbatsov/rubocop/issues/978): Fix regression in `IndentationWidth` handling method calls. ([@tamird][])
* [#976](https://github.com/bbatsov/rubocop/issues/976): Fix `EndAlignment` not handling element assignment correctly. ([@tamird][])
* [#976](https://github.com/bbatsov/rubocop/issues/976): Fix `IndentationWidth` not handling element assignment correctly. ([@tamird][])
* [#800](https://github.com/bbatsov/rubocop/issues/800): Do not report `[Corrected]` in `--auto-correct` mode if correction wasn't done. ([@jonas054][])
* [#968](https://github.com/bbatsov/rubocop/issues/968): Fix bug when running RuboCop with `-c .rubocop.yml`. ([@bquorning][])
* [#975](https://github.com/bbatsov/rubocop/pull/975): Fix infinite correction in `IndentationWidth`. ([@jonas054][])
* [#986](https://github.com/bbatsov/rubocop/issues/986): When `--lint` is used together with `--only`, all lint cops are run in addition to the given cops. ([@jonas054][])
* [#997](https://github.com/bbatsov/rubocop/issues/997): Fix handling of file paths for matching against `Exclude` property when `rubocop .` is called. ([@jonas054][])
* [#1000](https://github.com/bbatsov/rubocop/issues/1000): Support modifier (e.g., `private`) and `def` on the same line (Ruby >= 2.1) in `IndentationWidth`. ([@jonas054][])
* [#1001](https://github.com/bbatsov/rubocop/issues/1001): Fix `--auto-gen-config` logic for `RegexpLiteral`. ([@jonas054][])
* [#993](https://github.com/bbatsov/rubocop/issues/993): Do not report any offenses for the contents of an empty file. ([@jonas054][])
* [#1016](https://github.com/bbatsov/rubocop/issues/1016): Fix a false positive in `ConditionPosition` regarding statement modifiers. ([@bbatsov][])
* [#1014](https://github.com/bbatsov/rubocop/issues/1014): Fix handling of strings nested in `dstr` nodes. ([@bbatsov][])

## 0.20.1 (2014-04-05)

### Bugs fixed

* [#940](https://github.com/bbatsov/rubocop/issues/940): Fixed `UselessAccessModifier` not handling `attr_*` correctly. ([@fshowalter][])
* `NegatedIf` properly handles negated `unless` condition. ([@bbatsov][])
* `NegatedWhile` properly handles negated `until` condition. ([@bbatsov][])
* [#925](https://github.com/bbatsov/rubocop/issues/925): Do not disable the `Syntax` cop in output from `--auto-gen-config`. ([@jonas054][])
* [#943](https://github.com/bbatsov/rubocop/issues/943): Fix auto-correction interference problem between `SpaceAfterComma` and other cops. ([@jonas054][])
* [#954](https://github.com/bbatsov/rubocop/pull/954): Fix auto-correction bug in `NilComparison`. ([@bbatsov][])
* [#953](https://github.com/bbatsov/rubocop/pull/953): Fix auto-correction bug in `NonNilCheck`. ([@bbatsov][])
* [#952](https://github.com/bbatsov/rubocop/pull/952): Handle implicit receiver in `StringConversionInInterpolation`. ([@bbatsov][])
* [#956](https://github.com/bbatsov/rubocop/pull/956): Apply `ClassMethods` check only on `class`/`module` bodies. ([@bbatsov][])
* [#945](https://github.com/bbatsov/rubocop/issues/945): Fix SpaceBeforeFirstArg cop for multiline argument and exclude assignments. ([@cschramm][])
* [#948](https://github.com/bbatsov/rubocop/issues/948): `Blocks` cop avoids auto-correction if it would introduce a semantic change. ([@jonas054][])
* [#946](https://github.com/bbatsov/rubocop/issues/946): Allow non-nil checks that are the final expressions of predicate method definitions in `NonNilCheck`. ([@bbatsov][])
* [#957](https://github.com/bbatsov/rubocop/issues/957): Allow space + comment inside parentheses, braces, and square brackets. ([@jonas054][])

## 0.20.0 (2014-04-02)

### New features

* New cop `GuardClause` checks for conditionals that can be replaced by guard clauses. ([@bbatsov][])
* New cop `EmptyInterpolation` checks for empty interpolation in double-quoted strings. ([@bbatsov][])
* [#899](https://github.com/bbatsov/rubocop/issues/899): Make `LineEndConcatenation` cop `<<` aware. ([@mockdeep][])
* [#896](https://github.com/bbatsov/rubocop/issues/896): New option `--fail-level` changes minimum severity for exit with error code. ([@hiroponz][])
* [#893](https://github.com/bbatsov/rubocop/issues/893): New option `--force-exclusion` forces excluding files specified in the configuration `Exclude` even if they are explicitly passed as arguments. ([@yujinakayama][])
* `VariableInterpolation` cop does auto-correction. ([@bbatsov][])
* `Not` cop does auto-correction. ([@bbatsov][])
* `ClassMethods` cop does auto-correction. ([@bbatsov][])
* `StringConversionInInterpolation` cop does auto-correction. ([@bbatsov][])
* `NilComparison` cop does auto-correction. ([@bbatsov][])
* `NonNilComparison` cop does auto-correction. ([@bbatsov][])
* `NegatedIf` cop does auto-correction. ([@bbatsov][])
* `NegatedWhile` cop does auto-correction. ([@bbatsov][])
* New lint cop `SpaceBeforeFirstArg` checks for space between the method name and the first argument in method calls without parentheses. ([@jonas054][])
* New style cop `SingleSpaceBeforeFirstArg` checks that no more than one space is used between the method name and the first argument in method calls without parentheses. ([@jonas054][])
* New formatter `disabled_lines` displays cops and line ranges disabled by inline comments. ([@fshowalter][])
* New cop `UselessAccessModifiers` checks for access modifiers that have no effect. ([@fshowalter][])

### Changes

* [#913](https://github.com/bbatsov/rubocop/issues/913): `FileName` accepts multiple extensions. ([@tamird][])
* `AllCops/Excludes` and `AllCops/Includes` were renamed to `AllCops/Exclude` and `AllCops/Include` for consistency with standard cop params. ([@bbatsov][])
* Extract `NonNilCheck` cop from `NilComparison`. ([@bbatsov][])
* Renamed `FavorJoin` to `ArrayJoin`. ([@bbatsov][])
* Renamed `FavorUnlessOverNegatedIf` to `NegatedIf`. ([@bbatsov][])
* Renamed `FavorUntilOverNegatedWhile`to `NegatedWhile`. ([@bbatsov][])
* Renamed `HashMethods` to `DeprecatedHashMethods`. ([@bbatsov][])
* Renamed `ReadAttribute` to `ReadWriteAttribute` and extended it to check for uses of `write_attribute`. ([@bbatsov][])
* Add experimental support for Ruby 2.2 (development version) by falling back to Ruby 2.1 parser. ([@yujinakayama][])

### Bugs fixed

* [#926](https://github.com/bbatsov/rubocop/issues/926): Fixed `BlockNesting` not auto-generating correctly. ([@tmorris-fiksu][])
* [#904](https://github.com/bbatsov/rubocop/issues/904): Fixed a NPE in `LiteralInInterpolation`. ([@bbatsov][])
* [#904](https://github.com/bbatsov/rubocop/issues/904): Fixed a NPE in `StringConversionInInterpolation`. ([@bbatsov][])
* [#892](https://github.com/bbatsov/rubocop/issues/892): Make sure `Include` and `Exclude` paths in a `.rubocop.yml` are interpreted as relative to the directory of that file. ([@jonas054][])
* [#906](https://github.com/bbatsov/rubocop/issues/906): Fixed a false positive in `LiteralInInterpolation`. ([@bbatsov][])
* [#909](https://github.com/bbatsov/rubocop/issues/909): Handle properly multiple `rescue` clauses in `SignalException`. ([@bbatsov][])
* [#876](https://github.com/bbatsov/rubocop/issues/876): Do a deep merge of hashes when overriding default configuration in a `.rubocop.yml` file. ([@jonas054][])
* [#912](https://github.com/bbatsov/rubocop/issues/912): Fix a false positive in `LineEndConcatenation` for `%` string literals. ([@bbatsov][])
* [#912](https://github.com/bbatsov/rubocop/issues/912): Handle top-level constant resolution in `DeprecatedClassMethods` (e.g. `::File.exists?`). ([@bbatsov][])
* [#914](https://github.com/bbatsov/rubocop/issues/914): Fixed rdoc error during gem installation. ([@bbatsov][])
* The `--only` option now enables the given cop in case it is disabled in configuration. ([@jonas054][])
* Fix path resolution so that the default exclusion of `vendor` directories works. ([@jonas054][])
* [#908](https://github.com/bbatsov/rubocop/issues/908): Fixed hanging while auto correct for `SpaceAfterComma` and `SpaceInsideBrackets`. ([@hiroponz][])
* [#919](https://github.com/bbatsov/rubocop/issues/919): Don't avoid auto-correction in `HashSyntax` when there is missing space around operator. ([@jonas054][])
* Fixed handling of floats in `NumericLiterals`. ([@bbatsov][])
* [#927](https://github.com/bbatsov/rubocop/issues/927): Let `--auto-gen-config` overwrite an existing `rubocop-todo.yml` file instead of asking the user to remove it. ([@jonas054][])
* [#936](https://github.com/bbatsov/rubocop/issues/936): Allow `_other` as well as `other` in `OpMethod`. ([@bbatsov][])

## 0.19.1 (2014-03-17)

### Bugs fixed

* [#884](https://github.com/bbatsov/rubocop/issues/884): Fix --auto-gen-config for `NumericLiterals` so MinDigits is correct. ([@tmorris-fiksu][])
* [#879](https://github.com/bbatsov/rubocop/issues/879): Fix --auto-gen-config for `RegexpLiteral` so we don't generate illegal values for `MaxSlashes`. ([@jonas054][])
* Fix the name of the `Include` param in the default config of the Rails cops. ([@bbatsov][])
* [#878](https://github.com/bbatsov/rubocop/pull/878): Blacklist `Rakefile`, `Gemfile` and `Capfile` by default in the `FileName` cop. ([@bbatsov][])
* [#875](https://github.com/bbatsov/rubocop/issues/875): Handle `separator` style hashes in `IndentHash`. ([@jonas054][])
* Fix a bug where multiple cli options that result in exit can be specified at once (e.g. `-vV`, `-v --show-cops`). ([@jkogara][])
* [#889](https://github.com/bbatsov/rubocop/issues/889): Fix a false positive for `LiteralInCondition` when the condition is non-primitive array. ([@bbatsov][])

## 0.19.0 (2014-03-13)

### New features

* New cop `FileName` makes sure that source files have snake_case names. ([@bbatsov][])
* New cop `DeprecatedClassMethods` checks for deprecated class methods. ([@bbatsov][])
* New cop `StringConversionInInterpolation` checks for redundant `Object#to_s` in string interpolation. ([@bbatsov][])
* New cop `LiteralInInterpolation` checks for interpolated string literals. ([@bbatsov][])
* New cop `SelfAssignment` checks for places where the self-assignment shorthand should have been used. ([@bbatsov][])
* New cop `DoubleNegation` checks for uses of `!!`. ([@bbatsov][])
* New cop `PercentLiteralDelimiters` enforces consistent usage of `%`-literal delimiters. ([@hannestyden][])
* New Rails cop `ActionFilter` enforces the use of `_filter` or `_action` action filter methods. ([@bbatsov][])
* New Rails cop `ScopeArgs` makes sure you invoke the `scope` method properly. ([@bbatsov][])
* Add `with_fixed_indentation` style to `AlignParameters` cop. ([@hannestyden][])
* Add `IgnoreLastArgumentHash` option to `AlignHash` cop. ([@hannestyden][])
* [#743](https://github.com/bbatsov/rubocop/issues/743): `SingleLineMethods` cop does auto-correction. ([@jonas054][])
* [#743](https://github.com/bbatsov/rubocop/issues/743): `Semicolon` cop does auto-correction. ([@jonas054][])
* [#743](https://github.com/bbatsov/rubocop/issues/743): `EmptyLineBetweenDefs` cop does auto-correction. ([@jonas054][])
* [#743](https://github.com/bbatsov/rubocop/issues/743): `IndentationWidth` cop does auto-correction. ([@jonas054][])
* [#743](https://github.com/bbatsov/rubocop/issues/743): `IndentationConsistency` cop does auto-correction. ([@jonas054][])
* [#809](https://github.com/bbatsov/rubocop/issues/809): New formatter `fuubar` displays a progress bar and shows details of offenses as soon as they are detected. ([@yujinakayama][])
* [#797](https://github.com/bbatsov/rubocop/issues/797): New cop `IndentHash` checks the indentation of the first key in multi-line hash literals. ([@jonas054][])
* [#797](https://github.com/bbatsov/rubocop/issues/797): New cop `IndentArray` checks the indentation of the first element in multi-line array literals. ([@jonas054][])
* [#806](https://github.com/bbatsov/rubocop/issues/806): Now excludes files in `vendor/**` by default. ([@jeremyolliver][])
* [#795](https://github.com/bbatsov/rubocop/issues/795): `IfUnlessModifier` and `WhileUntilModifier` supports `MaxLineLength`, which is independent of `LineLength` parameter `Max`. ([@agrimm][])
* [#868](https://github.com/bbatsov/rubocop/issues/868): New cop `ClassAndModuleChildren` checks the style of children definitions at classes and modules: nested / compact. ([@geniou][])

### Changes

* [#793](https://github.com/bbatsov/rubocop/issues/793): Add printing total count when `rubocop --format offences`. ([@ma2gedev][])
* Remove `Ignore` param from the Rails `Output` cop. The standard `Exclude/Include` should be used instead. ([@bbatsov][])
* Renamed `FavorSprintf` to `FormatString` and made it configurable. ([@bbatsov][])
* Renamed `Offence` to `Offense`. ([@bbatsov][])
* Use `offense` in all messages instead of `offence`. ([@bbatsov][])
* For indentation of `if`/`unless`/`while`/`until` bodies when the result is assigned to a variable, instead of supporting two styles simultaneously, `IndentationWidth` now supports one style of indentation at a time, specified by `EndAlignment`/`AlignWith`. ([@jonas054][])
* Renamed `Style` param of `DotPosition` cop to `EnforcedStyle`. ([@bbatsov][])
* Add `length` value to locations of offense in JSON formatter. ([@yujinakayama][])
* `SpaceAroundBlockBraces` cop replaced by `SpaceBeforeBlockBraces` and `SpaceInsideBlockBraces`. ([@jonas054][])
* `SpaceAroundEqualsInParameterDefault` cop is now configurable with the `EnforcedStyle` option. ([@jonas054][])

### Bugs fixed

* [#790](https://github.com/bbatsov/rubocop/issues/790): Fix auto-correction interference problem between `MethodDefParentheses` and other cops. ([@jonas054][])
* [#794](https://github.com/bbatsov/rubocop/issues/794): Fix handling of modifier keywords with required parentheses in `ParenthesesAroundCondition`. ([@bbatsov][])
* [#804](https://github.com/bbatsov/rubocop/issues/804): Fix a false positive with operator assignments in a loop (including `begin..rescue..end` with `retry`) in `UselessAssignment`. ([@yujinakayama][])
* [#815](https://github.com/bbatsov/rubocop/issues/815): Fix a false positive for heredocs with blank lines in them in `EmptyLines`. ([@bbatsov][])
* Auto-correction is now more robust and less likely to die because of `RangeError` or "clobbering". ([@jonas054][])
* Offenses always reported in order of position in file, also during `--auto-correct` runs. ([@jonas054][])
* Fix problem with `[Corrected]` tag sometimes missing in output from `--auto-correct` runs. ([@jonas054][])
* Fix message from `EndAlignment` cop when `AlignWith` is `keyword`. ([@jonas054][])
* Handle `case` conditions in `LiteralInCondition`. ([@bbatsov][])
* [#822](https://github.com/bbatsov/rubocop/issues/822): Fix a false positive in `DotPosition` when enforced style is set to `trailing`. ([@bbatsov][])
* Handle properly dynamic strings in `LineEndConcatenation`. ([@bbatsov][])
* [#832](https://github.com/bbatsov/rubocop/issues/832): Fix auto-correction interference problem between `BracesAroundHashParameters` and `SpaceInsideHashLiteralBraces`. ([@jonas054][])
* Fix bug in auto-correction of alignment so that only space can be removed. ([@jonas054][])
* Fix bug in `IndentationWidth` auto-correction so it doesn't correct things that `IndentationConsistency` should correct. ([@jonas054][])
* [#847](https://github.com/bbatsov/rubocop/issues/847): Fix bug in `RegexpLiteral` concerning `--auto-gen-config`. ([@jonas054][])
* [#848](https://github.com/bbatsov/rubocop/issues/848): Fix bug in `--show-cops` that made it print the default configuration rather than the current configuration. ([@jonas054][])
* [#862](https://github.com/bbatsov/rubocop/issues/862): Fix a bug where single line `rubocop:disable` comments with indentations were treated as multiline cop disabling comments. ([@yujinakayama][])
* Fix a bug where `rubocop:disable` comments with a cop name including `all` (e.g. `MethodCallParentheses`) were disabling all cops. ([@yujinakayama][])
* Fix a bug where string and regexp literals including `# rubocop:disable` were confused with real comments. ([@yujinakayama][])
* [#877](https://github.com/bbatsov/rubocop/issues/877): Fix bug in `PercentLiteralDelimiters` concerning auto-correct of regular expressions with interpolation. ([@hannestyden][])

## 0.18.1 (2014-02-02)

### Bugs fixed

* Remove double reporting in `EmptyLinesAroundBody` of empty line inside otherwise empty class/module/method that caused crash in autocorrect. ([@jonas054][])
* [#779](https://github.com/bbatsov/rubocop/issues/779): Fix a false positive in `LineEndConcatenation`. ([@bbatsov][])
* [#751](https://github.com/bbatsov/rubocop/issues/751): Fix `Documentation` cop so that a comment followed by an empty line and then a class definition is not considered to be class documentation. ([@jonas054][])
* [#783](https://github.com/bbatsov/rubocop/issues/783): Fix a false positive in `ParenthesesAroundCondition` when the parentheses are actually required. ([@bbatsov][])
* [#781](https://github.com/bbatsov/rubocop/issues/781): Fix problem with back-and-forth auto-correction in `AccessModifierIndentation`. ([@jonas054][])
* [#785](https://github.com/bbatsov/rubocop/issues/785): Fix false positive on `%w` arrays in `TrailingComma`. ([@jonas054][])
* [#782](https://github.com/bbatsov/rubocop/issues/782): Fix false positive in `AlignHash` for single line hashes. ([@jonas054][])

## 0.18.0 (2014-01-30)

### New features

* [#714](https://github.com/bbatsov/rubocop/issues/714): New cop `RequireParentheses` checks for method calls without parentheses together with a boolean operator indicating that a mistake about precedence may have been made. ([@jonas054][])
* [#743](https://github.com/bbatsov/rubocop/issues/743): `WordArray` cop does auto-correction. ([@jonas054][])
* [#743](https://github.com/bbatsov/rubocop/issues/743): `Proc` cop does auto-correction. ([@bbatsov][])
* [#743](https://github.com/bbatsov/rubocop/issues/743): `AccessModifierIndentation` cop does auto-correction. ([@jonas054][])
* [#768](https://github.com/bbatsov/rubocop/issues/768): Rake task now supports `requires` and `options`. ([@nevir][])
* [#759](https://github.com/bbatsov/rubocop/issues/759): New cop `EndLineConcatenation` checks for string literal concatenation with `+` at line end. ([@bbatsov][])

### Changes

* [#762](https://github.com/bbatsov/rubocop/issues/762): Support Rainbow gem both 1.99.x and 2.x. ([@yujinakayama][])
* [#761](https://github.com/bbatsov/rubocop/issues/761): Relax `json` requirement to `>= 1.7.7`. ([@bbatsov][])
* [#757](https://github.com/bbatsov/rubocop/issues/757): `Include/Exclude` supports relative globbing to some extent. ([@nevir][])

### Bugs fixed

* [#764](https://github.com/bbatsov/rubocop/issues/764): Handle heredocs in `TrailingComma`. ([@jonas054][])
* Guide for contributors now points to correct issues page. ([@scottmatthewman][])

## 0.17.0 (2014-01-25)

### New features

* New cop `ConditionPosition` checks for misplaced conditions in expressions like `if/unless/when/until`. ([@bbatsov][])
* New cop `ElseLayout` checks for odd arrangement of code in the `else` branch of a conditional expression. ([@bbatsov][])
* [#694](https://github.com/bbatsov/rubocop/issues/694): Support Ruby 1.9.2 until June 2014. ([@yujinakayama][])
* [#702](https://github.com/bbatsov/rubocop/issues/702): Improve `rubocop-todo.yml` with comments about offence count, configuration parameters, and auto-correction support. ([@jonas054][])
* Add new command-line flag `-D/--display-cop-names` to trigger the display of cop names in offence messages. ([@bbatsov][])
* [#733](https://github.com/bbatsov/rubocop/pull/733): `NumericLiterals` cop does auto-correction. ([@dblock][])
* [#713](https://github.com/bbatsov/rubocop/issues/713): New cop `TrailingComma` checks for comma after the last item in a hash, array, or method call parameter list. ([@jonas054][])

### Changes

* [#581](https://github.com/bbatsov/rubocop/pull/581): Extracted a new cop `AmbiguousOperator` from `Syntax` cop. It checks for ambiguous operators in the first argument of a method invocation without parentheses. ([@yujinakayama][])
* Extracted a new cop `AmbiguousRegexpLiteral` from `Syntax` cop. It checks for ambiguous regexp literals in the first argument of a method invocation without parentheses. ([@yujinakayama][])
* Extracted a new cop `UselessElseWithoutRescue` from `Syntax` cop. It checks for useless `else` in `begin..end` without `rescue`. ([@yujinakayama][])
* Extracted a new cop `InvalidCharacterLiteral` from `Syntax` cop. It checks for invalid character literals with a non-escaped whitespace character (e.g. `? `). ([@yujinakayama][])
* Removed `Syntax` cop from the configuration. It no longer can be disabled and it reports only invalid syntax offences. ([@yujinakayama][])
* [#688](https://github.com/bbatsov/rubocop/issues/688): Output from `rubocop --show-cops` now looks like a YAML configuration file. The `--show-cops` option takes a comma separated list of cops as optional argument. ([@jonas054][])
* New cop `IndentationConsistency` extracted from `IndentationWidth`, which has checked two kinds of offences until now. ([@jonas054][])

### Bugs fixed

* [#698](https://github.com/bbatsov/rubocop/pull/698): Support Windows paths on command-line. ([@rifraf][])
* [#498](https://github.com/bbatsov/rubocop/issues/498): Disable terminal ANSI escape sequences when a formatter's output is not a TTY. ([@yujinakayama][])
* [#703](https://github.com/bbatsov/rubocop/issues/703): BracesAroundHashParameters auto-correction broken with trailing comma. ([@jonas054][])
* [#709](https://github.com/bbatsov/rubocop/issues/709): When `EndAlignment` has configuration `AlignWith: variable`, it now handles `@@a = if ...` and `a, b = if ...`. ([@jonas054][])
* `SpaceAroundOperators` now reports an offence for `@@a=0`. ([@jonas054][])
* [#707](https://github.com/bbatsov/rubocop/issues/707): Fix error on operator assignments in top level scope in `UselessAssignment`. ([@yujinakayama][])
* Fix a bug where some offences were discarded when any cop that has specific target file path (by `Include` or `Exclude` under each cop configuration) had run. ([@yujinakayama][])
* [#724](https://github.com/bbatsov/rubocop/issues/724): Accept colons denoting required keyword argument (a new feature in Ruby 2.1) without trailing space in `SpaceAfterColon`. ([@jonas054][])
* The `--no-color` option works again. ([@jonas054][])
* [#716](https://github.com/bbatsov/rubocop/issues/716): Fixed a regression in the auto-correction logic of `MethodDefParentheses`. ([@bbatsov][])
* Inspected projects that lack a `.rubocop.yml` file, and therefore get their configuration from RuboCop's `config/default.yml`, no longer get configuration from RuboCop's `.rubocop.yml` and `rubocop-todo.yml`. ([@jonas054][])
* [#730](https://github.com/bbatsov/rubocop/issues/730): `EndAlignment` now handles for example `private def some_method`, which is allowed in Ruby 2.1. It requires `end` to be aligned with `private`, not `def`, in such cases. ([@jonas054][])
* [#744](https://github.com/bbatsov/rubocop/issues/744): Any new offences created by `--auto-correct` are now handled immediately and corrected when possible, so running `--auto-correct` once is enough. ([@jonas054][])
* [#748](https://github.com/bbatsov/rubocop/pull/748): Auto-correction conflict between `EmptyLinesAroundBody` and `TrailingWhitespace` resolved. ([@jonas054][])
* `ParenthesesAroundCondition` no longer crashes on parentheses around the condition in a ternary if. ([@jonas054][])
* [#738](https://github.com/bbatsov/rubocop/issues/738): Fix a false positive in `StringLiterals`. ([@bbatsov][])

## 0.16.0 (2013-12-25)

### New features

* [#612](https://github.com/bbatsov/rubocop/pull/612): `BracesAroundHashParameters` cop does auto-correction. ([@dblock][])
* [#614](https://github.com/bbatsov/rubocop/pull/614): `ParenthesesAroundCondition` cop does auto-correction. ([@dblock][])
* [#624](https://github.com/bbatsov/rubocop/pull/624): `EmptyLines` cop does auto-correction. ([@dblock][])
* New Rails cop `DefaultScope` ensures `default_scope` is called properly with a block argument. ([@bbatsov][])
* All cops now support the `Include` param, which specifies the files on which they should operate. ([@bbatsov][])
* All cops now support the `Exclude` param, which specifies the files on which they should not operate. ([@bbatsov][])
* [#631](https://github.com/bbatsov/rubocop/issues/631): `IndentationWidth` cop now detects inconsistent indentation between lines that should have the same indentation. ([@jonas054][])
* [#649](https://github.com/bbatsov/rubocop/pull/649): `EmptyLinesAroundBody` cop does auto-correction. ([@dblock][])
* [#657](https://github.com/bbatsov/rubocop/pull/657): `Alias` cop does auto-correction. ([@dblock][])
* Rake task now support setting formatters. ([@pmenglund][])
* [#653](https://github.com/bbatsov/rubocop/issues/653): `CaseIndentation` cop is now configurable with parameters `IndentWhenRelativeTo` and `IndentOneStep`. ([@jonas054][])
* [#654](https://github.com/bbatsov/rubocop/pull/654): `For` cop is now configurable to enforce either `each` (default) or `for`. ([@jonas054][])
* [#661](https://github.com/bbatsov/rubocop/issues/661): `EndAlignment` cop is now configurable for alignment with `keyword` (default) or `variable`. ([@jonas054][])
* Allow to overwrite the severity of a cop with the new `Severity` param. ([@codez][])
* New cop `FlipFlop` checks for flip flops. ([@agrimm][])
* [#577](https://github.com/bbatsov/rubocop/issues/577): Introduced `MethodDefParentheses` to allow for for requiring either parentheses or no parentheses in method definitions. Replaces `DefWithoutParentheses`. ([@skanev][])
* [#693](https://github.com/bbatsov/rubocop/pull/693): Generation of parameter values (i.e., not only `Enabled: false`) in `rubocop-todo.yml` by the `--auto-gen-config` option is now supported for some cops. ([@jonas054][])
* New cop `AccessorMethodName` checks accessor method names for non-idiomatic names like `get_attribute` and `set_attribute`. ([@bbatsov][])
* New cop `PredicateName` checks the names of predicate methods for non-idiomatic names like `is_something`, `has_something`, etc. ([@bbatsov][])
* Support Ruby 2.1 with Parser 2.1. ([@yujinakayama][])

### Changes

* Removed `SymbolNames` as it was generating way too many false positives. ([@bbatsov][])
* Renamed `ReduceArguments` to `SingleLineBlockParams` and made it configurable. ([@bbatsov][])

### Bugs fixed

* Handle properly heredocs in `StringLiterals` cop. ([@bbatsov][])
* Fix `SpaceAroundOperators` to not report missing space around operator for `def self.method *args`. ([@jonas054][])
* Properly handle `['AllCops']['Includes']` and `['AllCops']['Excludes']` when passing config via `-c`. ([@fancyremarker][], [@codez][])
* [#611](https://github.com/bbatsov/rubocop/pull/611): Fix crash when loading an empty config file. ([@sinisterchipmunk][])
* Fix `DotPosition` cop with `trailing` style for method calls on same line. ([@vonTronje][])
* [#627](https://github.com/bbatsov/rubocop/pull/627): Fix counting of slashes in complicated regexps in `RegexpLiteral` cop. ([@jonas054][])
* [#638](https://github.com/bbatsov/rubocop/issues/638): Fix bug in auto-correct that changes `each{ |x|` to `each d o |x|`. ([@jonas054][])
* [#418](https://github.com/bbatsov/rubocop/issues/418): Stop searching for configuration files above the work directory of the isolated environment when running specs. ([@jonas054][])
* Fix error on implicit match conditionals (e.g. `if /pattern/; end`) in `MultilineIfThen`. ([@agrimm][])
* [#651](https://github.com/bbatsov/rubocop/issues/651): Handle properly method arguments in `RedundantSelf`. ([@bbatsov][])
* [#628](https://github.com/bbatsov/rubocop/issues/628): Allow `self.Foo` in `RedundantSelf` cop. ([@chulkilee][])
* [#668](https://github.com/bbatsov/rubocop/issues/668): Fix crash in `EndOfLine` that occurs when default encoding is `US_ASCII` and an inspected file has non-ascii characters. ([@jonas054][])
* [#664](https://github.com/bbatsov/rubocop/issues/664): Accept oneline while when condition has local variable assignment. ([@emou][])
* Fix auto-correct for `MethodDefParentheses` when parentheses are required. ([@skanev][])

## 0.15.0 (2013-11-06)

### New features

* New cop `Output` checks for calls to print, puts, etc. in Rails. ([@daviddavis][])
* New cop `EmptyLinesAroundBody` checks for empty lines around the bodies of class, method and module definitions. ([@bbatsov][])
* `LeadingCommentSpace` cop does auto-correction. ([@jonas054][])
* `SpaceAfterControlKeyword` cop does auto-correction. ([@jonas054][])
* `SpaceAfterColon` cop does auto-correction. ([@jonas054][])
* `SpaceAfterComma` cop does auto-correction. ([@jonas054][])
* `SpaceAfterSemicolon` cop does auto-correction. ([@jonas054][])
* `SpaceAfterMethodName` cop does auto-correction. ([@jonas054][])
* `SpaceAroundBlockBraces` cop does auto-correction. ([@jonas054][])
* `SpaceAroundEqualsInParameterDefault` cop does auto-correction. ([@jonas054][])
* `SpaceAroundOperators` cop does auto-correction. ([@jonas054][])
* `SpaceBeforeModifierKeyword` cop does auto-correction. ([@jonas054][])
* `SpaceInsideHashLiteralBraces` cop does auto-correction. ([@jonas054][])
* `SpaceInsideBrackets` cop does auto-correction. ([@jonas054][])
* `SpaceInsideParens` cop does auto-correction. ([@jonas054][])
* `TrailingWhitespace` cop does auto-correction. ([@jonas054][])
* `TrailingBlankLines` cop does auto-correction. ([@jonas054][])
* `FinalNewline` cop does auto-correction. ([@jonas054][])
* New cop `CyclomaticComplexity` checks the cyclomatic complexity of methods against a configurable max value. ([@jonas054][])
* [#594](https://github.com/bbatsov/rubocop/pull/594): New parameter `EnforcedStyleForEmptyBraces` with values `space` and `no_space` (default) added to `SpaceAroundBlockBraces`. ([@jonas054][])
* [#603](https://github.com/bbatsov/rubocop/pull/603): New parameter `MinSize` added to `WordArray` to allow small string arrays, retaining the default (0). ([@claco][])

### Changes

* [#557](https://github.com/bbatsov/rubocop/pull/557): Configuration files for excluded files are no longer loaded. ([@jonas054][])
* [#571](https://github.com/bbatsov/rubocop/pull/571): The default rake task now runs RuboCop over itself! ([@nevir][])
* Encoding errors are reported as fatal offences rather than printed with red text. ([@jonas054][])
* `AccessControl` cop is now configurable with the `EnforcedStyle` option. ([@sds][])
* Split `AccessControl` cop to `AccessModifierIndentation` and `EmptyLinesAroundAccessModifier`. ([@bbatsov][])
* [#594](https://github.com/bbatsov/rubocop/pull/594): Add configuration parameter `EnforcedStyleForEmptyBraces` to `SpaceInsideHashLiteralBraces` cop, and change `EnforcedStyleIsWithSpaces` (values `true`, `false`) to `EnforcedStyle` (values `space`, `no_space`). ([@jonas054][])
* Coverage builds linked from the README page are enabled again. ([@jonas054][])

### Bugs fixed

* [#561](https://github.com/bbatsov/rubocop/pull/561): Handle properly negative literals in `NumericLiterals` cop. ([@bbatsov][])
* [#567](https://github.com/bbatsov/rubocop/pull/567): Register an offence when the last hash parameter has braces in `BracesAroundHashParameters` cop. ([@dblock][])
* `StringLiterals` cop no longer reports errors for character literals such as ?/. That should be done only by the `CharacterLiterals` cop. ([@jonas054][])
* Made auto-correct much less likely to crash due to conflicting corrections ("clobbering"). ([@jonas054][])
* [#565](https://github.com/bbatsov/rubocop/pull/565): `$GLOBAL_VAR from English library` should no longer be inserted when autocorrecting short-form global variables like `$!`. ([@nevir][])
* [#566](https://github.com/bbatsov/rubocop/pull/566): Methods that just assign a splat to an ivar are no longer considered trivial writers. ([@nevir][])
* [#585](https://github.com/bbatsov/rubocop/pull/585): `MethodCallParentheses` should allow methods starting with uppercase letter. ([@bbatsov][])
* [#574](https://github.com/bbatsov/rubocop/issues/574): Fix error on multiple-assignment with non-array right hand side in `UselessSetterCall`. ([@yujinakayama][])
* [#576](https://github.com/bbatsov/rubocop/issues/576): Output config validation warning to STDERR so that it won't be mixed up with formatter's output. ([@yujinakayama][])
* [#599](https://github.com/bbatsov/rubocop/pull/599): `EndOfLine` cop is operational again. ([@jonas054][])
* [#604](https://github.com/bbatsov/rubocop/issues/604): Fix error on implicit match conditionals (e.g. `if /pattern/; end`) in `FavorModifier`. ([@yujinakayama][])
* [#600](https://github.com/bbatsov/rubocop/pull/600): Don't require an empty line for access modifiers at the beginning of class/module body. ([@bbatsov][])
* [#608](https://github.com/bbatsov/rubocop/pull/608): `RescueException` no longer crashes when the namespace of a rescued class is in a local variable. ([@jonas054][])
* [#173](https://github.com/bbatsov/rubocop/issues/173): Allow the use of `alias` in the body of an `instance_exec`. ([@bbatsov][])
* [#554](https://github.com/bbatsov/rubocop/issues/554): Handle properly multi-line arrays with comments in them in `WordArray`. ([@bbatsov][])

## 0.14.1 (2013-10-10)

### New features

* [#551](https://github.com/bbatsov/rubocop/pull/551): New cop `BracesAroundHashParameters` checks for braces in function calls with hash parameters. ([@dblock][])
* New cop `SpaceAfterNot` tracks redundant space after the `!` operator. ([@bbatsov][])

### Bugs fixed

* Fix bug concerning table and separator alignment of multi-line hash with multiple keys on the same line. ([@jonas054][])
* [#550](https://github.com/bbatsov/rubocop/pull/550): Fix a bug where `ClassLength` counted lines of inner classes/modules. ([@yujinakayama][])
* [#550](https://github.com/bbatsov/rubocop/pull/550): Fix a false positive for namespace class in `Documentation`. ([@yujinakayama][])
* [#556](https://github.com/bbatsov/rubocop/pull/556): Fix "Parser::Source::Range spans more than one line" bug in clang formatter. ([@yujinakayama][])
* [#552](https://github.com/bbatsov/rubocop/pull/552): `RaiseArgs` allows exception constructor calls with more than one 1 argument. ([@bbatsov][])

## 0.14.0 (2013-10-07)

### New features

* [#491](https://github.com/bbatsov/rubocop/issues/491): New cop `MethodCalledOnDoEndBlock` keeps track of methods called on `do`...`end` blocks.
* [#456](https://github.com/bbatsov/rubocop/issues/456): New configuration parameter `AllCops`/`RunRailsCops` can be set to `true` for a project, removing the need to give the `-R`/`--rails` option with every invocation of `rubocop`.
* [#501](https://github.com/bbatsov/rubocop/issues/501): `simple`/`clang`/`progress`/`emacs` formatters now print `[Corrected]` along with offence message when the offence is automatically corrected.
* [#501](https://github.com/bbatsov/rubocop/issues/501): `simple`/`clang`/`progress` formatters now print count of auto-corrected offences in the final summary.
* [#501](https://github.com/bbatsov/rubocop/issues/501): `json` formatter now outputs `corrected` key with boolean value in offence objects whether the offence is automatically corrected.
* New cop `ClassLength` checks for overly long class definitions.
* New cop `Debugger` checks for forgotten calls to debugger or pry.
* New cop `RedundantException` checks for code like `raise RuntimeError, message`.
* [#526](https://github.com/bbatsov/rubocop/issues/526): New cop `RaiseArgs` checks the args passed to `raise/fail`.

### Changes

* Cop `MethodAndVariableSnakeCase` replaced by `MethodName` and `VariableName`, both having the configuration parameter `EnforcedStyle` with values `snake_case` (default) and `camelCase`.
* [#519](https://github.com/bbatsov/rubocop/issues/519): `HashSyntax` cop is now configurable and can enforce the use of the classic hash rockets syntax.
* [#520](https://github.com/bbatsov/rubocop/issues/520): `StringLiterals` cop is now configurable and can enforce either single-quoted or double-quoted strings.
* [#528](https://github.com/bbatsov/rubocop/issues/528): Added a config option to `RedundantReturn` to allow a `return` with multiple values.
* [#524](https://github.com/bbatsov/rubocop/issues/524): Added a config option to `Semicolon` to allow the use of `;` as an expression separator.
* [#525](https://github.com/bbatsov/rubocop/issues/525): `SignalException` cop is now configurable and can enforce the semantic rule or an exclusive use of `raise` or `fail`.
* `LambdaCall` is now configurable and enforce either `Proc#call` or `Proc#()`.
* [#529](https://github.com/bbatsov/rubocop/issues/529): Added config option `EnforcedStyle` to `SpaceAroundBraces`.
* [#529](https://github.com/bbatsov/rubocop/issues/529): Changed config option `NoSpaceBeforeBlockParameters` to `SpaceBeforeBlockParameters`.
* Support Parser 2.0.0 (non-beta).

### Bugs fixed

* [#514](https://github.com/bbatsov/rubocop/issues/514): Fix alignment of the hash containing different key lengths in one line.
* [#496](https://github.com/bbatsov/rubocop/issues/496): Fix corner case crash in `AlignHash` cop: single key/value pair when configuration is `table` for '=>' and `separator` for `:`.
* [#502](https://github.com/bbatsov/rubocop/issues/502): Don't check non-decimal literals with `NumericLiterals`.
* [#448](https://github.com/bbatsov/rubocop/issues/448): Fix auto-correction of parameters spanning more than one line in `AlignParameters` cop.
* [#493](https://github.com/bbatsov/rubocop/issues/493): Support disabling `Syntax` offences with `warning` severity.
* Fix bug appearing when there were different values for the `AllCops`/`RunRailsCops` configuration parameter in different directories.
* [#512](https://github.com/bbatsov/rubocop/issues/512): Fix bug causing crash in `AndOr` auto-correction.
* [#515](https://github.com/bbatsov/rubocop/issues/515): Fix bug causing `AlignParameters` and `AlignArray` auto-correction to destroy code.
* [#516](https://github.com/bbatsov/rubocop/issues/516): Fix bug causing `RedundantReturn` auto-correction to produce invalid code.
* [#527](https://github.com/bbatsov/rubocop/issues/527): Handle `!=` expressions in `EvenOdd` cop.
* `SignalException` cop now finds `raise` calls anywhere, not only in `begin` sections.
* [#538](https://github.com/bbatsov/rubocop/issues/538): Fix bug causing `Blocks` auto-correction to produce invalid code.

## 0.13.1 (2013-09-19)

### New features

* `HashSyntax` cop does auto-correction.
* [#484](https://github.com/bbatsov/rubocop/pull/484): Allow calls to self to fix name clash with argument.
* Renamed `SpaceAroundBraces` to `SpaceAroundBlockBraces`.
* `SpaceAroundBlockBraces` now has a `NoSpaceBeforeBlockParameters` config option to enforce a style for blocks with parameters like `{|foo| puts }`.
* New cop `LambdaCall` tracks uses of the obscure `lambda.(...)` syntax.

### Bugs fixed

* Fix crash on empty input file in `FinalNewline`.
* [#485](https://github.com/bbatsov/rubocop/issues/485): Fix crash on multiple-assignment and op-assignment in `UselessSetterCall`.
* [#497](https://github.com/bbatsov/rubocop/issues/497): Fix crash in `UselessComparison` and `NilComparison`.

## 0.13.0 (2013-09-13)

### New features

* New configuration parameter `AllowAdjacentOneLineDefs` for `EmptyLineBetweenDefs`.
* New cop `MultilineBlockChain` keeps track of chained blocks spanning multiple lines.
* `RedundantSelf` cop does auto-correction.
* `AvoidPerlBackrefs` cop does auto-correction.
* `AvoidPerlisms` cop does auto-correction.
* `RedundantReturn` cop does auto-correction.
* `Blocks` cop does auto-correction.
* New cop `TrailingBlankLines` keeps track of extra blanks lines at the end of source file.
* New cop `AlignHash` keeps track of bad alignment in multi-line hash literals.
* New cop `AlignArray` keeps track of bad alignment in multi-line array literals.
* New cop `SpaceBeforeModifierKeyword` keeps track of missing space before a modifier keyword (`if`, `unless`, `while`, `until`).
* New cop `FinalNewline` keeps tracks of the required final newline in a source file.
* Highlightling corrected in `SpaceInsideHashLiteralBraces` and `SpaceAroundBraces` cops.

### Changes

* [#447](https://github.com/bbatsov/rubocop/issues/447): `BlockAlignment` cop now allows `end` to be aligned with the start of the line containing `do`.
* `SymbolName` now has an `AllowDots` config option to allow symbols like `:'whatever.submit_button'`.
* [#469](https://github.com/bbatsov/rubocop/issues/469): Extracted useless setter call tracking part of `UselessAssignment` cop to `UselessSetterCall`.
* [#469](https://github.com/bbatsov/rubocop/issues/469): Merged `UnusedLocalVariable` cop into `UselessAssignment`.
* [#458](https://github.com/bbatsov/rubocop/issues/458): The merged `UselessAssignment` cop now has advanced logic that tracks not only assignment at the end of the method but also every assignment in every scope.
* [#466](https://github.com/bbatsov/rubocop/issues/466): Allow built-in JRuby global vars in `AvoidGlobalVars`.
* Added a config option `AllowedVariables` to `AvoidGlobalVars` to allow users to whitelist certain global variables.
* Renamed `AvoidGlobalVars` to `GlobalVars`.
* Renamed `AvoidPerlisms` to `SpecialGlobalVars`.
* Renamed `AvoidFor` to `For`.
* Renamed `AvoidClassVars` to `ClassVars`.
* Renamed `AvoidPerlBackrefs` to `PerlBackrefs`.
* `NumericLiterals` now accepts a config param `MinDigits` - the minimal number of digits in the integer portion of number for the cop to check it.

### Bugs fixed

* [#449](https://github.com/bbatsov/rubocop/issues/449): Remove whitespaces between condition and `do` with `WhileUntilDo` auto-correction.
* Continue with file inspection after parser warnings. Give up only on syntax errors.
* Don't trigger the HashSyntax cop on digit-starting keys.
* Fix crashes while inspecting class definition subclassing another class stored in a local variable in `UselessAssignment` (formerly of `UnusedLocalVariable`) and `ShadowingOuterLocalVariable` (like `clazz = Array; class SomeClass < clazz; end`).
* [#463](https://github.com/bbatsov/rubocop/issues/463): Do not warn if using destructuring in second `reduce` argument (`ReduceArguments`).

## 0.12.0 (2013-08-23)

### New features

* [#439](https://github.com/bbatsov/rubocop/issues/439): Added formatter 'OffenceCount' which outputs a summary list of cops and their offence count.
* [#395](https://github.com/bbatsov/rubocop/issues/395): Added `--show-cops` option to show available cops.
* New cop `NilComparison` keeps track of comparisons like `== nil`.
* New cop `EvenOdd` keeps track of occasions where `Fixnum#even?` or `Fixnum#odd?` should have been used (like `x % 2 == 0`).
* New cop `IndentationWidth` checks for files using indentation that is not two spaces.
* New cop `SpaceAfterMethodName` keeps track of method definitions with a space between the method name and the opening parenthesis.
* New cop `ParenthesesAsGroupedExpression` keeps track of method calls with a space before the opening parenthesis.
* New cop `HashMethods` keeps track of uses of deprecated `Hash` methods.
* New Rails cop `HasAndBelongsToMany` checks for uses of `has_and_belongs_to_many`.
* New Rails cop `ReadAttribute` tracks uses of `read_attribute`.
* `Attr` cop does auto-correction.
* `CollectionMethods` cop does auto-correction.
* `SignalException` cop does auto-correction.
* `EmptyLiteral` cop does auto-correction.
* `MethodCallParentheses` cop does auto-correction.
* `DefWithParentheses` cop does auto-correction.
* `DefWithoutParentheses` cop does auto-correction.

### Changes

* Dropped `-s`/`--silent` option. Now `progress`/`simple`/`clang` formatters always report summary and `emacs`/`files` formatters no longer report.
* Dropped the `LineContinuation` cop.

### Bugs fixed

* [#432](https://github.com/bbatsov/rubocop/issues/432): Fix false positive for constant assignments when rhs is a method call with block in `ConstantName`.
* [#434](https://github.com/bbatsov/rubocop/issues/434): Support classes and modules defined with `Class.new`/`Module.new` in `AccessControl`.
* Fix which ranges are highlighted in reports from IfUnlessModifier, WhileUntilModifier, and MethodAndVariableSnakeCase cop.
* [#438](https://github.com/bbatsov/rubocop/issues/438): Accept setting attribute on method argument in `UselessAssignment`.

## 0.11.1 (2013-08-12)

### Changes

* [#425](https://github.com/bbatsov/rubocop/issues/425): `ColonMethodCalls` now allows constructor methods (like `Nokogiri::HTML()` to be called with double colon.

### Bugs fixed

* [#427](https://github.com/bbatsov/rubocop/issues/427): FavorUnlessOverNegatedIf triggered when using elsifs.
* [#429](https://github.com/bbatsov/rubocop/issues/429): Fix `LeadingCommentSpace` offence reporting.
* Fixed `AsciiComments` offence reporting.
* Fixed `BlockComments` offence reporting.

## 0.11.0 (2013-08-09)

### New features

* [#421](https://github.com/bbatsov/rubocop/issues/421): `TrivialAccessors` now ignores methods on user-configurable whitelist (such as `to_s` and `to_hash`).
* [#369](https://github.com/bbatsov/rubocop/issues/369): New option `--auto-gen-config` outputs RuboCop configuration that disables all cops that detect any offences.
* The list of annotation keywords recognized by the `CommentAnnotation` cop is now configurable.
* Configuration file names are printed as they are loaded in `--debug` mode.
* Auto-correct support added in `AlignParameters` cop.
* New cop `UselessComparison` checks for comparisons of the same arguments.
* New cop `UselessAssignment` checks for useless assignments to local variables.
* New cop `SignalException` checks for proper usage of `fail` and `raise`.
* New cop `ModuleFunction` checks for usage of `extend self` in modules.

### Bugs fixed

* [#374](https://github.com/bbatsov/rubocop/issues/374): Fixed error at post condition loop (`begin-end-while`, `begin-end-until`) in `UnusedLocalVariable` and `ShadowingOuterLocalVariable`.
* [#373](https://github.com/bbatsov/rubocop/issues/373) and [#376](https://github.com/bbatsov/rubocop/issues/376): Allow braces around multi-line blocks if `do`-`end` would change the meaning of the code.
* `RedundantSelf` now allows `self.` followed by any ruby keyword.
* [#391](https://github.com/bbatsov/rubocop/issues/391): Fix bug in counting slashes in a regexp.
* [#394](https://github.com/bbatsov/rubocop/issues/394): `DotPosition` cop handles correctly code like `l.(1)`.
* [#390](https://github.com/bbatsov/rubocop/issues/390): `CommentAnnotation` cop allows keywords (e.g. Review, Optimize) if they just begin a sentence.
* [#400](https://github.com/bbatsov/rubocop/issues/400): Fix bug concerning nested defs in `EmptyLineBetweenDefs` cop.
* [#399](https://github.com/bbatsov/rubocop/issues/399): Allow assignment inside blocks in `AssignmentInCondition` cop.
* Fix bug in favor_modifier.rb regarding missed offences after else etc.
* [#393](https://github.com/bbatsov/rubocop/issues/393): Retract support for multiline chaining of blocks (which fixed [#346](https://github.com/bbatsov/rubocop/issues/346)), thus rejecting issue 346.
* [#389](https://github.com/bbatsov/rubocop/issues/389): Ignore symbols that are arguments to Module#private_constant in `SymbolName` cop.
* [#387](https://github.com/bbatsov/rubocop/issues/387): Do autocorrect in `AndOr` cop only if it does not change the meaning of the code.
* [#398](https://github.com/bbatsov/rubocop/issues/398): Don't display blank lines in the output of the clang formatter.
* [#283](https://github.com/bbatsov/rubocop/issues/283): Refine `StringLiterals` string content check.

## 0.10.0 (2013-07-17)

### New features

* New cop `RedundantReturn` tracks redundant `return`s in method bodies.
* New cop `RedundantBegin` tracks redundant `begin` blocks in method definitions.
* New cop `RedundantSelf` tracks redundant uses of `self`.
* New cop `EmptyEnsure` tracks empty `ensure` blocks.
* New cop `CommentAnnotation` tracks formatting of annotation comments such as TODO.
* Added custom rake task.
* New formatter `FileListFormatter` outputs just a list of files with offences in them (related to [#357](https://github.com/bbatsov/rubocop/issues/357)).

### Changes

* `TrivialAccessors` now has an `ExactNameMatch` config option (related to [#308](https://github.com/bbatsov/rubocop/issues/308)).
* `TrivialAccessors` now has an `ExcludePredicates` config option (related to [#326](https://github.com/bbatsov/rubocop/issues/326)).
* Cops don't inherit from `Parser::AST::Rewriter` anymore. All 3rd party Cops should remove the call to `super` in their callbacks. If you implement your own processing you need to define the `#investigate` method instead of `#inspect`. Refer to the documentation of `Cop::Commissioner` and `Cop::Cop` classes for more information.
* `EndAlignment` cop split into `EndAlignment` and `BlockAlignment` cops.

### Bugs fixed

* [#288](https://github.com/bbatsov/rubocop/issues/288): Work with absolute Excludes paths internally (2nd fix for this issue).
* `TrivialAccessors` now detects class attributes as well as instance attributes.
* [#338](https://github.com/bbatsov/rubocop/issues/338): Fix end alignment of blocks in chained assignments.
* [#345](https://github.com/bbatsov/rubocop/issues/345): Add `$SAFE` to the list of built-in global variables.
* [#340](https://github.com/bbatsov/rubocop/issues/340): Override config parameters rather than merging them.
* [#349](https://github.com/bbatsov/rubocop/issues/349): Fix false positive for `CharacterLiteral` (`%w(?)`).
* [#346](https://github.com/bbatsov/rubocop/issues/346): Support method chains for block end alignment checks.
* [#350](https://github.com/bbatsov/rubocop/issues/350): Support line breaks between variables on left hand side for block end alignment checks.
* [#356](https://github.com/bbatsov/rubocop/issues/356): Allow safe assignment in `ParenthesesAroundCondition`.

### Misc

* Improved performance on Ruby 1.9 by about 20%.
* Improved overall performance by about 35%.

## 0.9.1 (2013-07-05)

### New features

* Added `-l/--lint` option to allow doing only linting with no style checks (similar to running `ruby -wc`).

### Changes

* Removed the `BlockAlignSchema` configuration option from `EndAlignment`. We now support only the default alignment schema - `StartOfAssignment`.
* Made the preferred collection methods in `CollectionMethods` configurable.
* Made the `DotPosition` cop configurable - now both `leading` and `trailing` styles are supported.

### Bugs fixed

* [#318](https://github.com/bbatsov/rubocop/issues/318): Correct some special cases of block end alignment.
* [#317](https://github.com/bbatsov/rubocop/issues/317): Fix a false positive in `LiteralInCondition`.
* [#321](https://github.com/bbatsov/rubocop/issues/321): Ignore variables whose name start with `_` in `ShadowingOuterLocalVariable`.
* [#322](https://github.com/bbatsov/rubocop/issues/322): Fix exception of `UnusedLocalVariable` and `ShadowingOuterLocalVariable` when inspecting keyword splat argument.
* [#316](https://github.com/bbatsov/rubocop/issues/316): Correct nested postfix unless in `MultilineIfThen`.
* [#327](https://github.com/bbatsov/rubocop/issues/327): Fix false offences for block expression that span on two lines in `EndAlignment`.
* [#332](https://github.com/bbatsov/rubocop/issues/332): Fix exception of `UnusedLocalVariable` and `ShadowingOuterLocalVariable` when inspecting named captures.
* [#333](https://github.com/bbatsov/rubocop/issues/333): Fix a case that `EnsureReturn` throws an exception when ensure has no body.

## 0.9.0 (2013-07-01)

### New features

* Introduced formatter feature, enables custom formatted output and multiple outputs.
* Added progress formatter and now it's the default. (`--format progress`).
* Added JSON formatter. (`--format json`).
* Added clang style formatter showing the offending source. code. (`--format clang`). The `clang` formatter marks a whole range rather than just the starting position, to indicate more clearly where the problem is.
* Added `-f`/`--format` option to specify formatter.
* Added `-o`/`--out` option to specify output file for each formatter.
* Added `-r/--require` option to inject external Ruby code into RuboCop.
* Added `-V/--verbose-version` option that displays Parser version and Ruby version as well.
* Added `-R/--rails` option that enables extra Rails-specific cops.
* Added support for auto-correction of some offences with `-a`/`--auto-correct`.
* New cop `CaseEquality` checks for explicit use of `===`.
* New cop `AssignmentInCondition` checks for assignment in conditions.
* New cop `EndAlignment` tracks misaligned `end` keywords.
* New cop `Void` tracks uses of literals/variables/operators in possibly void context.
* New cop `Documentation` checks for top level class/module doc comments.
* New cop `UnreachableCode` tracks unreachable code segments.
* New cop `MethodCallParentheses` tracks unwanted braces in method calls.
* New cop `UnusedLocalVariable` tracks unused local variables for each scope.
* New cop `ShadowingOuterLocalVariable` tracks use of the same name as outer local variables for block arguments or block local variables.
* New cop `WhileUntilDo` tracks uses of `do` with multi-line `while/until`.
* New cop `CharacterLiteral` tracks uses of character literals (`?x`).
* New cop `EndInMethod` tracks uses of `END` in method definitions.
* New cop `LiteralInCondition` tracks uses of literals in the conditions of `if/while/until`.
* New cop `BeginBlock` tracks uses of `BEGIN` blocks.
* New cop `EndBlock` tracks uses of `END` blocks.
* New cop `DotPosition` tracks the dot position in multi-line method calls.
* New cop `Attr` tracks uses of `Module#attr`.
* Add support for auto-correction of some offences with `-a`/`--auto-correct`.

### Changes

* Deprecated `-e`/`--emacs` option. (Use `--format emacs` instead).
* Made `progress` formatter the default.
* Most formatters (`progress`, `simple` and `clang`) now print relative file paths if the paths are under the current working directory.
* Migrate all cops to new namespaces. `Rubocop::Cop::Lint` is for cops that emit warnings. `Rubocop::Cop::Style` is for cops that do not belong in other namespaces.
* Merge `FavorPercentR` and `PercentR` into one cop called `RegexpLiteral`, and add configuration parameter `MaxSlashes`.
* Add `CountKeywordArgs` configuration option to `ParameterLists` cop.

### Bugs fixed

* [#239](https://github.com/bbatsov/rubocop/issues/239): Fixed double quotes false positives.
* [#233](https://github.com/bbatsov/rubocop/issues/233): Report syntax cop offences.
* Fix off-by-one error in favor_modifier.
* [#229](https://github.com/bbatsov/rubocop/issues/229): Recognize a line with CR+LF as a blank line in AccessControl cop.
* [#235](https://github.com/bbatsov/rubocop/issues/235): Handle multiple constant assignment in ConstantName cop.
* [#246](https://github.com/bbatsov/rubocop/issues/246): Correct handling of unicode escapes within double quotes.
* Fix crashes in Blocks, CaseEquality, CaseIndentation, ClassAndModuleCamelCase, ClassMethods, CollectionMethods, and ColonMethodCall.
* [#263](https://github.com/bbatsov/rubocop/issues/263): Do not check for space around operators called with method syntax.
* [#271](https://github.com/bbatsov/rubocop/issues/271): Always allow line breaks inside hash literal braces.
* [#270](https://github.com/bbatsov/rubocop/issues/270): Fixed a false positive in ParenthesesAroundCondition.
* [#288](https://github.com/bbatsov/rubocop/issues/288): Get config parameter AllCops/Excludes from highest config file in path.
* [#276](https://github.com/bbatsov/rubocop/issues/276): Let columns start at 1 instead of 0 in all output of column numbers.
* [#292](https://github.com/bbatsov/rubocop/issues/292): Don't check non-regular files (like sockets, etc).
* Fix crashes in WordArray on arrays of character literals such as `[?\r, ?\n]`.
* Fix crashes in Documentation on empty modules.

## 0.8.3 (2013-06-18)

### Bug fixes

* Lock Parser dependency to version 2.0.0.beta5.

## 0.8.2 (2013-06-05)

### New features

* New cop `BlockNesting` checks for excessive block nesting.

### Bug fixes

* Correct calculation of whether a modifier version of a conditional statement will fit.
* Fix an error in `MultilineIfThen` cop that occurred in some special cases.
* [#231](https://github.com/bbatsov/rubocop/issues/231): Fix a false positive for modifier if.

## 0.8.1 (2013-05-30)

### New features

* New cop `Proc` tracks uses of `Proc.new`.

### Changes

* Renamed `NewLambdaLiteral` to `Lambda`.
* Aligned the `Lambda` cop more closely to the style guide - it now allows the use of `lambda` for multi-line blocks.

### Bugs fixed

* [#210](https://github.com/bbatsov/rubocop/issues/210): Fix a false positive for double quotes in regexp literals.
* [#211](https://github.com/bbatsov/rubocop/issues/211): Fix a false positive for `initialize` method looking like a trivial writer.
* [#215](https://github.com/bbatsov/rubocop/issues/215): Fixed a lot of modifier `if/unless/while/until` issues.
* [#213](https://github.com/bbatsov/rubocop/issues/213): Make sure even disabled cops get their configuration set.
* [#214](https://github.com/bbatsov/rubocop/issues/214): Fix SpaceInsideHashLiteralBraces to handle string interpolation right.

## 0.8.0 (2013-05-28)

### Changes

* Folded `ArrayLiteral` and `HashLiteral` into `EmptyLiteral` cop.
* The maximum number of params `ParameterLists` accepts in now configurable.
* Reworked `SymbolSnakeCase` into `SymbolName`, which has an option `AllowCamelCase` enabled by default.
* Migrated from `Ripper` to the portable [Parser](https://github.com/whitequark/parser).

### New features

* New cop `ConstantName` checks for constant which are not using `SCREAMING_SNAKE_CASE`.
* New cop `AccessControl` checks private/protected indentation and surrounding blank lines.
* New cop `Loop` checks for `begin/end/while(until)` and suggests the use of `Kernel#loop`.

## 0.7.2 (2013-05-13)

### Bugs fixed

* [#155](https://github.com/bbatsov/rubocop/issues/155): 'Do not use semicolons to terminate expressions.' is not implemented correctly.
* `OpMethod` now handles definition of unary operators without crashing.
* `SymbolSnakeCase` now handles aliasing of operators without crashing.
* `RescueException` now handles the splat operator `*` in a `rescue` clause without crashing.
* [#159](https://github.com/bbatsov/rubocop/issues/159): AvoidFor cop misses many violations.

## 0.7.1 (2013-05-11)

### Bugs fixed

* Added missing files to the gemspec.

## 0.7.0 (2013-05-11)

### New features

* Added ability to include or exclude files/directories through `.rubocop.yml`.
* Added option --only for running a single cop.
* Relax semicolon rule for one line methods, classes and modules.
* Configuration files, such as `.rubocop.yml`, can now include configuration from other files through the `inherit_from` directive. All configuration files implicitly inherit from `config/default.yml`.
* New cop `ClassMethods` checks for uses for class/module names in definitions of class/module methods.
* New cop `SingleLineMethods` checks for methods implemented on a single line.
* New cop `FavorJoin` checks for usages of `Array#*` with a string argument.
* New cop `BlockComments` tracks uses of block comments(`=begin/=end` comments).
* New cop `EmptyLines` tracks consecutive blank lines.
* New cop `WordArray` tracks arrays of words.
* [#108](https://github.com/bbatsov/rubocop/issues/108): New cop `SpaceInsideHashLiteralBraces` checks for spaces inside hash literal braces - style is configurable.
* New cop `LineContinuation` tracks uses of the line continuation character (`\`).
* New cop `SymbolArray` tracks arrays of symbols.
* Print warnings for unrecognized names in configuration files.
* New cop `TrivialAccessors` tracks method definitions that could be automatically generated with `attr_*` methods.
* New cop `LeadingCommentSpace` checks for missing space after `#` in comments.
* New cop `ColonMethodCall` tracks uses of `::` for method calls.
* New cop `AvoidGlobalVars` tracks uses of non built-in global variables.
* New cop `SpaceAfterControlKeyword` tracks missing spaces after `if/elsif/case/when/until/unless/while`.
* New cop `Not` tracks uses of the `not` keyword.
* New cop `Eval` tracks uses of the `eval` function.

### Bugs fixed

* [#101](https://github.com/bbatsov/rubocop/issues/101): `SpaceAroundEqualsInParameterDefault` doesn't work properly with empty string.
* Fix `BraceAfterPercent` for `%W`, `%i` and `%I` and added more tests.
* Fix a false positive in the `Alias` cop. `:alias` is no longer treated as keyword.
* `ArrayLiteral` now properly detects `Array.new`.
* `HashLiteral` now properly detects `Hash.new`.
* `VariableInterpolation` now detects regexp back references and doesn't crash.
* Don't generate pathnames like some/project//some.rb.
* [#151](https://github.com/bbatsov/rubocop/issues/151): Don't print the unrecognized cop warning several times for the same `.rubocop.yml`.

### Misc

* Renamed `Indentation` cop to `CaseIndentation` to avoid confusion.
* Renamed `EmptyLines` cop to `EmptyLineBetweenDefs` to avoid confusion.

## 0.6.1 (2013-04-28)

### New features

* Split `AsciiIdentifiersAndComments` cop in two separate cops.

### Bugs fixed

* [#90](https://github.com/bbatsov/rubocop/issues/90): Two cops crash when scanning code using `super`.
* [#93](https://github.com/bbatsov/rubocop/issues/93): Issue with `whitespace?': undefined method`.
* [#97](https://github.com/bbatsov/rubocop/issues/97): Build fails.
* [#100](https://github.com/bbatsov/rubocop/issues/100): `OpMethod` cop doesn't work if method arg is not in braces.
* `SymbolSnakeCase` now tracks Ruby 1.9 hash labels as well as regular symbols.

### Misc

* [#88](https://github.com/bbatsov/rubocop/issues/88): Abort gracefully when interrupted with Ctrl-C.
* No longer crashes on bugs within cops. Now problematic checks are skipped and a message is displayed.
* Replaced `Term::ANSIColor` with `Rainbow`.
* Add an option to disable colors in the output.
* Cop names are now displayed alongside messages when `-d/--debug` is passed.

## 0.6.0 (2013-04-23)

### New features

* New cop `ReduceArguments` tracks argument names in reduce calls.
* New cop `MethodLength` tracks number of LOC (lines of code) in methods.
* New cop `RescueModifier` tracks uses of `rescue` in modifier form.
* New cop `PercentLiterals` tracks uses of `%q`, `%Q`, `%s` and `%x`.
* New cop `BraceAfterPercent` tracks uses of % literals with delimiters other than ().
* Support for disabling cops locally in a file with rubocop:disable comments.
* New cop `EnsureReturn` tracks usages of `return` in `ensure` blocks.
* New cop `HandleExceptions` tracks suppressed exceptions.
* New cop `AsciiIdentifiersAndComments` tracks uses of non-ascii characters in identifiers and comments.
* New cop `RescueException` tracks uses of rescuing the `Exception` class.
* New cop `ArrayLiteral` tracks uses of Array.new.
* New cop `HashLiteral` tracks uses of Hash.new.
* New cop `OpMethod` tracks the argument name in operator methods.
* New cop `PercentR` tracks uses of %r literals with zero or one slash in the regexp.
* New cop `FavorPercentR` tracks uses of // literals with more than one slash in the regexp.

### Bugs fixed

* [#62](https://github.com/bbatsov/rubocop/issues/62): Config files in ancestor directories are ignored if another exists in home directory.
* [#65](https://github.com/bbatsov/rubocop/issues/65): Suggests to convert symbols `:==`, `:<=>` and the like to snake_case.
* [#66](https://github.com/bbatsov/rubocop/issues/66): Does not crash on unreadable or unparseable files.
* [#70](https://github.com/bbatsov/rubocop/issues/70): Support `alias` with bareword arguments.
* [#64](https://github.com/bbatsov/rubocop/issues/64): Performance issue with Bundler.
* [#75](https://github.com/bbatsov/rubocop/issues/75): Make it clear that some global variables require the use of the English library.
* [#79](https://github.com/bbatsov/rubocop/issues/79): Ternary operator missing whitespace detection.

### Misc

* Dropped Jeweler for gem release management since it's no longer actively maintained.
* Handle pluralization properly in the final summary.

## 0.5.0 (2013-04-17)

### New features

* New cop `FavorSprintf` that checks for usages of `String#%`.
* New cop `Semicolon` that checks for usages of `;` as expression separator.
* New cop `VariableInterpolation` that checks for variable interpolation in double quoted strings.
* New cop `Alias` that checks for uses of the keyword `alias`.
* Automatically detect extensionless Ruby files with shebangs when search for Ruby source files in a directory.

### Bugs fixed

* [#59](https://github.com/bbatsov/rubocop/issues/59): Interpolated variables not enclosed in braces are not noticed.
* [#42](https://github.com/bbatsov/rubocop/issues/42): Received malformed format string ArgumentError from rubocop.

[@bbatsov]: https://github.com/bbatsov
[@jonas054]: https://github.com/jonas054
[@yujinakayama]: https://github.com/yujinakayama
[@dblock]: https://github.com/dblock
[@nevir]: https://github.com/nevir
[@daviddavis]: https://github.com/daviddavis
[@sds]: https://github.com/sds
[@fancyremarker]: https://github.com/fancyremarker
[@sinisterchipmunk]: https://github.com/sinisterchipmunk
[@vonTronje]: https://github.com/vonTronje
[@agrimm]: https://github.com/agrimm
[@pmenglund]: https://github.com/pmenglund
[@chulkilee]: https://github.com/chulkilee
[@codez]: https://github.com/codez
[@cyberdelia]: https://github.com/cyberdelia
[@emou]: https://github.com/emou
[@skanev]: http://github.com/skanev
[@claco]: http://github.com/claco
[@rifraf]: http://github.com/rifraf
[@scottmatthewman]: https://github.com/scottmatthewman
[@ma2gedev]: http://github.com/ma2gedev
[@jeremyolliver]: https://github.com/jeremyolliver
[@hannestyden]: https://github.com/hannestyden
[@geniou]: https://github.com/geniou
[@jkogara]: https://github.com/jkogara
[@tmorris-fiksu]: https://github.com/tmorris-fiksu
[@mockdeep]: https://github.com/mockdeep
[@hiroponz]: https://github.com/hiroponz
[@tamird]: https://github.com/tamird
[@fshowalter]: https://github.com/fshowalter
[@cschramm]: https://github.com/cschramm
[@bquorning]: https://github.com/bquorning
[@bcobb]: https://github.com/bcobb
[@irrationalfab]: https://github.com/irrationalfab
[@tommeier]: https://github.com/tommeier
[@sfeldon]: https://github.com/sfeldon
[@biinari]: https://github.com/biinari
[@barunio]: https://github.com/barunio
[@molawson]: https://github.com/molawson
[@wndhydrnt]: https://github.com/wndhydrnt
[@ggilder]: https://github.com/ggilder
[@salbertson]: https://github.com/salbertson
[@camilleldn]: https://github.com/camilleldn
[@mcls]: https://github.com/mcls
[@yous]: https://github.com/yous
[@vrthra]: https://github.com/vrthra
[@SkuliOskarsson]: https://github.com/SkuliOskarsson
[@jspanjers]: https://github.com/jspanjers
[@sch1zo]: https://github.com/sch1zo
[@smangelsdorf]: https://github.com/smangelsdorf
[@mvz]: https://github.com/mvz
[@jfelchner]: https://github.com/jfelchner
[@janraasch]: https://github.com/janraasch
[@jcarbo]: https://github.com/jcarbo
[@oneamtu]: https://github.com/oneamtu
[@toy]: https://github.com/toy
[@Koronen]: https://github.com/Koronen
[@blainesch]: https://github.com/blainesch
[@marxarelli]: https://github.com/marxarelli
[@katieschilling]: https://github.com/katieschilling
[@kakutani]: https://github.com/kakutani
[@rrosenblum]: https://github.com/rrosenblum
[@mattjmcnaughton]: https://github.com/mattjmcnaughton
[@huerlisi]: https://github.com/huerlisi
[@volkert]: https://github.com/volkert
[@lumeet]: https://github.com/lumeet
[@mmozuras]: https://github.com/mmozuras
[@d4rk5eed]: https://github.com/d4rk5eed
[@cshaffer]: https://github.com/cshaffer
[@eitoball]: https://github.com/eitoball
[@iainbeeston]: https://github.com/iainbeeston
[@pimterry]: https://github.com/pimterry
[@palkan]: https://github.com/palkan
[@jdoconnor]: https://github.com/jdoconnor
[@meganemura]: https://github.com/meganemura
[@zvkemp]: https://github.com/zvkemp
[@vassilevsky]: https://github.com/vassilevsky
[@gerry3]: https://github.com/gerry3
[@ypresto]: https://github.com/ypresto
[@clowder]: https://github.com/clowder
[@mudge]: https://github.com/mudge
[@mzp]: https://github.com/mzp
[@bankair]: https://github.com/bankair
[@crimsonknave]: https://github.com/crimsonknave
[@renuo]: https://github.com/renuo
[@sdeframond]: https://github.com/sdeframond
[@til]: https://github.com/til
[@carhartl]: https://github.com/carhartl
[@dylandavidson]: https://github.com/dylandavidson
[@tmr08c]: https://github.com/tmr08c
[@hbd225]: https://github.com/hbd225
[@l8nite]: https://github.com/l8nite
[@sumeet]: https://github.com/sumeet
[@ojab]: https://github.com/ojab
[@chastell]: https://github.com/chastell
[@glasnt]: https://github.com/glasnt
[@crazydog115]: https://github.com/crazydog115
[@RGBD]: https://github.com/RGBD
[@panthomakos]: https://github.com/panthomakos
[@matugm]: https://github.com/matugm
[@m1foley]: https://github.com/m1foley
[@tejasbubane]: https://github.com/tejasbubane
[@bmorrall]: https://github.com/bmorrall
[@fphilipe]: https://github.com/fphilipe
[@gotrevor]: https://github.com/gotrevor
[@awwaiid]: https://github.com/awwaiid
[@segiddins]: https://github.com/segiddins
[@urbanautomaton]: https://github.com/urbanautomaton.com
[@unmanbearpig]: https://github.com/unmanbearpig
[@maxjacobson]: https://github.com/maxjacobson
[@sliuu]: https://github.com/sliuu
[@edmz]: https://github.com/edmz
[@syndbg]: https://github.com/syndbg
[@wli]: https://github.com/wli
[@caseywebdev]: https://github.com/caseywebdev
[@MGerrior]: https://github.com/MGerrior
[@imtayadeway]: https://github.com/imtayadeway
[@mrfoto]: https://github.com/mrfoto
[@karreiro]: https://github.com/karreiro
[@dreyks]: https://github.com/dreyks
[@hmadison]: https://github.com/hmadison
[@miquella]: https://github.com/miquella
[@jhansche]: https://github.com/jhansche
[@cornelius]: https://github.com/cornelius
[@eagletmt]: https://github.com/eagletmt
[@apiology]: https://github.com/apiology
[@alexdowad]: https://github.com/alexdowad
[@minustehbare]: https://github.com/minustehbare
[@tansaku]: https://github.com/tansaku
[@ptrippett]: https://github.com/ptrippett
[@br3nda]: https://github.com/br3nda
[@jujugrrr]: https://github.com/jujugrrr
[@sometimesfood]: https://github.com/sometimesfood
[@cgriego]: https://github.com/cgriego
[@savef]: https://github.com/savef
[@volmer]: https://github.com/volmer
[@domcleal]: https://github.com/domcleal
[@codebeige]: https://github.com/codebeige
[@weh]: https://github.com/weh
[@bfontaine]: https://github.com/bfontaine
[@jawshooah]: https://github.com/jawshooah
[@DNNX]: https://github.com/DNNX
[@mvidner]: https://github.com/mvidner
[@mattparlane]: https://github.com/mattparlane
[@drenmi]: https://github.com/drenmi
[@georgyangelov]: https://github.com/georgyangelov
[@owst]: https://github.com/owst
[@seikichi]: https://github.com/seikichi
[@madwort]: https://github.com/madwort
[@annih]: https://github.com/annih
[@mmcguinn]: https://github.com/mmcguinn
[@pocke]: https://github.com/pocke
[@prsimp]: https://github.com/prsimp
[@ptarjan]: https://github.com/ptarjan
[@jweir]: https://github.com/jweir
[@Fryguy]: https://github.com/Fryguy
[@mikegee]: https://github.com/mikegee
[@tbrisker]: https://github.com/tbrisker
[@necojackarc]: https://github.com/necojackarc
[@laurelfan]: https://github.com/laurelfan
[@amuino]: https://github.com/amuino
[@dylanahsmith]: https://github.com/dylanahsmith
[@gerrywastaken]: https://github.com/gerrywastaken
[@bolshakov]: https://github.com/bolshakov
[@jastkand]: https://github.com/jastkand
[@graemeboy]: https://github.com/graemeboy
[@akihiro17]: https://github.com/akihiro17
[@magni-]: https://github.com/magni-
[@NobodysNightmare]: https://github.com/NobodysNightmare
[@gylaz]: https://github.com/gylaz
[@tjwp]: https://github.com/tjwp
[@neodelf]: https://github.com/neodelf
[@josh]: https://github.com/josh
[@natalzia-paperless]: https://github.com/natalzia-paperless
[@jules2689]: https://github.com/jules2689
[@giannileggio]: https://github.com/giannileggio
[@deivid-rodriguez]: https://github.com/deivid-rodriguez
[@pclalv]: https://github.com/pclalv
[@flexoid]: https://github.com/flexoid
[@sgringwe]: https://github.com/sgringwe
[@Tei]: https://github.com/Tei
[@haziqhafizuddin]: https://github.com/haziqhafizuddin
[@dvandersluis]: https://github.com/dvandersluis
[@QuinnHarris]: https://github.com/QuinnHarris
[@sooyang]: https://github.com/sooyang
[@metcalf]: https://github.com/metcalf
[@annaswims]: https://github.com/annaswims
[@soutaro]: https://github.com/soutaro
[@nicklamuro]: https://github.com/nicklamuro
[@mikezter]: https://github.com/mikezter
[@joejuzl]: https://github.com/joejuzl
[@hedgesky]: https://github.com/hedgesky
[@tjwallace]: https://github.com/tjwallace
[@scottohara]: https://github.com/scottohara
[@koic]: https://github.com/koic
[@groddeck]: https://github.com/groddeck
[@b-t-g]: https://github.com/b-t-g
[@coorasse]: https://github.com/coorasse
[@tcdowney]: https://github.com/tcdowney
[@logicminds]: https://github.com/logicminds
[@abrom]: https://github.com/abrom
[@thegedge]: https://github.com/thegedge
[@jmks]: https://github.com/jmks/
[@connorjacobsen]: https://github.com/connorjacobsen
[@legendetm]: https://github.com/legendetm
[@bronson]: https://github.com/bronson
[@albus522]: https://github.com/albus522
[@sihu]: https://github.com/sihu
[@kamaradclimber]: https://github.com/kamaradclimber
[@swcraig]: https://github.com/swcraig
[@jessieay]: https://github.com/jessieay
[@tiagocasanovapt]: https://github.com/tiagocasanovapt
[@iGEL]: https://github.com/iGEL
[@tessi]: https://github.com/tessi
[@ivanovaleksey]: https://github.com/ivanovaleksey
[@Ana06]: https://github.com/Ana06
[@aroben]: https://github.com/aroben
[@olliebennett]: https://github.com/olliebennett
[@aesthetikx]: https://github.com/aesthetikx
[@tdeo]: https://github.com/tdeo
[@AlexWayfer]: https://github.com/AlexWayfer
[@amogil]: https://github.com/amogil
[@kevindew]: https://github.com/kevindew
[@lucasuyezu]: https://github.com/lucasuyezu
[@breckenedge]: https://github.com/breckenedge
[@enriikke]: https://github.com/enriikke
[@iguchi1124]: https://github.com/iguchi1124
[@vergenzt]: https://github.com/vergenzt
[@rahulcs]: https://github.com/rahulcs
[@dominh]: https://github.com/dominh
[@sue445]: https://github.com/sue445
[@zverok]: https://github.com/zverok
[@backus]: https://github.com/backus
[@pat]: https://github.com/pat
[@sinsoku]: https://github.com/sinsoku
[@nodo]: https://github.com/nodo
[@onk]: https://github.com/onk
[@dabroz]: https://github.com/dabroz
[@buenaventure]: https://github.com/buenaventure
[@dorian]: https://github.com/dorian
[@attilahorvath]: https://github.com/attilahorvath
[@droptheplot]: https://github.com/droptheplot
[@wkurniawan07]: https://github.com/wkurniawan07
[@kddeisz]: https://github.com/kddeisz
[@ota42y]: https://github.com/ota42y
[@smakagon]: https://github.com/smakagon
[@musialik]: https://github.com/musialik
[@twe4ked]: https://github.com/twe4ked
[@maxbeizer]: https://github.com/maxbeizer
[@andriymosin]: https://github.com/andriymosin
[@brandonweiss]: https://github.com/brandonweiss
[@betesh]: https://github.com/betesh
[@dpostorivo]: https://github.com/dpostorivo
[@konto-andrzeja]: https://github.com/konto-andrzeja
[@sadovnik]: https://github.com/sadovnik
[@cjlarose]: https://github.com/cjlarose
[@alpaca-tc]: https://github.com/alpaca-tc
[@ilansh]: https://github.com/ilansh
[@mclark]: https://github.com/mclark
[@klesse413]: https://github.com/klesse413
[@gprado]: https://github.com/gprado
[@yhirano55]: https://github.com/yhirano55
[@hoshinotsuyoshi]: https://github.com/hoshinotsuyoshi
[@timrogers]: https://github.com/timrogers
[@harold-s]: https://github.com/harold-s
[@daniloisr]: https://github.com/daniloisr
[@promisedlandt]: https://github.com/promisedlandt
[@oboxodo]: https://github.com/oboxodo
[@gohdaniel15]: https://github.com/gohdaniel15
[@barthez]: https://github.com/barthez
[@Envek]: https://github.com/Envek
[@petehamilton]: https://github.com/petehamilton
[@donjar]: https://github.com/donjar
[@highb]: https://github.com/highb
[@JoeCohen]: https://github.com/JoeCohen
[@theRealNG]: https://github.com/theRealNG
[@akhramov]: https://github.com/akhramov
[@jekuta]: https://github.com/jekuta
[@fujimura]: https://github.com/fujimura
[@kristjan]: https://github.com/kristjan
[@frodsan]: https://github.com/frodsan
[@erikdstock]: https://github.com/erikdstock
[@GauthamGoli]: https://github.com/GauthamGoli
[@nelsonjr]: https://github.com/nelsonjr
[@jonatas]: https://github.com/jonatas
[@jaredbeck]: https://www.jaredbeck.com
[@michniewicz]: https://github.com/michniewicz
[@bgeuken]: https://github.com/bgeuken
[@mtsmfm]: https://github.com/mtsmfm
[@bdewater]: https://github.com/bdewater
[@garettarrowood]: https://github.com/garettarrowood
[@sambostock]: https://github.com/sambostock
[@asherkach]: https://github.com/asherkach
[@tiagotex]: https://github.com/tiagotex
[@wata727]: https://github.com/wata727
[@marcandre]: https://github.com/marcandre
[@walf443]: https://github.com/walf443
[@reitermarkus]: https://github.com/reitermarkus
[@chrishulton]: https://github.com/chrishulton
[@siggymcfried]: https://github.com/siggymcfried
[@melch]: https://github.com/melch
[@nattfodd]: https://github.com/nattfodd
[@flyerhzm]: https://github.com/flyerhzm
[@ybiquitous]: https://github.com/ybiquitous
[@mame]: https://github.com/mame
[@dominicsayers]: https://github.com/dominicsayers
[@albertpaulp]: https://github.com/albertpaulp
[@orgads]: https://github.com/orgads
[@leklund]: https://github.com/leklund
[@untitaker]: https://github.com/untitaker
[@walinga]: https://github.com/walinga
[@georf]: https://github.com/georf
[@Edouard-chin]: https://github.com/Edouard-chin
[@eostrom]: https://github.com/eostrom
[@roberts1000]: https://github.com/roberts1000
[@walinga]: https://github.com/walinga
[@georf]: https://github.com/georf
[@satyap]: https://github.com/satyap
[@unkmas]: https://github.com/unkmas
[@elebow]: https://github.com/elebow
[@colorbox]: https://github.com/colorbox
[@mmyoji]: https://github.com/mmyoji
[@unused]: https://github.com/unused
[@htwroclau]: https://github.com/htwroclau
[@hamada14]: https://github.com/hamada14
[@anthony-robin]: https://github.com/anthony-robin
[@YukiJikumaru]: https://github.com/YukiJikumaru
[@jlfaber]: https://github.com/jlfaber
[@drewpterry]: https://github.com/drewpterry
[@mcfisch]: https://github.com/mcfisch
[@istateside]: https://github.com/istateside
[@parkerfinch]: https://github.com/parkerfinch
[@joshuapinter]: https://github.com/joshuapinter
[@Darhazer]: https://github.com/Darhazer
[@Wei-LiangChew]: https://github.com/Wei-LiangChew
[@svendittmer]: https://github.com/svendittmer
[@composerinteralia]: https://github.com/composerinteralia
[@PointlessOne]: https://github.com/PointlessOne
[@JacobEvelyn]: https://github.com/JacobEvelyn
[@shanecav84]: https://github.com/shanecav84
[@thomasbrus]: https://github.com/thomasbrus
[@balbesina]: https://github.com/balbesina
[@cupakromer]: https://github.com/cupakromer
[@TikiTDO]: https://github.com/TikiTDO
[@EiNSTeiN-]: https://github.com/EiNSTeiN-
[@nroman-stripe]: https://github.com/nroman-stripe
[@sunny]: https://github.com/sunny
[@tatsuyafw]: https://github.com/tatsuyafw
[@alexander-lazarov]: https://github.com/alexander-lazarov
[@r7kamura]: https://github.com/r7kamura
[@Vasfed]: https://github.com/Vasfed
[@drn]: https://github.com/drn
[@maxh]: https://github.com/maxh<|MERGE_RESOLUTION|>--- conflicted
+++ resolved
@@ -2,15 +2,10 @@
 
 ## master (unreleased)
 
-<<<<<<< HEAD
-+### Bug fixes
+### Bug fixes
 
 * Fix `Style/RedundantParentheses` with hash literal as first argument to `super`. ([@maxh][])
-=======
-### Bug fixes
-
 * [#6086](https://github.com/bbatsov/rubocop/issues/6086): Fix an error for `Gemspec/OrderedDependencies` when using method call to gem names in gemspec. ([@koic][])
->>>>>>> 9118fae7
 
 ## 0.58.0 (2018-07-07)
 
