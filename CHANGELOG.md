--- conflicted
+++ resolved
@@ -2,17 +2,14 @@
 
 ## master (unreleased)
 
-<<<<<<< HEAD
+### Bug fixes
+
+* [#7407](https://github.com/rubocop-hq/rubocop/issues/7407): Make `Style/FormatStringToken` work inside hashes. ([@buehmann][])
 * [#7389](https://github.com/rubocop-hq/rubocop/issues/7389): Fix an issue where passing a formatter might result in an error depending on what character it started with. ([@jfhinchcliffe][])
-=======
-### Bug fixes
-
-* [#7407](https://github.com/rubocop-hq/rubocop/issues/7407): Make `Style/FormatStringToken` work inside hashes. ([@buehmann][])
 
 ### Changes
 
 * [#7410](https://github.com/rubocop-hq/rubocop/issues/7410): `Style/FormatStringToken` now finds unannotated format sequences in `printf` arguments. ([@buehmann][])
->>>>>>> 39e437e3
 
 ## 0.75.0 (2019-09-30)
 
