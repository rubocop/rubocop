# Change log

## master (unreleased)

### New features

* [#6457](https://github.com/rubocop-hq/rubocop/pull/6457): Support inner slash correction on Style/RegexpLiteral. ([@r7kamura][])
* [#6475](https://github.com/rubocop-hq/rubocop/pull/6475): Support brace correction on Style/Lambda. ([@r7kamura][])
* [#6469](https://github.com/rubocop-hq/rubocop/pull/6469): Enforce no parentheses style in the `Style/MethodCallWithArgsParentheses` cop. ([@gsamokovarov][])
* New cop `Performance/OpenStruct` checks for `OpenStruct.new` calls. ([@xlts][])

### Bug fixes

* [#6405](https://github.com/rubocop-hq/rubocop/issues/6405): Fix a false positive for `Lint/UselessAssignment` when using a variable in a module name. ([@itsWill][])
* [#5934](https://github.com/rubocop-hq/rubocop/issues/5934): Handle the combination of `--auto-gen-config` and `--config FILE` correctly. ([@jonas054][])
* [#5970](https://github.com/rubocop-hq/rubocop/issues/5970): Make running `--auto-gen-config` in a subdirectory work. ([@jonas054][])
* [#6412](https://github.com/rubocop-hq/rubocop/issues/6412): Fix an `unknown keywords` error when using `Psych.safe_load` with Ruby 2.6.0-preview2. ([@koic][])
* [#6436](https://github.com/rubocop-hq/rubocop/pull/6436): Fix exit status code to be 130 when rubocop is interrupted. ([@deivid-rodriguez][])
* [#6443](https://github.com/rubocop-hq/rubocop/pull/6443): Fix an incorrect autocorrect for `Style/BracesAroundHashParameters` when the opening brace is bofore the first hash element at same line. ([@koic][])
* [#6445](https://github.com/rubocop-hq/rubocop/pull/6445): Treat `yield` and `super` like regular method calls in `Style/AlignHash`. ([@mvz][])
* [#3301](https://github.com/rubocop-hq/rubocop/issues/3301): Don't suggest or make semantic changes to the code in `Style/InfiniteLoop`. ([@jonas054][])
* [#3586](https://github.com/rubocop-hq/rubocop/issues/3586): Handle single argument spanning multiple lines in `Style/TrailingCommaInArguments`. ([@jonas054][])
* [#6478](https://github.com/rubocop-hq/rubocop/pull/6478): Fix EmacsComment#encoding to match the `coding` variable. ([@akihiro17][])
* Don't show "unrecognized parameter" warning for `inherit_mode` parameter to individual cop configurations. ([@maxh][])
* [#6449](https://github.com/rubocop-hq/rubocop/pull/6449): Fix a false negative for `Layout/IndentationWidth` when setting `EnforcedStyle: rails` of `Layout/IndentationConsistency` and method definition indented to access modifier in a singleton class. ([@koic][])
* [#6482](https://github.com/rubocop-hq/rubocop/issues/6482): Fix a false positive for `Lint/FormatParameterMismatch` when using (digit)$ flag. ([@koic][])
* [#6489](https://github.com/rubocop-hq/rubocop/issues/6489): Fix an error for `Style/UnneededCondition` when `if` condition and `then` branch are the same and it has no `else` branch. ([@koic][])
* Fix NoMethodError for `Style/FrozenStringLiteral` when a file contains only a shebang. ([@takaram][])
<<<<<<< HEAD
* [#6511](https://github.com/rubocop-hq/rubocop/issues/6511): Fix an incorrect auto-correct for `Style/EmptyCaseCondition` when used as an argument of a method. ([@koic][])
=======
* [#6509](https://github.com/rubocop-hq/rubocop/issues/6509): Fix an incorrect auto-correct for `Style/RaiseArgs` when an exception object is assigned to a local variable. ([@koic][])
>>>>>>> 9c3d7561

### Changes

* [#6492](https://github.com/rubocop-hq/rubocop/issues/6492): Auto-correct chunks of comment lines in `Layout/CommentIndentation` to avoid unnecessary iterations for `rubocop -a`. ([@jonas054][])

## 0.60.0 (2018-10-26)

### New features

* [#5980](https://github.com/rubocop-hq/rubocop/issues/5980): Add `--safe` and `--safe-auto-correct` options. ([@Darhazer][])
* [#4156](https://github.com/rubocop-hq/rubocop/issues/4156): Add command line option `--auto-gen-only-exclude`. ([@Ana06][], [@jonas054][])
* [#6386](https://github.com/rubocop-hq/rubocop/pull/6386): Add `VersionAdded` meta data to config/default.yml when running `rake new_cop`. ([@koic][])
* [#6395](https://github.com/rubocop-hq/rubocop/pull/6395): Permit to specify TargetRubyVersion 2.6. ([@koic][])
* [#6392](https://github.com/rubocop-hq/rubocop/pull/6392): Add `Whitelist` config to `Rails/SkipsModelValidations` rule. ([@DiscoStarslayer][])

### Bug fixes

* [#6330](https://github.com/rubocop-hq/rubocop/issues/6330): Fix an error for `Rails/ReversibleMigration` when using variable assignment. ([@koic][], [@scottmatthewman][])
* [#6331](https://github.com/rubocop-hq/rubocop/issues/6331): Fix a false positive for `Style/RedundantFreeze` and a false negative for `Style/MutableConstant` when assigning a regexp object to a constant. ([@koic][])
* [#6334](https://github.com/rubocop-hq/rubocop/pull/6334): Fix a false negative for `Style/RedundantFreeze` when assigning a range object to a constant. ([@koic][])
* [#5538](https://github.com/rubocop-hq/rubocop/issues/5538): Fix false negatives in modifier cops when line length cop is disabled. ([@drenmi][])
* [#6340](https://github.com/rubocop-hq/rubocop/pull/6340): Fix an error for `Rails/ReversibleMigration` when block argument is empty. ([@koic][])
* [#6274](https://github.com/rubocop-hq/rubocop/issues/6274): Fix "[Corrected]" message being displayed even when nothing has been corrected. ([@jekuta][])
* [#6380](https://github.com/rubocop-hq/rubocop/pull/6380): Allow use of a hyphen-separated frozen string literal in Emacs style magic comment. ([@y-yagi][])
* Fix and improve `LineLength` cop for tab-indented code. ([@AlexWayfer][])

### Changes

* [#3727](https://github.com/rubocop-hq/rubocop/issues/3727): Enforce single spaces for `key` option in `Layout/AlignHash` cop. ([@albaer][])
* [#6321](https://github.com/rubocop-hq/rubocop/pull/6321): Fix run of RuboCop when cache directory is not writable. ([@Kevinrob][])

## 0.59.2 (2018-09-24)
### New features

* Update `Style/MethodCallWithoutArgsParentheses` to highlight the closing parentheses in additition to the opening parentheses. ([@rrosenblum][])

### Bug fixes

* [#6266](https://github.com/rubocop-hq/rubocop/issues/6266): Fix a false positive for `Rails/HasManyOrHasOneDependent` when using associations of Active Resource. ([@tejasbubane][], [@koic][])
* [#6296](https://github.com/rubocop-hq/rubocop/issues/6296): Fix an auto-correct error for `Style/For` when setting `EnforcedStyle: each` and `for` dose not have `do` or semicolon. ([@autopp][])
* [#6300](https://github.com/rubocop-hq/rubocop/pull/6300): Fix a false positive for `Layout/EmptyLineAfterGuardClause` when guard clause including heredoc. ([@koic][])
* [#6287](https://github.com/rubocop-hq/rubocop/pull/6287): Fix `AllowURI` option for `Metrics/LineLength` cop with disabled `Layut/Tab` cop. ([@AlexWayfer][])
* [#5338](https://github.com/rubocop-hq/rubocop/pull/5338): Move checking of class- and module defining blocks from `Metrics/BlockLength` into the respective length cops. ([@drenmi][])
* [#2841](https://github.com/rubocop-hq/rubocop/pull/2841): Fix `Style/ZeroLengthPredicate` false positives when inspecting `Tempfile`, `StringIO`, and `File::Stat` objects. ([@drenmi][])
* [#6305](https://github.com/rubocop-hq/rubocop/pull/6305): Fix infinite loop for `Layout/EmptyLinesAroundAccessModifier` and `Layout/EmptyLinesAroundAccessModifier` when specifying a superclass that breaks the line. ([@koic][])
* [#6007](https://github.com/rubocop-hq/rubocop/pull/6007): Fix false positive in `Style/IfUnlessModifier` when using named capture. ([@drenmi][])
* [#6311](https://github.com/rubocop-hq/rubocop/pull/6311): Prevent `Style/Semicolon` from breaking on single line if-then-else in assignment. ([@drenmi][])
* [#6315](https://github.com/rubocop-hq/rubocop/pull/6315): Fix an error for `Rails/HasManyOrHasOneDependent` when an Active Record model does not have any relations. ([@koic][])
* [#6316](https://github.com/rubocop-hq/rubocop/issues/6316): Fix an auto-correct error for `Style/For` when setting `EnforcedStyle: each` with range provided to the `for` loop without a `do` keyword or semicolon and without enclosing parenthesis. ([@lukasz-wojcik][])
* [#6326](https://github.com/rubocop-hq/rubocop/issues/6326): Fix an alignment source for `Layout/RescueEnsureAlignment` when using inline access modifier. ([@andrew-aladev][])

### Changes

* [#6286](https://github.com/rubocop-hq/rubocop/pull/6286): Allow exclusion of certain methods for `Metrics/MethodLength`. ([@akanoi][])

## 0.59.1 (2018-09-15)

### Bug fixes

* [#6267](https://github.com/rubocop-hq/rubocop/pull/6267): Fix undefined method 'method_name' for `Rails/FindEach`. ([@Knack][])
* [#6278](https://github.com/rubocop-hq/rubocop/pull/6278): Fix false positive for `Naming/FileName` when investigating gemspecs. ([@kddeisz][])
* [#6256](https://github.com/rubocop-hq/rubocop/pull/6256): Fix false positive for `Naming/FileName` when investigating dotfiles. ([@sinsoku][])
* [#6242](https://github.com/rubocop-hq/rubocop/pull/6242): Fix `Style/EmptyCaseCondition` auto-correction removes comment between `case` and first `when`. ([@koic][])
* [#6261](https://github.com/rubocop-hq/rubocop/pull/6261): Fix undefined method error for `Style/RedundantBegin` when calling `super` with a block. ([@eitoball][])
* [#6263](https://github.com/rubocop-hq/rubocop/issues/6263): Fix an error `Layout/EmptyLineAfterGuardClause` when guard clause is after heredoc including string interpolation. ([@koic][])
* [#6281](https://github.com/rubocop-hq/rubocop/pull/6281): Fix false negative in `Style/MultilineMethodSignature`. ([@drenmi][])
* [#6264](https://github.com/rubocop-hq/rubocop/issues/6264): Fix an incorrect autocorrect for `Layout/EmptyLineAfterGuardClause` cop when `if` condition is after heredoc. ([@koic][])

### Changes

* [#6272](https://github.com/rubocop-hq/rubocop/pull/6272): Make `Lint/UnreachableCode` detect `exit`, `exit!` and `abort`. ([@hoshinotsuyoshi][])
* [#6295](https://github.com/rubocop-hq/rubocop/pull/6295): Exclude `#===` from `Naming/BinaryOperatorParameterName`. ([@zverok][])
* Add `+` to allowed file names of `Naming/FileName`. ([@yensaki][])
* [#5303](https://github.com/rubocop-hq/rubocop/issues/5303): Extract `PercentLiteralCorrector` class from `PercentLiteral` mixin. ([@ryanhageman][])

## 0.59.0 (2018-09-09)

### New features

* [#6109](https://github.com/rubocop-hq/rubocop/pull/6109): Add new `Bundler/GemComment` cop. ([@sunny][])
* [#6148](https://github.com/rubocop-hq/rubocop/pull/6148): Add `IgnoredMethods` option to `Style/NumericPredicate` cop. ([@AlexWayfer][])
* [#6174](https://github.com/rubocop-hq/rubocop/pull/6174): Add `--display-only-fail-level-offenses` to only output offenses at or above the fail level. ([@robotdana][])
* Add autocorrect to `Style/For`. ([@rrosenblum][])
* [#6173](https://github.com/rubocop-hq/rubocop/pull/6173): Add `AllowImplicitReturn` option to `Rails/SaveBang` cop. ([@robotdana][])
* [#6218](https://github.com/rubocop-hq/rubocop/pull/6218): Add `comparison` style to `Style/NilComparison`. ([@khiav223577][])
* Add new `Style/MultilineMethodSignature` cop. ([@drenmi][])
* [#6234](https://github.com/rubocop-hq/rubocop/pull/6234): Add `Performance/ChainArrayAllocation` cop. ([@schneems][])
* [#6136](https://github.com/rubocop-hq/rubocop/pull/6136): Add remote url in remote url download error message. ([@ShockwaveNN][])
* [#5659](https://github.com/rubocop-hq/rubocop/issues/5659): Make `Layout/EmptyLinesAroundClassBody` aware of specifying a superclass that breaks the line. ([@koic][])

### Bug fixes

* [#6107](https://github.com/rubocop-hq/rubocop/pull/6107): Fix indentation of multiline postfix conditionals. ([@jaredbeck][])
* [#6140](https://github.com/rubocop-hq/rubocop/pull/6140): Fix `Style/DateTime` not detecting `#to_datetime`. It can be configured to allow this. ([@bdewater][])
* [#6132](https://github.com/rubocop-hq/rubocop/issues/6132): Fix a false negative for `Naming/FileName` when `Include` of `AllCops` is the default setting. ([@koic][])
* [#4115](https://github.com/rubocop-hq/rubocop/issues/4115): Fix false positive for unary operations in `Layout/MultilineOperationIndentation`. ([@jonas054][])
* [#6127](https://github.com/rubocop-hq/rubocop/issues/6127): Fix an error for `Layout/ClosingParenthesisIndentation` when method arguments are empty with newlines. ([@tatsuyafw][])
* [#6152](https://github.com/rubocop-hq/rubocop/pull/6152): Fix a false negative for `Layout/AccessModifierIndentation` when using access modifiers with arguments within nested classes. ([@gmalette][])
* [#6124](https://github.com/rubocop-hq/rubocop/issues/6124): Fix `Style/IfUnlessModifier` cop for disabled `Layout/Tab` cop when there is no `IndentationWidth` config. ([@AlexWayfer][])
* [#6133](https://github.com/rubocop-hq/rubocop/pull/6133): Fix `AllowURI` option of `Metrics/LineLength` cop for files with tabs indentation. ([@AlexWayfer][])
* [#6164](https://github.com/rubocop-hq/rubocop/issues/6164): Fix incorrect autocorrect for `Style/UnneededCondition` when using operator method higher precedence than `||`. ([@koic][])
* [#6138](https://github.com/rubocop-hq/rubocop/issues/6138): Fix a false positive for assigning a block local variable in `Lint/ShadowedArgument`. ([@jonas054][])
* [#6022](https://github.com/rubocop-hq/rubocop/issues/6022): Fix `Layout/MultilineHashBraceLayout` and `Layout/MultilineArrayBraceLayout` auto-correct syntax error when there is a comment on the last element. ([@bacchir][])
* [#6175](https://github.com/rubocop-hq/rubocop/issues/6175): Fix `Style/BracesAroundHashParameters` auto-correct syntax error when there is a trailing comma. ([@bacchir][])
* [#6192](https://github.com/rubocop-hq/rubocop/issues/6192): Make `Style/RedundantBegin` aware of stabby lambdas. ([@drenmi][])
* [#6208](https://github.com/rubocop-hq/rubocop/pull/6208): Ignore assignment methods in `Naming/PredicateName`. ([@sunny][])
* [#6196](https://github.com/rubocop-hq/rubocop/issues/6196): Fix incorrect autocorrect for `Style/EmptyCaseCondition` when using `return` in `when` clause and assigning the return value of `case`. ([@koic][])
* [#6142](https://github.com/rubocop-hq/rubocop/issues/6142): Ignore keyword arguments in `Rails/Delegate`. ([@sunny][])
* [#6240](https://github.com/rubocop-hq/rubocop/issues/6240): Fix an auto-correct error for `Style/WordArray` when setting `EnforcedStyle: brackets` and using string interpolation in `%W` literal. ([@koic][])
* [#6202](https://github.com/rubocop-hq/rubocop/issues/6202): Fix infinite loop when auto-correcting `Lint/RescueEnsureAlignment` when `end` is misaligned. The alignment and message are now based on the beginning position rather than the `end` position. ([@rrosenblum][])
* [#6199](https://github.com/rubocop-hq/rubocop/issues/6199): Don't recommend `Date` usage in `Style/DateTime`. ([@deivid-rodriguez][])

### Changes

* [#6161](https://github.com/rubocop-hq/rubocop/pull/6161): Add scope methods to `Rails/FindEach` cop. Makes the cop also check for the following scopes: `eager_load`, `includes`, `joins`, `left_joins`, `left_outer_joins`, `preload`, `references`, and `unscoped`. ([@repinel][])
* [#6137](https://github.com/rubocop-hq/rubocop/pull/6137): Allow `db` to allowed names of `Naming/UncommunicativeMethodParamName` cop in default config. ([@mkenyon][])
* Update the highlighting of `Lint/DuplicateMethods` to include the method name. ([@rrosenblum][])
* [#6057](https://github.com/rubocop-hq/rubocop/issues/6057): Return 0 when running `rubocop --auto-gen-conf` if the todo file is successfully created even if there are offenses. ([@MagedMilad][])
* [#4301](https://github.com/rubocop-hq/rubocop/issues/4301): Turn off autocorrect for `Rails/RelativeDateConstant` by default. ([@koic][])
* [#4832](https://github.com/rubocop-hq/rubocop/issues/4832): Change the path pattern (`*`) to match the hidden file. ([@koic][])
* `Style/For` now highlights the entire statement rather than just the keyword. ([@rrosenblum][])
* Disable `Performance/CaseWhenSplat` and its auto-correction by default. ([@rrosenblum][])
* [#6235](https://github.com/rubocop-hq/rubocop/pull/6235): Enable `Layout/EmptyLineAfterGuardClause` cop by default. ([@koic][])
* [#6199](https://github.com/rubocop-hq/rubocop/pull/6199): `Style/DateTime` has been moved to disabled by default. ([@deivid-rodriguez][])

## 0.58.2 (2018-07-23)

### New features

* [#6105](https://github.com/rubocop-hq/rubocop/issues/6105): Support `{a,b}` file name globs in `Exclude` and `Include` config. ([@mikeyhew][])

### Bug fixes

* [#6103](https://github.com/rubocop-hq/rubocop/pull/6103): Fix a false positive for `Layout/IndentationWidth` when multiple modifiers are used in a block and a method call is made at end of the block. ([@koic][])
* [#6084](https://github.com/rubocop-hq/rubocop/issues/6084): Fix `Naming/MemoizedInstanceVariableName` cop to allow methods to have leading underscores. ([@kenman345][])
* [#6098](https://github.com/rubocop-hq/rubocop/issues/6098): Fix an error for `Layout/ClassStructure` when there is a comment in the macro method to be auto-correct. ([@koic][])
* [#6115](https://github.com/rubocop-hq/rubocop/issues/6115): Fix a false positive for `Lint/OrderedMagicComments` when using `{ encoding: Encoding::SJIS }` hash object after `frozen_string_literal` magic comment. ([@koic][])

### Changes

* [#6116](https://github.com/rubocop-hq/rubocop/pull/6116): Add `ip` to allowed names of `Naming/UncommunicativeMethodParamName` cop in default config. ([@nijikon][])

## 0.58.1 (2018-07-10)

### Bug fixes

* [#6071](https://github.com/rubocop-hq/rubocop/issues/6071): Fix auto-correct `Style/MethodCallWithArgsParentheses` when arguments are method calls. ([@maxh][])
* Fix `Style/RedundantParentheses` with hash literal as first argument to `super`. ([@maxh][])
* [#6086](https://github.com/rubocop-hq/rubocop/issues/6086): Fix an error for `Gemspec/OrderedDependencies` when using method call to gem names in gemspec. ([@koic][])
* [#6089](https://github.com/rubocop-hq/rubocop/issues/6089): Make `Rails/BulkChangeTable` aware of variable table name. ([@wata727][])
* [#6088](https://github.com/rubocop-hq/rubocop/issues/6088): Fix an error for `Layout/MultilineAssignmentLayout` cop when using multi-line block defines on separate lines. ([@koic][])
* [#6092](https://github.com/rubocop-hq/rubocop/issues/6092): Don't use the broken parser 2.5.1.1 version. ([@bbatsov][])

## 0.58.0 (2018-07-07)

### New features

* [#5973](https://github.com/rubocop-hq/rubocop/issues/5973): Add new `Style/IpAddresses` cop. ([@dvandersluis][])
* [#5843](https://github.com/rubocop-hq/rubocop/issues/5843): Add configuration options to `Naming/MemoizedInstanceVariableName` cop to allow leading underscores. ([@leklund][])
* [#5843](https://github.com/rubocop-hq/rubocop/issues/5843): Add `EnforcedStyleForLeadingUnderscores` to `Naming/MemoizedInstanceVariableName` cop to allow leading underscores. ([@leklund][])
* `Performance/Sample` will now register an offense when using `shuffle` followed by `at` or `slice`. ([@rrosenblum][])

### Bug fixes

* [#5987](https://github.com/rubocop-hq/rubocop/issues/5987): Suppress errors when using ERB template in Rails/BulkChangeTable. ([@wata727][])
* [#4878](https://github.com/rubocop-hq/rubocop/issues/4878): Fix false positive in `Layout/IndentationWidth` when multiple modifiers and def are on the same line. ([@tatsuyafw][])
* [#5966](https://github.com/rubocop-hq/rubocop/issues/5966): Fix a false positive for `Layout/ClosingHeredocIndentation` when heredoc content is outdented compared to the closing. ([@koic][])
* Fix auto-correct support check for custom cops on --auto-gen-config. ([@r7kamura][])
* Fix exception that occurs when auto-correcting a modifier if statement in `Style/UnneededCondition`. ([@rrosenblum][])
* [#6025](https://github.com/rubocop-hq/rubocop/pull/6025): Fix an incorrect auto-correct for `Lint/UnneededCondition` when using if_branch in `else` branch. ([@koic][])
* [#6029](https://github.com/rubocop-hq/rubocop/issues/6029): Fix a false positive for `Lint/ShadowedArgument` when reassigning to splat variable. ([@koic][])
* [#6035](https://github.com/rubocop-hq/rubocop/issues/6035): Fix error on autocorrection when `Layout/LeadingBlankLines` is the first cop to act. ([@Vasfed][])
* [#6036](https://github.com/rubocop-hq/rubocop/issues/6036): Make `Rails/BulkChangeTable` aware of string table name. ([@wata727][])
* [#5467](https://github.com/rubocop-hq/rubocop/issues/5467): Fix a false negative for `Style/MultipleComparison` when multiple comparison is not part of a conditional. ([@koic][])
* [#6042](https://github.com/rubocop-hq/rubocop/pull/6042): Fix `Lint/RedundantWithObject` error on missing parameter to `each_with_object`. ([@Vasfed][])
* [#6056](https://github.com/rubocop-hq/rubocop/pull/6056): Support string timestamps in `Rails/CreateTableWithTimestamps` cop. ([@drn][])
* [#6052](https://github.com/rubocop-hq/rubocop/issues/6052): Fix a false positive for `Style/SymbolProc` when using  block with adding a comma after the sole argument. ([@koic][])
* [#2743](https://github.com/rubocop-hq/rubocop/issues/2743): Support `<<` as a kind of assignment operator in `Layout/EndAlignment`. ([@jonas054][])
* [#6067](https://github.com/rubocop-hq/rubocop/issues/6067): Prevent auto-correct error for `Performance/InefficientHashSearch` when a method by itself and `include?` method are method chaining. ([@koic][])

### Changes

* [#6006](https://github.com/rubocop-hq/rubocop/pull/6006): Remove `rake repl` task. ([@koic][])
* [#5990](https://github.com/rubocop-hq/rubocop/pull/5990): Drop support for MRI 2.1. ([@drenmi][])
* [#3299](https://github.com/rubocop-hq/rubocop/issues/3299): `Lint/UselessAccessModifier` now warns when `private_class_method` is used without arguments. ([@Darhazer][])
* [#6026](https://github.com/rubocop-hq/rubocop/pull/6026): Exclude `refine` by default from `Metrics/BlockLength` cop. ([@kddeisz][])
* [#4882](https://github.com/rubocop-hq/rubocop/issues/4882): Use `IndentationWidth` of `Layout/Tab` for other cops. ([@AlexWayfer][])

## 0.57.2 (2018-06-12)

### Bug fixes

* [#5968](https://github.com/rubocop-hq/rubocop/issues/5968): Prevent `Layout/ClosingHeredocIndentation` from raising an error on `<<` heredocs. ([@dvandersluis][])
* [#5965](https://github.com/rubocop-hq/rubocop/issues/5965): Prevent `Layout/ClosingHeredocIndentation` from raising an error on heredocs containing only a newline. ([@drenmi][])
* Prevent a crash in `Layout/IndentationConsistency` cop triggered by an empty expression string interpolation. ([@alexander-lazarov][])
* [#5951](https://github.com/rubocop-hq/rubocop/issues/5951): Prevent `Style/MethodCallWithArgsParentheses` from raising an error in certain cases. ([@drenmi][])

## 0.57.1 (2018-06-07)

### Bug fixes

* [#5963](https://github.com/rubocop-hq/rubocop/issues/5963): Allow Performance/ReverseEach to apply to any receiver. ([@dvandersluis][])
* [#5917](https://github.com/rubocop-hq/rubocop/issues/5917): Fix erroneous warning for `inherit_mode` directive. ([@jonas054][])
* [#5380](https://github.com/rubocop-hq/rubocop/issues/5380): Fix false negative in `Layout/IndentationWidth` when an access modifier section has an invalid indentation body. ([@tatsuyafw][])
* [#5909](https://github.com/rubocop-hq/rubocop/pull/5909): Even when a module has no public methods, `Layout/IndentationConsistency` should still register an offense for private methods. ([@jaredbeck][])
* [#5958](https://github.com/rubocop-hq/rubocop/issues/5958): Handle empty method body in `Rails/BulkChangeTable`. ([@wata727][])
* [#5954](https://github.com/rubocop-hq/rubocop/issues/5954): Make `Style/UnneededCondition` cop accepts a case of condition and `if_branch` are same when using `elsif` branch. ([@koic][])

## 0.57.0 (2018-06-06)

### New features

* [#5881](https://github.com/rubocop-hq/rubocop/pull/5881): Add new `Rails/BulkChangeTable` cop. ([@wata727][])
* [#5444](https://github.com/rubocop-hq/rubocop/pull/5444): Add new `Style/AccessModifierDeclarations` cop. ([@brandonweiss][])
* [#5803](https://github.com/rubocop-hq/rubocop/issues/5803): Add new `Style/UnneededCondition` cop. ([@balbesina][])
* [#5406](https://github.com/rubocop-hq/rubocop/issues/5406): Add new `Layout/ClosingHeredocIndentation` cop. ([@siggymcfried][])
* [#5823](https://github.com/rubocop-hq/rubocop/issues/5823): Add new `slashes` style to `Rails/FilePath` since Ruby accepts forward slashes even on Windows. ([@sunny][])
* New cop `Layout/LeadingBlankLines` checks for empty lines at the beginning of a file. ([@rrosenblum][])

### Bug fixes

* [#5897](https://github.com/rubocop-hq/rubocop/issues/5897): Fix `Style/SymbolArray` and `Style/WordArray` not working on arrays of size 1. ([@TikiTDO][])
* [#5894](https://github.com/rubocop-hq/rubocop/pull/5894): Fix `Rails/AssertNot` to allow it to have failure message. ([@koic][])
* [#5888](https://github.com/rubocop-hq/rubocop/issues/5888): Do not register an offense for `headers` or `env` keyword arguments in `Rails/HttpPositionalArguments`. ([@rrosenblum][])
* Fix the indentation of autocorrected closing squiggly heredocs. ([@garettarrowood][])
* [#5908](https://github.com/rubocop-hq/rubocop/pull/5908): Fix `Style/BracesAroundHashParameters` auto-correct going past the end of the file when the closing curly brace is on the last line of a file. ([@EiNSTeiN-][])
* Fix a bug where `Style/FrozenStringLiteralComment` would be added to the second line if the first line is empty. ([@rrosenblum][])
* [#5914](https://github.com/rubocop-hq/rubocop/issues/5914): Make `Layout/SpaceInsideReferenceBrackets` aware of `no_space` when using nested reference brackets. ([@koic][])
* [#5799](https://github.com/rubocop-hq/rubocop/issues/5799): Fix false positive in `Style/MixinGrouping` when method named `include` accepts block. ([@Darhazer][])

### Changes

* [#5937](https://github.com/rubocop-hq/rubocop/pull/5937): Add new `--fix-layout/-x` command line alias. ([@scottmatthewman][])
* [#5887](https://github.com/rubocop-hq/rubocop/issues/5887): Remove `Lint/SplatKeywordArguments` cop. ([@koic][])
* [#5761](https://github.com/rubocop-hq/rubocop/pull/5761): Add `httpdate` to accepted `Rails/TimeZone` methods. ([@cupakromer][])
* [#5899](https://github.com/rubocop-hq/rubocop/pull/5899): Add `xmlschema` to accepted `Rails/TimeZone` methods. ([@koic][])
* [#5906](https://github.com/rubocop-hq/rubocop/pull/5906): Move REPL command from `rake repl` task to `bin/console` command. ([@koic][])
* [#5917](https://github.com/rubocop-hq/rubocop/issues/5917): Let `inherit_mode` work for default configuration too. ([@jonas054][])
* [#5929](https://github.com/rubocop-hq/rubocop/pull/5929): Stop including string extensions from `unicode/display_width`. ([@nroman-stripe][])

## 0.56.0 (2018-05-14)

### New features

* [#5848](https://github.com/rubocop-hq/rubocop/pull/5848): Add new `Performance/InefficientHashSearch` cop. ([@JacobEvelyn][])
* [#5801](https://github.com/rubocop-hq/rubocop/pull/5801): Add new `Rails/RefuteMethods` cop. ([@koic][])
* [#5805](https://github.com/rubocop-hq/rubocop/pull/5805): Add new `Rails/AssertNot` cop. ([@composerinteralia][])
* [#4136](https://github.com/rubocop-hq/rubocop/issues/4136): Allow more robust `Layout/ClosingParenthesisIndentation` detection including method chaining. ([@jfelchner][])
* [#5699](https://github.com/rubocop-hq/rubocop/pull/5699): Add `consistent_relative_to_receiver` style option to `Layout/FirstParameterIndentation`. ([@jfelchner][])
* [#5821](https://github.com/rubocop-hq/rubocop/pull/5821): Support `AR::Migration#up_only` for `Rails/ReversibleMigration` cop. ([@koic][])
* [#5800](https://github.com/rubocop-hq/rubocop/issues/5800): Don't show a stracktrace for invalid command-line params. ([@shanecav84][])
* [#5845](https://github.com/rubocop-hq/rubocop/pull/5845): Add new `Lint/ErbNewArguments` cop. ([@koic][])
* [#5871](https://github.com/rubocop-hq/rubocop/pull/5871): Add new `Lint/SplatKeywordArguments` cop. ([@koic][])
* [#4247](https://github.com/rubocop-hq/rubocop/issues/4247): Remove hard-coded file patterns and use only `Include`, `Exclude` and the new `RubyInterpreters` parameters for file selection. ([@jonas054][])

### Bug fixes

* Fix bug in `Style/EmptyMethod` which concatenated the method name and first argument if no method def parentheses are used. ([@thomasbrus][])
* [#5819](https://github.com/rubocop-hq/rubocop/issues/5819): Fix `Rails/SaveBang` when using negated if. ([@Edouard-chin][])
* [#5286](https://github.com/rubocop-hq/rubocop/issues/5286): Fix `Lint/SafeNavigationChain` not detecting chained operators after block. ([@Darhazer][])
* Fix bug where `Lint/SafeNavigationConsistency` registers multiple offenses for the same method call. ([@rrosenblum][])
* [#5713](https://github.com/rubocop-hq/rubocop/issues/5713): Fix `Style/CommentAnnotation` reporting only the first of multiple consecutive offending lines. ([@svendittmer][])
* [#5791](https://github.com/rubocop-hq/rubocop/issues/5791): Fix exception in `Lint/SafeNavigationConsistency` when there is code around the condition. ([@rrosenblum][])
* [#5784](https://github.com/rubocop-hq/rubocop/issues/5784): Fix a false positive for `Rails/HasManyOrHasOneDependent` when using nested `with_options`. ([@koic][])
* [#4666](https://github.com/rubocop-hq/rubocop/issues/4666): `--stdin` always treats input as Ruby source irregardless of filename. ([@PointlessOne][])
* Fix auto-correction for `Style/MethodCallWithArgsParentheses` adding extra parentheses if the method argument was already parenthesized. ([@dvandersluis][])
* [#5668](https://github.com/rubocop-hq/rubocop/issues/5668): Fix an issue where files with unknown extensions, listed in `AllCops/Include` were not inspected when passing the file name as an option. ([@drenmi][])
* [#5809](https://github.com/rubocop-hq/rubocop/issues/5809): Fix exception `Lint/PercentStringArray` and `Lint/PercentSymbolArray` when the inspected file is binary encoded. ([@akhramov][])
* [#5840](https://github.com/rubocop-hq/rubocop/issues/5840): Do not register an offense for methods that `nil` responds to in `Lint/SafeNavigationConsistency`. ([@rrosenblum][])
* [#5862](https://github.com/rubocop-hq/rubocop/issues/5862): Fix an incorrect auto-correct for `Lint/LiteralInInterpolation` if contains numbers. ([@koic][])
* [#5868](https://github.com/rubocop-hq/rubocop/pull/5868): Fix `Rails/CreateTableWithTimestamps` when using hash options. ([@wata727][])
* [#5708](https://github.com/rubocop-hq/rubocop/issues/5708): Fix exception in `Lint/UnneededCopEnableDirective` for instruction '# rubocop:enable **all**'. ([@balbesina][])
* Fix auto-correction of `Rails/HttpPositionalArgumnets` to use `session` instead of `header`. ([@rrosenblum][])

### Changes

* Split `Style/MethodMissing` into two cops, `Style/MethodMissingSuper` and `Style/MissingRespondToMissing`. ([@rrosenblum][])
* [#5757](https://github.com/rubocop-hq/rubocop/issues/5757): Add `AllowInMultilineConditions` option to `Style/ParenthesesAroundCondition` cop. ([@Darhazer][])
* [#5806](https://github.com/rubocop-hq/rubocop/issues/5806): Fix `Layout/SpaceInsideReferenceBrackets` when assigning a reference bracket to a reference bracket. ([@joshuapinter][])
* [#5082](https://github.com/rubocop-hq/rubocop/issues/5082): Allow caching together with `--auto-correct`. ([@jonas054][])
* Add `try!` to the list of whitelisted methods for `Lint/SafeNavigationChain` and `Style/SafeNavigation`. ([@rrosenblum][])
* [#5886](https://github.com/rubocop-hq/rubocop/pull/5886): Move `Style/EmptyLineAfterGuardClause` cop to `Layout` department. ([@koic][])

## 0.55.0 (2018-04-16)

### New features

* [#5753](https://github.com/rubocop-hq/rubocop/pull/5753): Add new `Performance/UnneededSort` cop. ([@parkerfinch][])
* Add new `Lint/SafeNavigationConsistency` cop. ([@rrosenblum][])

### Bug fixes

* [#5759](https://github.com/rubocop-hq/rubocop/pull/5759): Fix `Performance/RegexpMatch` cop not correcting negated match operator. ([@bdewater][])
* [#5726](https://github.com/rubocop-hq/rubocop/issues/5726): Fix false positive for `:class_name` option in Rails/InverseOf cop. ([@bdewater][])
* [#5686](https://github.com/rubocop-hq/rubocop/issues/5686): Fix a regression for `Style/SymbolArray` and `Style/WordArray` for multiline Arrays. ([@istateside][])
* [#5730](https://github.com/rubocop-hq/rubocop/pull/5730): Stop `Rails/InverseOf` cop allowing `inverse_of: nil` to opt-out. ([@bdewater][])
* [#5561](https://github.com/rubocop-hq/rubocop/issues/5561): Fix `Lint/ShadowedArgument` false positive with shorthand assignments. ([@akhramov][])
* [#5403](https://github.com/rubocop-hq/rubocop/issues/5403): Fix `Naming/HeredocDelimiterNaming` blacklist patterns. ([@mcfisch][])
* [#4298](https://github.com/rubocop-hq/rubocop/issues/4298): Fix auto-correction of `Performance/RegexpMatch` to produce code that safe guards against the receiver being `nil`. ([@rrosenblum][])
* [#5738](https://github.com/rubocop-hq/rubocop/issues/5738): Make `Rails/HttpStatus` ignoring hash order to fix false negative. ([@pocke][])
* [#5720](https://github.com/rubocop-hq/rubocop/pull/5720): Fix false positive for `Style/EmptyLineAfterGuardClause` when guard clause is after heredoc. ([@koic][])
* [#5760](https://github.com/rubocop-hq/rubocop/pull/5760): Fix incorrect offense location for `Style/EmptyLineAfterGuardClause` when guard clause is after heredoc argument. ([@koic][])
* [#5764](https://github.com/rubocop-hq/rubocop/pull/5764): Fix `Style/Unpackfirst` false positive of `unpack('h*').take(1)`. ([@parkerfinch][])
* [#5766](https://github.com/rubocop-hq/rubocop/issues/5766): Update `Style/FrozenStringLiteralComment` auto-correction to insert a new line between the comment and the code. ([@rrosenblum][])
* [#5551](https://github.com/rubocop-hq/rubocop/issues/5551): Fix `Lint/Void` not detecting void context in blocks with single expression. ([@Darhazer][])

### Changes

* [#5752](https://github.com/rubocop-hq/rubocop/pull/5752): Add `String#delete_{prefix,suffix}` to Lint/Void cop. ([@bdewater][])
* [#5734](https://github.com/rubocop-hq/rubocop/pull/5734): Add `by`, `on`, `in` and `at` to allowed names of `Naming/UncommunicativeMethodParamName` cop in default config. ([@AlexWayfer][])
* [#5666](https://github.com/rubocop-hq/rubocop/issues/5666): Add spaces as an `EnforcedStyle` option to `Layout/SpaceInsideParens`, allowing you to enforce spaces inside of parentheses. ([@joshuapinter][])
* [#4257](https://github.com/rubocop-hq/rubocop/issues/4257): Allow specifying module name in `Metrics/BlockLength`'s `ExcludedMethods` configuration option. ([@akhramov][])
* [#4753](https://github.com/rubocop-hq/rubocop/issues/4753): Add `IgnoredMethods` option to `Style/MethodCallWithoutArgsParentheses` cop. ([@Darhazer][])
* [#4517](https://github.com/rubocop-hq/rubocop/issues/4517): Add option to allow trailing whitespaces inside heredoc strings. ([@Darhazer][])
* [#5652](https://github.com/rubocop-hq/rubocop/issues/5652): Make `Style/OptionHash` aware of implicit parameter passing to super. ([@Wei-LiangChew][])
* [#5451](https://github.com/rubocop-hq/rubocop/issues/5451): When using --auto-gen-config, do not output offenses unless the --output-offenses flag is also passed. ([@drewpterry][])

## 0.54.0 (2018-03-21)

### New features

* [#5597](https://github.com/rubocop-hq/rubocop/pull/5597): Add new `Rails/HttpStatus` cop. ([@anthony-robin][])
* [#5643](https://github.com/rubocop-hq/rubocop/pull/5643): Add new `Style/UnpackFirst` cop. ([@bdewater][])

### Bug fixes

* [#5744](https://github.com/rubocop-hq/rubocop/pull/5744): Teach `Performance/StartWith` and `EndWith` cops to look for `Regexp#match?`. ([@bdewater][])
* [#5683](https://github.com/rubocop-hq/rubocop/issues/5683): Fix message for `Naming/UncommunicativeXParamName` cops. ([@jlfaber][])
* [#5680](https://github.com/rubocop-hq/rubocop/issues/5680): Fix `Layout/ElseAlignment` for `rescue/else/ensure` inside `do/end` blocks. ([@YukiJikumaru][])
* [#5642](https://github.com/rubocop-hq/rubocop/pull/5642): Fix `Style/Documentation` `:nodoc:` for compact-style nested modules/classes. ([@ojab][])
* [#5648](https://github.com/rubocop-hq/rubocop/issues/5648): Suggest valid memoized instance variable for predicate method. ([@satyap][])
* [#5670](https://github.com/rubocop-hq/rubocop/issues/5670): Suggest valid memoized instance variable for bang method. ([@pocke][])
* [#5623](https://github.com/rubocop-hq/rubocop/pull/5623): Fix `Bundler/OrderedGems` when a group includes duplicate gems. ([@colorbox][])
* [#5633](https://github.com/rubocop-hq/rubocop/pull/5633): Fix broken `--fail-fast`. ([@mmyoji][])
* [#5630](https://github.com/rubocop-hq/rubocop/issues/5630): Fix false positive for `Style/FormatStringToken` when using placeholder arguments in `format` method. ([@koic][])
* [#5651](https://github.com/rubocop-hq/rubocop/pull/5651): Fix NoMethodError when specified config file that does not exist. ([@onk][])
* [#5647](https://github.com/rubocop-hq/rubocop/pull/5647): Fix encoding method of RuboCop::MagicComment::SimpleComment. ([@htwroclau][])
* [#5619](https://github.com/rubocop-hq/rubocop/issues/5619): Do not register an offense in `Style/InverseMethods` when comparing constants with `<`, `>`, `<=`, or `>=`. If the code is being used to determine class hierarchy, the correction might not be accurate. ([@rrosenblum][])
* [#5641](https://github.com/rubocop-hq/rubocop/issues/5641): Disable `Style/TrivialAccessors` auto-correction for `def` with `private`. ([@pocke][])
* Fix bug where `Style/SafeNavigation` does not auto-correct all chained methods resulting in a `Lint/SafeNavigationChain` offense. ([@rrosenblum][])
* [#5436](https://github.com/rubocop-hq/rubocop/issues/5436): Allow empty kwrest args in `UncommunicativeName` cops. ([@pocke][])
* [#5674](https://github.com/rubocop-hq/rubocop/issues/5674): Fix auto-correction of `Layout/EmptyComment` when the empty comment appears on the same line as code. ([@rrosenblum][])
* [#5679](https://github.com/rubocop-hq/rubocop/pull/5679): Fix a false positive for `Style/EmptyLineAfterGuardClause` when guard clause is before `rescue` or `ensure`. ([@koic][])
* [#5694](https://github.com/rubocop-hq/rubocop/issues/5694): Match Rails versions with multiple digits when reading the TargetRailsVersion from the bundler lock files. ([@roberts1000][])
* [#5700](https://github.com/rubocop-hq/rubocop/pull/5700): Fix a false positive for `Style/EmptyLineAfterGuardClause` when guard clause is before `else`. ([@koic][])
* Fix false positive in `Naming/ConstantName` when using conditional assignment. ([@drenmi][])

### Changes

* [#5626](https://github.com/rubocop-hq/rubocop/pull/5626): Change `Naming/UncommunicativeMethodParamName` add `to` to allowed names in default config. ([@unused][])
* [#5640](https://github.com/rubocop-hq/rubocop/issues/5640): Warn about user configuration overriding other user configuration only with `--debug`. ([@jonas054][])
* [#5637](https://github.com/rubocop-hq/rubocop/issues/5637): Fix error for `Layout/SpaceInsideArrayLiteralBrackets` when contains an array literal as an argument after a heredoc is started. ([@koic][])
* [#5610](https://github.com/rubocop-hq/rubocop/issues/5610): Use `gems.locked` or `Gemfile.lock` to determine the best `TargetRubyVersion` when it is not specified in the config. ([@roberts1000][])
* [#5390](https://github.com/rubocop-hq/rubocop/issues/5390): Allow exceptions to `Style/InlineComment` for inline comments which enable or disable rubocop cops. ([@jfelchner][])
* Add progress bar to offenses formatter. ([@drewpterry][])
* [#5498](https://github.com/rubocop-hq/rubocop/issues/5498): Correct `IndentHeredoc` message for Ruby 2.3 when using `<<~` operator with invalid indentation. ([@hamada14][])

## 0.53.0 (2018-03-05)

### New features

* [#3666](https://github.com/rubocop-hq/rubocop/issues/3666): Add new `Naming/UncommunicativeBlockParamName` cop. ([@garettarrowood][])
* [#3666](https://github.com/rubocop-hq/rubocop/issues/3666): Add new `Naming/UncommunicativeMethodParamName` cop. ([@garettarrowood][])
* [#5356](https://github.com/rubocop-hq/rubocop/issues/5356): Add new `Lint/UnneededCopEnableDirective` cop. ([@garettarrowood][])
* [#5248](https://github.com/rubocop-hq/rubocop/pull/5248): Add new `Lint/BigDecimalNew` cop. ([@koic][])
* Add new `Style/TrailingBodyOnClass` cop. ([@garettarrowood][])
* Add new `Style/TrailingBodyOnModule` cop. ([@garettarrowood][])
* [#3394](https://github.com/rubocop-hq/rubocop/issues/3394): Add new `Style/TrailingCommaInArrayLiteral` cop. ([@garettarrowood][])
* [#3394](https://github.com/rubocop-hq/rubocop/issues/3394): Add new `Style/TrailingCommaInHashLiteral` cop. ([@garettarrowood][])
* [#5319](https://github.com/rubocop-hq/rubocop/pull/5319): Add new `Security/Open` cop. ([@mame][])
* Add `EnforcedStyleForEmptyBrackets` configuration to `Layout/SpaceInsideReferenceBrackets`.([@garettarrowood][])
* [#5050](https://github.com/rubocop-hq/rubocop/issues/5050): Add auto-correction to `Style/ModuleFunction`. ([@garettarrowood][])
* [#5358](https://github.com/rubocop-hq/rubocop/pull/5358):  `--no-auto-gen-timestamp` CLI option suppresses the inclusion of the date and time it was generated in auto-generated config. ([@dominicsayers][])
* [#4274](https://github.com/rubocop-hq/rubocop/issues/4274): Add new `Layout/EmptyComment` cop. ([@koic][])
* [#4477](https://github.com/rubocop-hq/rubocop/issues/4477): Add new configuration directive: `inherit_mode` for merging arrays. ([@leklund][])
* [#5532](https://github.com/rubocop-hq/rubocop/pull/5532): Include `.axlsx` file by default. ([@georf][])
* [#5490](https://github.com/rubocop-hq/rubocop/issues/5490): Add new `Lint/OrderedMagicComments` cop. ([@koic][])
* [#4008](https://github.com/rubocop-hq/rubocop/issues/4008): Add new `Style/ExpandPathArguments` cop. ([@koic][])
* [#4812](https://github.com/rubocop-hq/rubocop/issues/4812): Add `beginning_only` and `ending_only` style options to `Layout/EmptyLinesAroundClassBody` cop. ([@jmks][])
* [#5591](https://github.com/rubocop-hq/rubocop/pull/5591): Include `.arb` file by default. ([@deivid-rodriguez][])
* [#5473](https://github.com/rubocop-hq/rubocop/issues/5473): Use `gems.locked` or `Gemfile.lock` to determine the best `TargetRailsVersion` when it is not specified in the config. ([@roberts1000][])
* Add new `Naming/MemoizedInstanceVariableName` cop. ([@satyap][])
* [#5376](https://github.com/rubocop-hq/rubocop/issues/5376): Add new `Style/EmptyLineAfterGuardClause` cop. ([@unkmas][])
* Add new `Rails/ActiveRecordAliases` cop. ([@elebow][])

### Bug fixes

* [#4105](https://github.com/rubocop-hq/rubocop/issues/4105): Fix `Lint/IndentationWidth` when `Lint/EndAlignment` is configured with `start_of_line`. ([@brandonweiss][])
* [#5453](https://github.com/rubocop-hq/rubocop/issues/5453): Fix erroneous downcase in `Performance/Casecmp` auto-correction. ([@walinga][])
* [#5343](https://github.com/rubocop-hq/rubocop/issues/5343): Fix offense detection in `Style/TrailingMethodEndStatement`. ([@garettarrowood][])
* [#5334](https://github.com/rubocop-hq/rubocop/issues/5334): Fix semicolon removal for `Style/TrailingBodyOnMethodDefinition` autocorrection. ([@garettarrowood][])
* [#5350](https://github.com/rubocop-hq/rubocop/issues/5350): Fix `Metric/LineLength` false offenses for URLs in double quotes. ([@garettarrowood][])
* [#5333](https://github.com/rubocop-hq/rubocop/issues/5333): Fix `Layout/EmptyLinesAroundArguments` false positives for inline access modifiers. ([@garettarrowood][])
* [#5339](https://github.com/rubocop-hq/rubocop/issues/5339): Fix `Layout/EmptyLinesAroundArguments` false positives for multiline heredoc arguments. ([@garettarrowood][])
* [#5383](https://github.com/rubocop-hq/rubocop/issues/5383): Fix `Rails/Presence` false detection of receiver for locally defined `blank?` & `present?` methods. ([@garettarrowood][])
* [#5314](https://github.com/rubocop-hq/rubocop/issues/5314): Fix false positives for `Lint/NestedPercentLiteral` when percent characters are nested. ([@asherkach][])
* [#5357](https://github.com/rubocop-hq/rubocop/issues/5357): Fix `Lint/InterpolationCheck` false positives on escaped interpolations. ([@pocke][])
* [#5409](https://github.com/rubocop-hq/rubocop/issues/5409): Fix multiline indent for `Style/SymbolArray` and `Style/WordArray` autocorrect. ([@flyerhzm][])
* [#5393](https://github.com/rubocop-hq/rubocop/issues/5393): Fix `Rails/Delegate`'s false positive with a method call with arguments. ([@pocke][])
* [#5348](https://github.com/rubocop-hq/rubocop/issues/5348): Fix false positive for `Style/SafeNavigation` when safe guarding more comparison methods. ([@rrosenblum][])
* [#4889](https://github.com/rubocop-hq/rubocop/issues/4889): Auto-correcting `Style/SafeNavigation` will add safe navigation to all methods in a method chain. ([@rrosenblum][])
* [#5287](https://github.com/rubocop-hq/rubocop/issues/5287): Do not register an offense in `Style/SafeNavigation` if there is an unsafe method used in a method chain. ([@rrosenblum][])
* [#5401](https://github.com/rubocop-hq/rubocop/issues/5401): Fix `Style/RedundantReturn` to trigger when begin-end, rescue, and ensure blocks present. ([@asherkach][])
* [#5426](https://github.com/rubocop-hq/rubocop/issues/5426): Make `Rails/InverseOf` accept `inverse_of: nil` to opt-out. ([@wata727][])
* [#5448](https://github.com/rubocop-hq/rubocop/issues/5448): Improve `Rails/LexicallyScopedActionFilter`. ([@wata727][])
* [#3947](https://github.com/rubocop-hq/rubocop/issues/3947): Fix false positive for `Rails/FilePath` when using `Rails.root.join` in string interpolation of argument. ([@koic][])
* [#5479](https://github.com/rubocop-hq/rubocop/issues/5479): Fix false positives for `Rails/Presence` when using with `elsif`. ([@wata727][])
* [#5427](https://github.com/rubocop-hq/rubocop/pull/5427): Fix exception when executing from a different drive on Windows. ([@orgads][])
* [#5429](https://github.com/rubocop-hq/rubocop/issues/5429): Detect tabs other than indentation by `Layout/Tab`. ([@pocke][])
* [#5496](https://github.com/rubocop-hq/rubocop/pull/5496): Fix a false positive of `Style/FormatStringToken` with unrelated `format` call. ([@pocke][])
* [#5503](https://github.com/rubocop-hq/rubocop/issues/5503): Fix `Rails/CreateTableWithTimestamps` false positive when using `to_proc` syntax. ([@wata727][])
* [#5512](https://github.com/rubocop-hq/rubocop/issues/5512): Improve `Lint/Void` to detect `Kernel#tap` as method that ignores the block's value. ([@untitaker][])
* [#5520](https://github.com/rubocop-hq/rubocop/issues/5520): Fix `Style/RedundantException` auto-correction does not keep parenthesization. ([@dpostorivo][])
* [#5524](https://github.com/rubocop-hq/rubocop/issues/5524): Return the instance based on the new type when calls `RuboCop::AST::Node#updated`. ([@wata727][])
* [#5527](https://github.com/rubocop-hq/rubocop/issues/5527): Avoid behavior-changing corrections in `Style/SafeNavigation`. ([@jonas054][])
* [#5539](https://github.com/rubocop-hq/rubocop/pull/5539): Fix compilation error and ruby code generation when passing args to funcall and predicates. ([@Edouard-chin][])
* [#4669](https://github.com/rubocop-hq/rubocop/issues/4669): Use binary file contents for cache key so changing EOL characters invalidates the cache. ([@jonas054][])
* [#3947](https://github.com/rubocop-hq/rubocop/issues/3947): Fix false positive for `Performance::RegexpMatch` when using `MatchData` before guard clause. ([@koic][])
* [#5515](https://github.com/rubocop-hq/rubocop/issues/5515): Fix `Style/EmptyElse` autocorrect for nested if and case statements. ([@asherkach][])
* [#5582](https://github.com/rubocop-hq/rubocop/issues/5582): Fix `end` alignment for variable assignment with line break after `=` in `Layout/EndAlignment`. ([@jonas054][])
* [#5602](https://github.com/rubocop-hq/rubocop/pull/5602): Fix false positive for `Style/ColonMethodCall` when using Java package namespace. ([@koic][])
* [#5603](https://github.com/rubocop-hq/rubocop/pull/5603): Fix falsy offense for `Style/RedundantSelf` with pseudo variables. ([@pocke][])
* [#5547](https://github.com/rubocop-hq/rubocop/issues/5547): Fix auto-correction of of `Layout/BlockEndNewline` when there is top level code outside of a class. ([@rrosenblum][])
* [#5599](https://github.com/rubocop-hq/rubocop/issues/5599): Fix the suggestion being used by `Lint/NumberConversion` to use base 10 with Integer. ([@rrosenblum][])
* [#5534](https://github.com/rubocop-hq/rubocop/issues/5534): Fix `Style/EachWithObject` auto-correction leaves an empty line. ([@flyerhzm][])
* Fix `Layout/EmptyLinesAroundAccessModifier` false-negative when next string after access modifier started with end. ([@unkmas][])

### Changes

* [#5589](https://github.com/rubocop-hq/rubocop/issues/5589): Remove `Performance/HashEachMethods` cop as it no longer provides a performance benefit. ([@urbanautomaton][])
* [#3394](https://github.com/rubocop-hq/rubocop/issues/3394): Remove `Style/TrailingCommmaInLiteral` in favor of two new cops. ([@garettarrowood][])
* Rename `Lint/UnneededDisable` to `Lint/UnneededCopDisableDirective`. ([@garettarrowood][])
* [#5365](https://github.com/rubocop-hq/rubocop/pull/5365): Add `*.gemfile` to Bundler cop target. ([@sue445][])
* [#4477](https://github.com/rubocop-hq/rubocop/issues/4477): Warn when user configuration overrides other user configuration. ([@jonas054][])
* [#5240](https://github.com/rubocop-hq/rubocop/pull/5240): Make `Style/StringHashKeys` to accepts environment variables. ([@pocke][])
* [#5395](https://github.com/rubocop-hq/rubocop/pull/5395): Always exit 2 when specified configuration file does not exist. ([@pocke][])
* [#5402](https://github.com/rubocop-hq/rubocop/pull/5402): Remove undefined `ActiveSupport::TimeZone#strftime` method from defined dangerous methods of `Rails/TimeZone` cop. ([@koic][])
* [#4704](https://github.com/rubocop-hq/rubocop/issues/4704): Move `Lint/EndAlignment`, `Lint/DefEndAlignment`, `Lint/BlockAlignment`, and `Lint/ConditionPosition` to the `Layout` namespace. ([@bquorning][])
* [#5283](https://github.com/rubocop-hq/rubocop/issues/5283): Change file path output by `Formatter::JSONFormatter` from relative path to smart path. ([@koic][])
* `Style/SafeNavigation` will now register an offense for methods that `nil` responds to. ([@rrosenblum][])
* [#5542](https://github.com/rubocop-hq/rubocop/pull/5542): Exclude `.git/` by default. ([@pocke][])
* Tell Read the Docs to build downloadable docs. ([@eostrom][])
* Change `Style/SafeNavigation` to no longer register an offense for method chains exceeding 2 methods. ([@rrosenblum][])
* Remove auto-correction from `Lint/SafeNavigationChain`. ([@rrosenblum][])
* Change the highlighting of `Lint/SafeNavigationChain` to highlight the entire method chain beyond the safe navigation portion. ([@rrosenblum][])

## 0.52.1 (2017-12-27)

### Bug fixes

* [#5241](https://github.com/rubocop-hq/rubocop/issues/5241): Fix an error for `Layout/AlignHash` when using a hash including only a keyword splat. ([@wata727][])
* [#5245](https://github.com/rubocop-hq/rubocop/issues/5245): Make `Style/FormatStringToken` to allow regexp token. ([@pocke][])
* [#5224](https://github.com/rubocop-hq/rubocop/pull/5224): Fix false positives for `Layout/EmptyLinesAroundArguments` operating on blocks. ([@garettarrowood][])
* [#5234](https://github.com/rubocop-hq/rubocop/issues/5234): Fix a false positive for `Rails/HasManyOrHasOneDependent` when using `class_name` option. ([@koic][])
* [#5273](https://github.com/rubocop-hq/rubocop/issues/5273): Fix `Style/EvalWithLocation` reporting bad line offset. ([@pocke][])
* [#5228](https://github.com/rubocop-hq/rubocop/issues/5228): Handle overridden `Metrics/LineLength:Max` for `--auto-gen-config`. ([@jonas054][])
* [#5226](https://github.com/rubocop-hq/rubocop/issues/5226): Suppress false positives for `Rails/RedundantReceiverInWithOptions` when including another receiver in `with_options`. ([@wata727][])
* [#5259](https://github.com/rubocop-hq/rubocop/pull/5259): Fix false positives in `Style/CommentedKeyword`. ([@garettarrowood][])
* [#5238](https://github.com/rubocop-hq/rubocop/pull/5238): Fix error when #present? or #blank? is used in if or unless modifier. ([@eitoball][])
* [#5261](https://github.com/rubocop-hq/rubocop/issues/5261): Fix a false positive for `Style/MixinUsage` when using inside class or module. ([@koic][])
* [#5289](https://github.com/rubocop-hq/rubocop/issues/5289): Fix `Layout/SpaceInsideReferenceBrackets` and `Layout/SpaceInsideArrayLiteralBrackets` configuration conflicts. ([@garettarrowood][])
* [#4444](https://github.com/rubocop-hq/rubocop/issues/4444): Fix `Style/AutoResourceCleanup` shouldn't flag `File.open(...).close`. ([@dpostorivo][])
* [#5278](https://github.com/rubocop-hq/rubocop/pull/5278): Fix deprecation check to use `loaded_path` in warning. ([@chrishulton][])
* [#5293](https://github.com/rubocop-hq/rubocop/issues/5293): Fix a regression for `Rails/HasManyOrHasOneDependent` when using a option of `has_many` or `has_one` association. ([@koic][])
* [#5223](https://github.com/rubocop-hq/rubocop/issues/5223): False offences in :unannotated Style/FormatStringToken. ([@nattfodd][])
* [#5258](https://github.com/rubocop-hq/rubocop/issues/5258): Fix incorrect autocorrection for `Rails/Presence` when the else block is multiline. ([@wata727][])
* [#5297](https://github.com/rubocop-hq/rubocop/pull/5297): Improve inspection for `Rails/InverseOf` when including `through` or `polymorphic` options. ([@wata727][])
* [#5281](https://github.com/rubocop-hq/rubocop/issues/5281): Fix issue where `--auto-gen-config` might fail on invalid YAML. ([@bquorning][])
* [#5313](https://github.com/rubocop-hq/rubocop/issues/5313): Fix `Style/HashSyntax` from stripping quotes off of symbols during autocorrection for ruby22+. ([@garettarrowood][])
* [#5315](https://github.com/rubocop-hq/rubocop/issues/5315): Fix a false positive of `Layout/RescueEnsureAlignment` in Ruby 2.5. ([@pocke][])
* [#5236](https://github.com/rubocop-hq/rubocop/issues/5236): Fix false positives for `Rails/InverseOf` when using `with_options`. ([@wata727][])
* [#5291](https://github.com/rubocop-hq/rubocop/issues/5291): Fix multiline indent for `Style/BracesAroundHashParameters` autocorrect. ([@flyerhzm][])
* [#3318](https://github.com/rubocop-hq/rubocop/issues/3318): Look for `.ruby-version` in parent directories. ([@ybiquitous][])

### Changes

* [#5300](https://github.com/rubocop-hq/rubocop/pull/5300): Display correction candidate if an incorrect cop name is given. ([@yhirano55][])
* [#5233](https://github.com/rubocop-hq/rubocop/pull/5233): Remove `Style/ExtendSelf` cop. ([@pocke][])
* [#5221](https://github.com/rubocop-hq/rubocop/issues/5221): Change `Layout/SpaceBeforeBlockBraces`'s `EnforcedStyleForEmptyBraces` from `no_space` to `space`. ([@garettarrowood][])
* [#3558](https://github.com/rubocop-hq/rubocop/pull/3558): Create `Corrector` classes and move all `autocorrect` methods out of mixin Modules. ([@garettarrowood][])
* [#3437](https://github.com/rubocop-hq/rubocop/issues/3437): Add new `Lint/NumberConversion` cop. ([@albertpaulp][])

## 0.52.0 (2017-12-12)

### New features

* [#5101](https://github.com/rubocop-hq/rubocop/pull/5101): Allow to specify `TargetRubyVersion` 2.5. ([@walf443][])
* [#1575](https://github.com/rubocop-hq/rubocop/issues/1575): Add new `Layout/ClassStructure` cop that checks whether definitions in a class are in the configured order. This cop is disabled by default. ([@jonatas][])
* New cop `Rails/InverseOf` checks for association arguments that require setting the `inverse_of` option manually. ([@bdewater][])
* [#4811](https://github.com/rubocop-hq/rubocop/issues/4811): Add new `Layout/SpaceInsideReferenceBrackets` cop. ([@garettarrowood][])
* [#4811](https://github.com/rubocop-hq/rubocop/issues/4811): Add new `Layout/SpaceInsideArrayLiteralBrackets` cop. ([@garettarrowood][])
* [#4252](https://github.com/rubocop-hq/rubocop/issues/4252): Add new `Style/TrailingBodyOnMethodDefinition` cop. ([@garettarrowood][])
* Add new `Style/TrailingMethodEndStatment` cop. ([@garettarrowood][])
* [#5074](https://github.com/rubocop-hq/rubocop/issues/5074): Add Layout/EmptyLinesAroundArguments cop. ([@garettarrowood][])
* [#4650](https://github.com/rubocop-hq/rubocop/issues/4650): Add new `Style/StringHashKeys` cop. ([@donjar][])
* [#1583](https://github.com/rubocop-hq/rubocop/issues/1583): Add a quiet formatter. ([@drenmi][])
* Add new `Style/RandomWithOffset` cop. ([@donjar][])
* [#4892](https://github.com/rubocop-hq/rubocop/issues/4892): Add new `Lint/ShadowedArgument` cop and remove argument shadowing detection from `Lint/UnusedBlockArgument` and `Lint/UnusedMethodArgument`. ([@akhramov][])
* [#4674](https://github.com/rubocop-hq/rubocop/issues/4674): Add a new `Lint/MissingCopEnableDirective` cop. ([@tdeo][])
* Add new `Rails/EnvironmentComparison` cop. ([@tdeo][])
* Add `AllowedChars` option to `Style/AsciiComments` cop. ([@hedgesky][])
* [#5031](https://github.com/rubocop-hq/rubocop/pull/5031): Add new `Style/EmptyBlockParameter` and `Style/EmptyLambdaParameter` cops. ([@pocke][])
* [#5057](https://github.com/rubocop-hq/rubocop/pull/5057): Add new `Gemspec/RequiredRubyVersion` cop. ([@koic][])
* [#5087](https://github.com/rubocop-hq/rubocop/pull/5087): Add new `Gemspec/RedundantAssignment` cop. ([@koic][])
* Add `unannotated` option to `Style/FormatStringToken` cop. ([@drenmi][])
* [#5077](https://github.com/rubocop-hq/rubocop/pull/5077): Add new `Rails/CreateTableWithTimestamps` cop. ([@wata727][])
* Add new `Style/ColonMethodDefinition` cop. ([@rrosenblum][])
* Add new `Style/ExtendSelf` cop. ([@drenmi][])
* [#5185](https://github.com/rubocop-hq/rubocop/pull/5185): Add new `Rails/RedundantReceiverInWithOptions` cop. ([@koic][])
* [#5177](https://github.com/rubocop-hq/rubocop/pull/5177): Add new `Rails/LexicallyScopedActionFilter` cop. ([@wata727][])
* [#5173](https://github.com/rubocop-hq/rubocop/pull/5173): Add new `Style/EvalWithLocation` cop. ([@pocke][])
* [#5208](https://github.com/rubocop-hq/rubocop/pull/5208): Add new `Rails/Presence` cop. ([@wata727][])
* Allow auto-correction of ClassAndModuleChildren. ([@siggymcfried][], [@melch][])

### Bug fixes

* [#5096](https://github.com/rubocop-hq/rubocop/issues/5096): Fix incorrect detection and autocorrection of multiple extend/include/prepend. ([@marcandre][])
* [#5219](https://github.com/rubocop-hq/rubocop/issues/5219): Fix incorrect empty line detection for block arguments in `Layout/EmptyLinesAroundArguments`. ([@garettarrowood][])
* [#4662](https://github.com/rubocop-hq/rubocop/issues/4662): Fix incorrect indent level detection when first line of heredoc is blank. ([@sambostock][])
* [#5016](https://github.com/rubocop-hq/rubocop/issues/5016): Fix a false positive for `Style/ConstantName` with constant names using non-ASCII capital letters with accents. ([@timrogers][])
* [#4866](https://github.com/rubocop-hq/rubocop/issues/4866): Prevent `Layout/BlockEndNewline` cop from introducing trailing whitespaces. ([@bgeuken][])
* [#3396](https://github.com/rubocop-hq/rubocop/issues/3396): Concise error when config. file not found. ([@jaredbeck][])
* [#4881](https://github.com/rubocop-hq/rubocop/issues/4881): Fix a false positive for `Performance/HashEachMethods` when unused argument(s) exists in other blocks. ([@pocke][])
* [#4883](https://github.com/rubocop-hq/rubocop/pull/4883): Fix auto-correction for `Performance/HashEachMethods`. ([@pocke][])
* [#4896](https://github.com/rubocop-hq/rubocop/pull/4896): Fix Style/DateTime wrongly triggered on classes `...::DateTime`. ([@dpostorivo][])
* [#4938](https://github.com/rubocop-hq/rubocop/pull/4938): Fix behavior of `Lint/UnneededDisable`, which was returning offenses even after being disabled in a comment. ([@tdeo][])
* [#4887](https://github.com/rubocop-hq/rubocop/pull/4887): Add undeclared configuration option `EnforcedStyleForEmptyBraces` for `Layout/SpaceBeforeBlockBraces` cop. ([@drenmi][])
* [#4987](https://github.com/rubocop-hq/rubocop/pull/4987): Skip permission check when using stdin option. ([@mtsmfm][])
* [#4909](https://github.com/rubocop-hq/rubocop/issues/4909): Make `Rails/HasManyOrHasOneDependent` aware of multiple associations in `with_options`. ([@koic][])
* [#4794](https://github.com/rubocop-hq/rubocop/issues/4794): Fix an error in `Layout/MultilineOperationIndentation` when an operation spans multiple lines and contains a ternary expression. ([@rrosenblum][])
* [#4885](https://github.com/rubocop-hq/rubocop/issues/4885): Fix false offense detected by `Style/MixinUsage` cop. ([@koic][])
* [#3363](https://github.com/rubocop-hq/rubocop/pull/3363): Fix `Style/EmptyElse` autocorrection removes comments from branches. ([@dpostorivo][])
* [#5025](https://github.com/rubocop-hq/rubocop/issues/5025): Fix error with Layout/MultilineMethodCallIndentation cop and lambda.(...). ([@dpostorivo][])
* [#4781](https://github.com/rubocop-hq/rubocop/issues/4781): Prevent `Style/UnneededPercentQ` from breaking on strings that are concated with backslash. ([@pocke][])
* [#4363](https://github.com/rubocop-hq/rubocop/issues/4363): Fix `Style/PercentLiteralDelimiters` incorrectly automatically modifies escaped percent literal delimiter. ([@koic][])
* [#5053](https://github.com/rubocop-hq/rubocop/issues/5053): Fix `Naming/ConstantName` false offense on assigning to a nonoffensive assignment. ([@garettarrowood][])
* [#5019](https://github.com/rubocop-hq/rubocop/pull/5019): Fix auto-correct for `Style/HashSyntax` cop when hash is used as unspaced argument. ([@drenmi][])
* [#5052](https://github.com/rubocop-hq/rubocop/pull/5052): Improve accuracy of `Style/BracesAroundHashParameters` auto-correction. ([@garettarrowood][])
* [#5059](https://github.com/rubocop-hq/rubocop/issues/5059): Fix a false positive for `Style/MixinUsage` when `include` call is a method argument. ([@koic][])
* [#5071](https://github.com/rubocop-hq/rubocop/pull/5071): Fix a false positive in `Lint/UnneededSplatExpansion`, when `Array.new` resides in an array literal. ([@akhramov][])
* [#4071](https://github.com/rubocop-hq/rubocop/issues/4071): Prevent generating wrong code by Style/ColonMethodCall and Style/RedundantSelf. ([@pocke][])
* [#5089](https://github.com/rubocop-hq/rubocop/issues/5089): Fix false positive for `Style/SafeNavigation` when safe guarding arithmetic operation or assignment. ([@tiagotex][])
* [#5099](https://github.com/rubocop-hq/rubocop/pull/5099): Prevent `Style/MinMax` from breaking on implicit receivers. ([@drenmi][])
* [#5079](https://github.com/rubocop-hq/rubocop/issues/5079): Fix false positive for `Style/SafeNavigation` when safe guarding comparisons. ([@tiagotex][])
* [#5075](https://github.com/rubocop-hq/rubocop/issues/5075): Fix auto-correct for `Style/RedundantParentheses` cop when unspaced ternary is present. ([@tiagotex][])
* [#5155](https://github.com/rubocop-hq/rubocop/issues/5155): Fix a false negative for `Naming/ConstantName` cop when using frozen object assignment. ([@koic][])
* Fix a false positive in `Style/SafeNavigation` when the right hand side is negated. ([@rrosenblum][])
* [#5128](https://github.com/rubocop-hq/rubocop/issues/5128): Fix `Bundler/OrderedGems` when gems are references from variables (ignores them in the sorting). ([@tdeo][])

### Changes

* [#4848](https://github.com/rubocop-hq/rubocop/pull/4848): Exclude lambdas and procs from `Metrics/ParameterLists`. ([@reitermarkus][])
* [#5120](https://github.com/rubocop-hq/rubocop/pull/5120):  Improve speed of RuboCop::PathUtil#smart_path. ([@walf443][])
* [#4888](https://github.com/rubocop-hq/rubocop/pull/4888): Improve offense message of `Style/StderrPuts`. ([@jaredbeck][])
* [#4886](https://github.com/rubocop-hq/rubocop/issues/4886): Fix false offense for Style/CommentedKeyword. ([@michniewicz][])
* [#4977](https://github.com/rubocop-hq/rubocop/pull/4977): Make `Lint/RedundantWithIndex` cop aware of offset argument. ([@koic][])
* [#2679](https://github.com/rubocop-hq/rubocop/issues/2679): Handle dependencies to `Metrics/LineLength: Max` when generating `.rubocop_todo.yml`. ([@jonas054][])
* [#4943](https://github.com/rubocop-hq/rubocop/pull/4943): Make cop generator compliant with the repo's rubocop config. ([@tdeo][])
* [#5011](https://github.com/rubocop-hq/rubocop/pull/5011): Remove `SupportedStyles` from "Configuration parameters" in `.rubocop_todo.yml`. ([@pocke][])
* `Lint/RescueWithoutErrorClass` has been replaced by `Style/RescueStandardError`. ([@rrosenblum][])
* [#4811](https://github.com/rubocop-hq/rubocop/issues/4811): Remove `Layout/SpaceInsideBrackets` in favor of two new configurable cops. ([@garettarrowood][])
* [#5042](https://github.com/rubocop-hq/rubocop/pull/5042): Make offense locations of metrics cops to contain whole a method. ([@pocke][])
* [#5044](https://github.com/rubocop-hq/rubocop/pull/5044): Add last_line and last_column into outputs of the JSON formatter. ([@pocke][])
* [#4633](https://github.com/rubocop-hq/rubocop/issues/4633): Make metrics cops aware of `define_method`. ([@pocke][])
* [#5037](https://github.com/rubocop-hq/rubocop/pull/5037): Make display cop names to enable by default. ([@pocke][])
* [#4449](https://github.com/rubocop-hq/rubocop/issues/4449): Make `Layout/IndentHeredoc` aware of line length. ([@pocke][])
* [#5146](https://github.com/rubocop-hq/rubocop/pull/5146): Make `--show-cops` option aware of `--force-default-config`. ([@pocke][])
* [#3001](https://github.com/rubocop-hq/rubocop/issues/3001): Add configuration to `Lint/MissingCopEnableDirective` cop. ([@tdeo][])
* [#4932](https://github.com/rubocop-hq/rubocop/issues/4932): Do not fail if configuration contains `Lint/Syntax` cop with the same settings as the default. ([@tdeo][])
* [#5175](https://github.com/rubocop-hq/rubocop/pull/5175): Make Style/RedundantBegin aware of do-end block in Ruby 2.5. ([@pocke][])

## 0.51.0 (2017-10-18)

### New features

* [#4791](https://github.com/rubocop-hq/rubocop/pull/4791): Add new `Rails/UnknownEnv` cop. ([@pocke][])
* [#4690](https://github.com/rubocop-hq/rubocop/issues/4690): Add new `Lint/UnneededRequireStatement` cop. ([@koic][])
* [#4813](https://github.com/rubocop-hq/rubocop/pull/4813): Add new `Style/StderrPuts` cop. ([@koic][])
* [#4796](https://github.com/rubocop-hq/rubocop/pull/4796): Add new `Lint/RedundantWithObject` cop. ([@koic][])
* [#4663](https://github.com/rubocop-hq/rubocop/issues/4663): Add new `Style/CommentedKeyword` cop. ([@donjar][])
* Add `IndentationWidth` configuration for `Layout/Tab` cop. ([@rrosenblum][])
* [#4854](https://github.com/rubocop-hq/rubocop/pull/4854): Add new `Lint/RegexpAsCondition` cop. ([@pocke][])
* [#4862](https://github.com/rubocop-hq/rubocop/pull/4862): Add `MethodDefinitionMacros` option to `Naming/PredicateName` cop. ([@koic][])
* [#4874](https://github.com/rubocop-hq/rubocop/pull/4874): Add new `Gemspec/OrderedDependencies` cop. ([@sue445][])
* [#4840](https://github.com/rubocop-hq/rubocop/pull/4840): Add new `Style/MixinUsage` cop. ([@koic][])
* [#1952](https://github.com/rubocop-hq/rubocop/issues/1952): Add new `Style/DateTime` cop. ([@dpostorivo][])
* [#4727](https://github.com/rubocop-hq/rubocop/issues/4727): Make `Lint/Void` check for nonmutating methods as well. ([@donjar][])

### Bug fixes

* [#3312](https://github.com/rubocop-hq/rubocop/issues/3312): Make `Rails/Date` Correct false positive on `#to_time` for strings ending in UTC-"Z".([@erikdstock][])
* [#4741](https://github.com/rubocop-hq/rubocop/issues/4741): Make `Style/SafeNavigation` correctly exclude methods called without dot. ([@drenmi][])
* [#4740](https://github.com/rubocop-hq/rubocop/issues/4740): Make `Lint/RescueWithoutErrorClass` aware of modifier form `rescue`. ([@drenmi][])
* [#4745](https://github.com/rubocop-hq/rubocop/issues/4745): Make `Style/SafeNavigation` ignore negated continuations. ([@drenmi][])
* [#4732](https://github.com/rubocop-hq/rubocop/issues/4732): Prevent `Performance/HashEachMethods` from registering an offense when `#each` follows `#to_a`. ([@drenmi][])
* [#4730](https://github.com/rubocop-hq/rubocop/issues/4730): False positive on Lint/InterpolationCheck. ([@koic][])
* [#4751](https://github.com/rubocop-hq/rubocop/issues/4751): Prevent `Rails/HasManyOrHasOneDependent` cop from registering offense if `:through` option was specified. ([@smakagon][])
* [#4737](https://github.com/rubocop-hq/rubocop/issues/4737): Fix ReturnInVoidContext cop when `return` is in top scope. ([@frodsan][])
* [#4776](https://github.com/rubocop-hq/rubocop/issues/4776): Non utf-8 magic encoding comments are now respected. ([@deivid-rodriguez][])
* [#4241](https://github.com/rubocop-hq/rubocop/issues/4241): Prevent `Rails/Blank` and `Rails/Present` from breaking when there is no explicit receiver. ([@rrosenblum][])
* [#4814](https://github.com/rubocop-hq/rubocop/issues/4814): Prevent `Rails/Blank` from breaking on send with an argument. ([@pocke][])
* [#4759](https://github.com/rubocop-hq/rubocop/issues/4759): Make `Naming/HeredocDelimiterNaming` and `Naming/HeredocDelimiterCase` aware of more delimiter patterns. ([@drenmi][])
* [#4823](https://github.com/rubocop-hq/rubocop/issues/4823): Make `Lint/UnusedMethodArgument` and `Lint/UnusedBlockArgument` aware of overriding assignments. ([@akhramov][])
* [#4830](https://github.com/rubocop-hq/rubocop/issues/4830): Prevent `Lint/BooleanSymbol` from truncating symbol's value in the message when offense is located in the new syntax hash. ([@akhramov][])
* [#4747](https://github.com/rubocop-hq/rubocop/issues/4747): Fix `Rails/HasManyOrHasOneDependent` cop incorrectly flags `with_options` blocks. ([@koic][])
* [#4836](https://github.com/rubocop-hq/rubocop/issues/4836): Make `Rails/OutputSafety` aware of safe navigation operator. ([@drenmi][])
* [#4843](https://github.com/rubocop-hq/rubocop/issues/4843): Make `Lint/ShadowedException` cop aware of same system error code. ([@koic][])
* [#4757](https://github.com/rubocop-hq/rubocop/issues/4757): Make `Style/TrailingUnderscoreVariable` work for nested assignments. ([@donjar][])
* [#4597](https://github.com/rubocop-hq/rubocop/pull/4597): Fix `Style/StringLiterals` cop not registering an offense on single quoted strings containing an escaped single quote when configured to use double quotes. ([@promisedlandt][])
* [#4850](https://github.com/rubocop-hq/rubocop/issues/4850): `Lint/UnusedMethodArgument` respects `IgnoreEmptyMethods` setting by ignoring unused method arguments for singleton methods. ([@jmks][])
* [#2040](https://github.com/rubocop-hq/rubocop/issues/2040): Document how to write a custom cop. ([@jonatas][])

### Changes

* [#4746](https://github.com/rubocop-hq/rubocop/pull/4746): The `Lint/InvalidCharacterLiteral` cop has been removed since it was never being actually triggered. ([@deivid-rodriguez][])
* [#4789](https://github.com/rubocop-hq/rubocop/pull/4789): Analyzing code that needs to support MRI 1.9 is no longer supported. ([@deivid-rodriguez][])
* [#4582](https://github.com/rubocop-hq/rubocop/issues/4582): `Severity` and other common parameters can be configured on department level. ([@jonas054][])
* [#4787](https://github.com/rubocop-hq/rubocop/pull/4787): Analyzing code that needs to support MRI 2.0 is no longer supported. ([@deivid-rodriguez][])
* [#4787](https://github.com/rubocop-hq/rubocop/pull/4787): RuboCop no longer installs on MRI 2.0. ([@deivid-rodriguez][])
* [#4266](https://github.com/rubocop-hq/rubocop/issues/4266): Download the inherited config files of a remote file from the same remote. ([@tdeo][])
* [#4853](https://github.com/rubocop-hq/rubocop/pull/4853): Make `Lint/LiteralInCondition` cop aware of `!` and `not`. ([@pocke][])
* [#4864](https://github.com/rubocop-hq/rubocop/pull/4864): Rename `Lint/LiteralInCondition` to `Lint/LiteralAsCondition`. ([@pocke][])

## 0.50.0 (2017-09-14)

### New features

* [#4464](https://github.com/rubocop-hq/rubocop/pull/4464): Add `EnforcedStyleForEmptyBraces` parameter to `Layout/SpaceBeforeBlockBraces` cop. ([@palkan][])
* [#4453](https://github.com/rubocop-hq/rubocop/pull/4453): New cop `Style/RedundantConditional` checks for conditionals that return true/false. ([@petehamilton][])
* [#4448](https://github.com/rubocop-hq/rubocop/pull/4448): Add new `TapFormatter`. ([@cyberdelia][])
* [#4467](https://github.com/rubocop-hq/rubocop/pull/4467): Add new `Style/HeredocDelimiters` cop(Note: This cop was renamed to `Naming/HeredocDelimiterNaming`). ([@drenmi][])
* [#4153](https://github.com/rubocop-hq/rubocop/issues/4153): New cop `Lint/ReturnInVoidContext` checks for the use of a return with a value in a context where it will be ignored. ([@harold-s][])
* [#4506](https://github.com/rubocop-hq/rubocop/pull/4506): Add auto-correct support to `Lint/ScriptPermission`. ([@rrosenblum][])
* [#4514](https://github.com/rubocop-hq/rubocop/pull/4514): Add configuration options to `Style/YodaCondition` to support checking all comparison operators or equality operators only. ([@smakagon][])
* [#4515](https://github.com/rubocop-hq/rubocop/pull/4515): Add new `Lint/BooleanSymbol` cop. ([@droptheplot][])
* [#4535](https://github.com/rubocop-hq/rubocop/pull/4535): Make `Rails/PluralizationGrammar` use singular methods for `-1` / `-1.0`. ([@promisedlandt][])
* [#4541](https://github.com/rubocop-hq/rubocop/pull/4541): Add new `Rails/HasManyOrHasOneDependent` cop. ([@oboxodo][])
* [#4552](https://github.com/rubocop-hq/rubocop/pull/4552): Add new `Style/Dir` cop. ([@drenmi][])
* [#4548](https://github.com/rubocop-hq/rubocop/pull/4548): Add new `Style/HeredocDelimiterCase` cop(Note: This cop is renamed to `Naming/HeredocDelimiterCase`). ([@drenmi][])
* [#2943](https://github.com/rubocop-hq/rubocop/pull/2943): Add new `Lint/RescueWithoutErrorClass` cop. ([@drenmi][])
* [#4568](https://github.com/rubocop-hq/rubocop/pull/4568): Fix autocorrection for `Style/TrailingUnderscoreVariable`. ([@smakagon][])
* [#4586](https://github.com/rubocop-hq/rubocop/pull/4586): Add new `Performance/UnfreezeString` cop. ([@pocke][])
* [#2976](https://github.com/rubocop-hq/rubocop/issues/2976): Add `Whitelist` configuration option to `Style/NestedParenthesizedCalls` cop. ([@drenmi][])
* [#3965](https://github.com/rubocop-hq/rubocop/issues/3965): Add new `Style/OrAssignment` cop. ([@donjar][])
* [#4655](https://github.com/rubocop-hq/rubocop/pull/4655): Make `rake new_cop` create parent directories if they do not already exist. ([@highb][])
* [#4368](https://github.com/rubocop-hq/rubocop/issues/4368): Make `Performance/HashEachMethod` inspect send nodes with any receiver. ([@gohdaniel15][])
* [#4508](https://github.com/rubocop-hq/rubocop/issues/4508): Add new `Style/ReturnNil` cop. ([@donjar][])
* [#4629](https://github.com/rubocop-hq/rubocop/issues/4629): Add Metrics/MethodLength cop for `define_method`. ([@jekuta][])
* [#4702](https://github.com/rubocop-hq/rubocop/pull/4702): Add new `Lint/UriEscapeUnescape` cop. ([@koic][])
* [#4696](https://github.com/rubocop-hq/rubocop/pull/4696): Add new `Performance/UriDefaultParser` cop. ([@koic][])
* [#4694](https://github.com/rubocop-hq/rubocop/pull/4694): Add new `Lint/UriRegexp` cop. ([@koic][])
* [#4711](https://github.com/rubocop-hq/rubocop/pull/4711): Add new `Style/MinMax` cop. ([@drenmi][])
* [#4720](https://github.com/rubocop-hq/rubocop/pull/4720): Add new `Bundler/InsecureProtocolSource` cop. ([@koic][])
* [#4708](https://github.com/rubocop-hq/rubocop/pull/4708): Add new `Lint/RedundantWithIndex` cop. ([@koic][])
* [#4480](https://github.com/rubocop-hq/rubocop/pull/4480): Add new `Lint/InterpolationCheck` cop. ([@GauthamGoli][])
* [#4628](https://github.com/rubocop-hq/rubocop/issues/4628): Add new `Lint/NestedPercentLiteral` cop. ([@asherkach][])

### Bug fixes

* [#4709](https://github.com/rubocop-hq/rubocop/pull/4709): Use cached remote config on network failure. ([@kristjan][])
* [#4688](https://github.com/rubocop-hq/rubocop/pull/4688): Accept yoda condition which isn't commutative. ([@fujimura][])
* [#4676](https://github.com/rubocop-hq/rubocop/issues/4676): Make `Style/RedundantConditional` cop work with elsif. ([@akhramov][])
* [#4656](https://github.com/rubocop-hq/rubocop/issues/4656): Modify `Style/ConditionalAssignment` autocorrection to work with unbracketed arrays. ([@akhramov][])
* [#4615](https://github.com/rubocop-hq/rubocop/pull/4615): Don't consider `<=>` a comparison method. ([@iGEL][])
* [#4664](https://github.com/rubocop-hq/rubocop/pull/4664): Fix typos in Rails/HttpPositionalArguments. ([@JoeCohen][])
* [#4618](https://github.com/rubocop-hq/rubocop/pull/4618): Fix `Lint/FormatParameterMismatch` false positive if format string includes `%%5B` (CGI encoded left bracket). ([@barthez][])
* [#4604](https://github.com/rubocop-hq/rubocop/pull/4604): Fix `Style/LambdaCall` to autocorrect `obj.call` to `obj.`. ([@iGEL][])
* [#4443](https://github.com/rubocop-hq/rubocop/pull/4443): Prevent `Style/YodaCondition` from breaking `not LITERAL`. ([@pocke][])
* [#4434](https://github.com/rubocop-hq/rubocop/issues/4434): Prevent bad auto-correct in `Style/Alias` for non-literal arguments. ([@drenmi][])
* [#4451](https://github.com/rubocop-hq/rubocop/issues/4451): Make `Style/AndOr` cop aware of comparison methods. ([@drenmi][])
* [#4457](https://github.com/rubocop-hq/rubocop/pull/4457): Fix false negative in `Lint/Void` with initialize and setter methods. ([@pocke][])
* [#4418](https://github.com/rubocop-hq/rubocop/issues/4418): Register an offense in `Style/ConditionalAssignment` when the assignment line is the longest line, and it does not exceed the max line length. ([@rrosenblum][])
* [#4491](https://github.com/rubocop-hq/rubocop/issues/4491): Prevent bad auto-correct in `Style/EmptyElse` for nested `if`. ([@pocke][])
* [#4485](https://github.com/rubocop-hq/rubocop/pull/4485): Handle 304 status for remote config files. ([@daniloisr][])
* [#4529](https://github.com/rubocop-hq/rubocop/pull/4529): Make `Lint/UnreachableCode` aware of `if` and `case`. ([@pocke][])
* [#4469](https://github.com/rubocop-hq/rubocop/issues/4469): Include permissions in file cache. ([@pocke][])
* [#4270](https://github.com/rubocop-hq/rubocop/issues/4270): Fix false positive in `Performance/RegexpMatch` for named captures. ([@pocke][])
* [#4525](https://github.com/rubocop-hq/rubocop/pull/4525): Fix regexp for checking comment config of `rubocop:disable all` in `Lint/UnneededDisable`. ([@meganemura][])
* [#4555](https://github.com/rubocop-hq/rubocop/issues/4555): Make `Style/VariableName` aware of optarg, kwarg and other arguments. ([@pocke][])
* [#4481](https://github.com/rubocop-hq/rubocop/issues/4481): Prevent `Style/WordArray` and `Style/SymbolArray` from registering offenses where percent arrays don't work. ([@drenmi][])
* [#4447](https://github.com/rubocop-hq/rubocop/issues/4447): Prevent `Layout/EmptyLineBetweenDefs` from removing too many lines. ([@drenmi][])
* [#3892](https://github.com/rubocop-hq/rubocop/issues/3892): Make `Style/NumericPredicate` ignore numeric comparison of global variables. ([@drenmi][])
* [#4101](https://github.com/rubocop-hq/rubocop/issues/4101): Skip auto-correct for literals with trailing comment and chained method call in `Layout/Multiline*BraceLayout`. ([@jonas054][])
* [#4518](https://github.com/rubocop-hq/rubocop/issues/4518): Fix bug where `Style/SafeNavigation` does not register an offense when there are chained method calls. ([@rrosenblum][])
* [#3040](https://github.com/rubocop-hq/rubocop/issues/3040): Ignore safe navigation in `Rails/Delegate`. ([@cgriego][])
* [#4587](https://github.com/rubocop-hq/rubocop/pull/4587): Fix false negative for void unary operators in `Lint/Void` cop. ([@pocke][])
* [#4589](https://github.com/rubocop-hq/rubocop/issues/4589): Fix false positive in `Performance/RegexpMatch` cop for `=~` is in a class method. ([@pocke][])
* [#4578](https://github.com/rubocop-hq/rubocop/issues/4578): Fix false positive in `Lint/FormatParameterMismatch` for format with "asterisk" (`*`) width and precision. ([@smakagon][])
* [#4285](https://github.com/rubocop-hq/rubocop/issues/4285): Make `Lint/DefEndAlignment` aware of multiple modifiers. ([@drenmi][])
* [#4634](https://github.com/rubocop-hq/rubocop/issues/4634): Handle heredoc that contains empty lines only in `Layout/IndentHeredoc` cop. ([@pocke][])
* [#4646](https://github.com/rubocop-hq/rubocop/issues/4646): Make `Lint/Debugger` aware of `Kernel` and cbase. ([@pocke][])
* [#4643](https://github.com/rubocop-hq/rubocop/issues/4643): Modify `Style/InverseMethods` to not register a separate offense for an inverse method nested inside of the block of an inverse method offense. ([@rrosenblum][])
* [#4593](https://github.com/rubocop-hq/rubocop/issues/4593): Fix false positive in `Rails/SaveBang` when `save/update_attribute` is used with a `case` statement. ([@theRealNG][])
* [#4322](https://github.com/rubocop-hq/rubocop/issues/4322): Fix Style/MultilineMemoization from autocorrecting to invalid ruby. ([@dpostorivo][])
* [#4722](https://github.com/rubocop-hq/rubocop/pull/4722): Fix `rake new_cop` problem that doesn't add `require` line. ([@koic][])
* [#4723](https://github.com/rubocop-hq/rubocop/issues/4723): Fix `RaiseArgs` auto-correction issue for `raise` with 3 arguments. ([@smakagon][])

### Changes

* [#4470](https://github.com/rubocop-hq/rubocop/issues/4470): Improve the error message for `Lint/AssignmentInCondition`. ([@brandonweiss][])
* [#4553](https://github.com/rubocop-hq/rubocop/issues/4553): Add `node_modules` to default excludes. ([@iainbeeston][])
* [#4445](https://github.com/rubocop-hq/rubocop/pull/4445): Make `Style/Encoding` cop enabled by default. ([@deivid-rodriguez][])
* [#4452](https://github.com/rubocop-hq/rubocop/pull/4452): Add option to `Rails/Delegate` for enforcing the prefixed method name case. ([@klesse413][])
* [#4493](https://github.com/rubocop-hq/rubocop/pull/4493): Make `Lint/Void` cop aware of `Enumerable#each` and `for`. ([@pocke][])
* [#4492](https://github.com/rubocop-hq/rubocop/pull/4492): Make `Lint/DuplicateMethods` aware of `alias` and `alias_method`. ([@pocke][])
* [#4478](https://github.com/rubocop-hq/rubocop/issues/4478): Fix confusing message of `Performance/Caller` cop. ([@pocke][])
* [#4543](https://github.com/rubocop-hq/rubocop/pull/4543): Make `Lint/DuplicateMethods` aware of `attr_*` methods. ([@pocke][])
* [#4550](https://github.com/rubocop-hq/rubocop/pull/4550): Mark `RuboCop::CLI#run` as a public API. ([@yujinakayama][])
* [#4551](https://github.com/rubocop-hq/rubocop/pull/4551): Make `Performance/Caller` aware of `caller_locations`. ([@pocke][])
* [#4547](https://github.com/rubocop-hq/rubocop/pull/4547): Rename `Style/HeredocDelimiters` to `Style/HeredocDelimiterNaming`. ([@drenmi][])
* [#4157](https://github.com/rubocop-hq/rubocop/issues/4157): Enhance offense message for `Style/RedudantReturn` cop. ([@gohdaniel15][])
* [#4521](https://github.com/rubocop-hq/rubocop/issues/4521): Move naming related cops into their own `Naming` department. ([@drenmi][])
* [#4600](https://github.com/rubocop-hq/rubocop/pull/4600): Make `Style/RedundantSelf` aware of arguments of a block. ([@Envek][])
* [#4658](https://github.com/rubocop-hq/rubocop/issues/4658): Disable auto-correction for `Performance/TimesMap` by default. ([@Envek][])

## 0.49.1 (2017-05-29)

### Bug fixes

* [#4411](https://github.com/rubocop-hq/rubocop/issues/4411): Handle properly safe navigation in `Style/YodaCondition`. ([@bbatsov][])
* [#4412](https://github.com/rubocop-hq/rubocop/issues/4412): Handle properly literal comparisons in `Style/YodaCondition`. ([@bbatsov][])
* Handle properly class variables and global variables in `Style/YodaCondition`. ([@bbatsov][])
* [#4392](https://github.com/rubocop-hq/rubocop/issues/4392): Fix the auto-correct of `Style/Next` when the `end` is misaligned. ([@rrosenblum][])
* [#4407](https://github.com/rubocop-hq/rubocop/issues/4407): Prevent `Performance/RegexpMatch` from blowing up on `match` without arguments. ([@pocke][])
* [#4414](https://github.com/rubocop-hq/rubocop/issues/4414): Handle pseudo-assignments in `for` loops in `Style/ConditionalAssignment`. ([@bbatsov][])
* [#4419](https://github.com/rubocop-hq/rubocop/issues/4419): Handle combination `AllCops: DisabledByDefault: true` and `Rails: Enabled: true`. ([@jonas054][])
* [#4422](https://github.com/rubocop-hq/rubocop/issues/4422): Fix missing space in message for `Style/MultipleComparison`. ([@timrogers][])
* [#4420](https://github.com/rubocop-hq/rubocop/issues/4420): Ensure `Style/EmptyMethod` honours indentation when auto-correcting. ([@drenmi][])
* [#4442](https://github.com/rubocop-hq/rubocop/pull/4442): Prevent `Style/WordArray` from breaking on strings that aren't valid UTF-8. ([@pocke][])
* [#4441](https://github.com/rubocop-hq/rubocop/pull/4441): Prevent `Layout/SpaceAroundBlockParameters` from breaking on lambda. ([@pocke][])

### Changes

* [#4436](https://github.com/rubocop-hq/rubocop/pull/4436): Display 'Running parallel inspection' only with --debug. ([@pocke][])

## 0.49.0 (2017-05-24)

### New features

* [#117](https://github.com/rubocop-hq/rubocop/issues/117): Add `--parallel` option for running RuboCop in multiple processes or threads. ([@jonas054][])
* Add auto-correct support to `Style/MixinGrouping`. ([@rrosenblum][])
* [#4236](https://github.com/rubocop-hq/rubocop/issues/4236): Add new `Rails/ApplicationJob` and `Rails/ApplicationRecord` cops. ([@tjwp][])
* [#4078](https://github.com/rubocop-hq/rubocop/pull/4078): Add new `Performance/Caller` cop. ([@alpaca-tc][])
* [#4314](https://github.com/rubocop-hq/rubocop/pull/4314): Check slow hash accessing in `Array#sort` by `Performance/CompareWithBlock`. ([@pocke][])
* [#3438](https://github.com/rubocop-hq/rubocop/issues/3438): Add new `Style/FormatStringToken` cop. ([@backus][])
* [#4342](https://github.com/rubocop-hq/rubocop/pull/4342): Add new `Lint/ScriptPermission` cop. ([@yhirano55][])
* [#4145](https://github.com/rubocop-hq/rubocop/issues/4145): Add new `Style/YodaCondition` cop. ([@smakagon][])
* [#4403](https://github.com/rubocop-hq/rubocop/pull/4403): Add public API `Cop.autocorrect_incompatible_with` for specifying other cops that should not autocorrect together. ([@backus][])
* [#4354](https://github.com/rubocop-hq/rubocop/pull/4354): Add autocorrect to `Style/FormatString`. ([@hoshinotsuyoshi][])
* [#4021](https://github.com/rubocop-hq/rubocop/pull/4021): Add new `Style/MultipleComparison` cop. ([@dabroz][])
* New `Lint/RescueType` cop. ([@rrosenblum][])
* [#4328](https://github.com/rubocop-hq/rubocop/issues/4328): Add `--ignore-parent-exclusion` flag to ignore AllCops/Exclude inheritance. ([@nelsonjr][])

### Changes

* [#4262](https://github.com/rubocop-hq/rubocop/pull/4262): Add new `MinSize` configuration to `Style/SymbolArray`, consistent with the same configuration in `Style/WordArray`. ([@scottmatthewman][])
* [#3400](https://github.com/rubocop-hq/rubocop/issues/3400): Remove auto-correct support from Lint/Debugger. ([@ilansh][])
* [#4278](https://github.com/rubocop-hq/rubocop/pull/4278): Move all cops dealing with whitespace into a new department called `Layout`. ([@jonas054][])
* [#4320](https://github.com/rubocop-hq/rubocop/pull/4320): Update `Rails/OutputSafety` to disallow wrapping `raw` or `html_safe` with `safe_join`. ([@klesse413][])
* [#4336](https://github.com/rubocop-hq/rubocop/issues/4336): Store `rubocop_cache` in safer directories. ([@jonas054][])
* [#4361](https://github.com/rubocop-hq/rubocop/pull/4361): Use relative path for offense message in `Lint/DuplicateMethods`. ([@pocke][])
* [#4385](https://github.com/rubocop-hq/rubocop/pull/4385): Include `.jb` file by default. ([@pocke][])

### Bug fixes

* [#4265](https://github.com/rubocop-hq/rubocop/pull/4265): Require a space before first argument of a method call in `Style/SpaceBeforeFirstArg` cop. ([@cjlarose][])
* [#4237](https://github.com/rubocop-hq/rubocop/pull/4237): Fix false positive in `Lint/AmbiguousBlockAssociation` cop for lambdas. ([@smakagon][])
* [#4242](https://github.com/rubocop-hq/rubocop/issues/4242): Add `Capfile` to the list of known Ruby filenames. ([@bbatsov][])
* [#4240](https://github.com/rubocop-hq/rubocop/issues/4240): Handle `||=` in `Rails/RelativeDateConstant`. ([@bbatsov][])
* [#4241](https://github.com/rubocop-hq/rubocop/issues/4241): Prevent `Rails/Blank` and `Rails/Present` from breaking when there is no explicit receiver. ([@rrosenblum][])
* [#4249](https://github.com/rubocop-hq/rubocop/issues/4249): Handle multiple assignment in `Rails/RelativeDateConstant`. ([@bbatsov][])
* [#4250](https://github.com/rubocop-hq/rubocop/issues/4250): Improve a bit the Ruby code detection config. ([@bbatsov][])
* [#4283](https://github.com/rubocop-hq/rubocop/issues/4283): Fix `Style/EmptyCaseCondition` autocorrect bug - when first `when` branch includes comma-delimited alternatives. ([@ilansh][])
* [#4268](https://github.com/rubocop-hq/rubocop/issues/4268): Handle end-of-line comments when autocorrecting Style/EmptyLinesAroundAccessModifier. ([@vergenzt][])
* [#4275](https://github.com/rubocop-hq/rubocop/issues/4275): Prevent `Style/MethodCallWithArgsParentheses` from blowing up on `yield`. ([@drenmi][])
* [#3969](https://github.com/rubocop-hq/rubocop/issues/3969): Handle multiline method call alignment for arguments to methods. ([@jonas054][])
* [#4304](https://github.com/rubocop-hq/rubocop/pull/4304): Allow enabling whole departments when `DisabledByDefault` is `true`. ([@jonas054][])
* [#4264](https://github.com/rubocop-hq/rubocop/issues/4264): Prevent `Rails/SaveBang` from blowing up when using the assigned variable in a hash. ([@drenmi][])
* [#4310](https://github.com/rubocop-hq/rubocop/pull/4310): Treat paths containing invalid byte sequences as non-matches. ([@mclark][])
* [#4063](https://github.com/rubocop-hq/rubocop/issues/4063): Fix Rails/ReversibleMigration misdetection. ([@gprado][])
* [#4339](https://github.com/rubocop-hq/rubocop/pull/4339): Fix false positive in `Security/Eval` cop for multiline string lietral. ([@pocke][])
* [#4339](https://github.com/rubocop-hq/rubocop/pull/4339): Fix false negative in `Security/Eval` cop for `Binding#eval`. ([@pocke][])
* [#4327](https://github.com/rubocop-hq/rubocop/issues/4327): Prevent `Layout/SpaceInsidePercentLiteralDelimiters` from registering offenses on execute-strings. ([@drenmi][])
* [#4371](https://github.com/rubocop-hq/rubocop/issues/4371): Prevent `Style/MethodName` from complaining about unary operator definitions. ([@drenmi][])
* [#4366](https://github.com/rubocop-hq/rubocop/issues/4366): Prevent `Performance/RedundantMerge` from blowing up on double splat arguments. ([@drenmi][])
* [#4352](https://github.com/rubocop-hq/rubocop/issues/4352): Fix the auto-correct of `Style/AndOr` when Enumerable accessors (`[]`) are used. ([@rrosenblum][])
* [#4393](https://github.com/rubocop-hq/rubocop/issues/4393): Prevent `Style/InverseMethods` from registering an offense for methods that are double negated. ([@rrosenblum][])
* [#4394](https://github.com/rubocop-hq/rubocop/issues/4394): Prevent some cops from breaking on safe navigation operator. ([@drenmi][])
* [#4260](https://github.com/rubocop-hq/rubocop/issues/4260): Prevent `Rails/SkipsModelValidations` from registering an offense for `FileUtils.touch`. ([@rrosenblum][])

## 0.48.1 (2017-04-03)

### Changes

* [#4219](https://github.com/rubocop-hq/rubocop/issues/4219): Add a link to style guide for `Style/IndentationConsistency` cop. ([@pocke][])
* [#4168](https://github.com/rubocop-hq/rubocop/issues/4168): Removed `-n` option. ([@sadovnik][])
* [#4039](https://github.com/rubocop-hq/rubocop/pull/4039): Change `Style/PercentLiteralDelimiters` default configuration to match Style Guide update. ([@drenmi][])
* [#4235](https://github.com/rubocop-hq/rubocop/pull/4235): Improved copy of offense message in `Lint/AmbiguousBlockAssociation` cop. ([@smakagon][])

### Bug fixes

* [#4171](https://github.com/rubocop-hq/rubocop/pull/4171): Prevent `Rails/Blank` from breaking when RHS of `or` is a naked falsiness check. ([@drenmi][])
* [#4189](https://github.com/rubocop-hq/rubocop/pull/4189): Make `Lint/AmbiguousBlockAssociation` aware of lambdas passed as arguments. ([@drenmi][])
* [#4179](https://github.com/rubocop-hq/rubocop/pull/4179): Prevent `Rails/Blank` from breaking when LHS of `or` is a naked falsiness check. ([@rrosenblum][])
* [#4172](https://github.com/rubocop-hq/rubocop/pull/4172): Fix false positives in `Style/MixinGrouping` cop. ([@drenmi][])
* [#4185](https://github.com/rubocop-hq/rubocop/pull/4185): Make `Lint/NestedMethodDefinition` aware of `#*_exec` class of methods. ([@drenmi][])
* [#4197](https://github.com/rubocop-hq/rubocop/pull/4197): Fix false positive in `Style/RedundantSelf` cop with parallel assignment. ([@drenmi][])
* [#4199](https://github.com/rubocop-hq/rubocop/issues/4199): Fix incorrect auto correction in `Style/SymbolArray` and `Style/WordArray` cop. ([@pocke][])
* [#4218](https://github.com/rubocop-hq/rubocop/pull/4218): Make `Lint/NestedMethodDefinition` aware of class shovel scope. ([@drenmi][])
* [#4198](https://github.com/rubocop-hq/rubocop/pull/4198): Make `Lint/AmbguousBlockAssociation` aware of operator methods. ([@drenmi][])
* [#4152](https://github.com/rubocop-hq/rubocop/pull/4152): Make `Style/MethodCallWithArgsParentheses` not require parens on setter methods. ([@drenmi][])
* [#4226](https://github.com/rubocop-hq/rubocop/pull/4226): Show in `--help` output that `--stdin` takes a file name argument. ([@jonas054][])
* [#4217](https://github.com/rubocop-hq/rubocop/pull/4217): Fix false positive in `Rails/FilePath` cop with non string argument. ([@soutaro][])
* [#4106](https://github.com/rubocop-hq/rubocop/pull/4106): Make `Style/TernaryParentheses` unsafe autocorrect detector aware of literals and constants. ([@drenmi][])
* [#4228](https://github.com/rubocop-hq/rubocop/pull/4228): Fix false positive in `Lint/AmbiguousBlockAssociation` cop. ([@smakagon][])
* [#4234](https://github.com/rubocop-hq/rubocop/pull/4234): Fix false positive in `Rails/RelativeDate` for lambdas and procs. ([@smakagon][])

## 0.48.0 (2017-03-26)

### New features

* [#4107](https://github.com/rubocop-hq/rubocop/pull/4107): New `TargetRailsVersion` configuration parameter can be used to specify which version of Rails the inspected code is intended to run on. ([@maxbeizer][])
* [#4104](https://github.com/rubocop-hq/rubocop/pull/4104): Add `prefix` and `postfix` styles to `Style/NegatedIf`. ([@brandonweiss][])
* [#4083](https://github.com/rubocop-hq/rubocop/pull/4083): Add new configuration `NumberOfEmptyLines` for `Style/EmptyLineBetweenDefs`. ([@dorian][])
* [#4045](https://github.com/rubocop-hq/rubocop/pull/4045): Add new configuration `Strict` for `Style/NumericLiteral` to make the change to this cop in 0.47.0 configurable. ([@iGEL][])
* [#4005](https://github.com/rubocop-hq/rubocop/issues/4005): Add new `AllCops/EnabledByDefault` option. ([@betesh][])
* [#3893](https://github.com/rubocop-hq/rubocop/issues/3893): Add a new configuration, `IncludeActiveSupportAliases`, to `Performance/DoublStartEndWith`. This configuration will check for ActiveSupport's `starts_with?` and `ends_with?`. ([@rrosenblum][])
* [#3889](https://github.com/rubocop-hq/rubocop/pull/3889): Add new `Style/EmptyLineAfterMagicComment` cop. ([@backus][])
* [#3800](https://github.com/rubocop-hq/rubocop/issues/3800): Make `Style/EndOfLine` configurable with `lf`, `crlf`, and `native` (default) styles. ([@jonas054][])
* [#3936](https://github.com/rubocop-hq/rubocop/issues/3936): Add new `Style/MixinGrouping` cop. ([@drenmi][])
* [#4003](https://github.com/rubocop-hq/rubocop/issues/4003): Add new `Rails/RelativeDateConstant` cop. ([@sinsoku][])
* [#3984](https://github.com/rubocop-hq/rubocop/pull/3984): Add new `Style/EmptyLinesAroundBeginBody` cop. ([@pocke][])
* [#3995](https://github.com/rubocop-hq/rubocop/pull/3995): Add new `Style/EmptyLinesAroundExceptionHandlingKeywords` cop. ([@pocke][])
* [#4019](https://github.com/rubocop-hq/rubocop/pull/4019): Make configurable `Style/MultilineMemoization` cop. ([@pocke][])
* [#4018](https://github.com/rubocop-hq/rubocop/pull/4018): Add autocorrect `Lint/EmptyEnsure` cop. ([@pocke][])
* [#4028](https://github.com/rubocop-hq/rubocop/pull/4028): Add new `Style/IndentHeredoc` cop. ([@pocke][])
* [#3931](https://github.com/rubocop-hq/rubocop/issues/3931): Add new `Lint/AmbiguousBlockAssociation` cop. ([@smakagon][])
* Add new `Style/InverseMethods` cop. ([@rrosenblum][])
* [#4038](https://github.com/rubocop-hq/rubocop/pull/4038): Allow `default` key in the `Style/PercentLiteralDelimiters` cop config to set all preferred delimiters. ([@kddeisz][])
* Add `IgnoreMacros` option to `Style/MethodCallWithArgsParentheses`. ([@drenmi][])
* [#3937](https://github.com/rubocop-hq/rubocop/issues/3937): Add new `Rails/ActiveSupportAliases` cop. ([@tdeo][])
* Add new `Rails/Blank` cop. ([@rrosenblum][])
* Add new `Rails/Present` cop. ([@rrosenblum][])
* [#4004](https://github.com/rubocop-hq/rubocop/issues/4004): Allow not treating comment lines as group separators in `Bundler/OrderedGems` cop. ([@konto-andrzeja][])

### Changes

* [#4100](https://github.com/rubocop-hq/rubocop/issues/4100): Rails/SaveBang should flag `update_attributes`. ([@andriymosin][])
* [#4083](https://github.com/rubocop-hq/rubocop/pull/4083): `Style/EmptyLineBetweenDefs` doesn't allow more than one empty line between method definitions by default (see `NumberOfEmptyLines`). ([@dorian][])
* [#3997](https://github.com/rubocop-hq/rubocop/pull/3997): Include all ruby files by default and exclude non-ruby files. ([@dorian][])
* [#4012](https://github.com/rubocop-hq/rubocop/pull/4012): Mark `foo[:bar]` as not complex in `Style/TernaryParentheses` cop with `require_parentheses_when_complex` style. ([@onk][])
* [#3915](https://github.com/rubocop-hq/rubocop/issues/3915): Make configurable whitelist for `Lint/SafeNavigationChain` cop. ([@pocke][])
* [#3944](https://github.com/rubocop-hq/rubocop/issues/3944): Allow keyword arguments in `Style/RaiseArgs` cop. ([@mikegee][])
* Add auto-correct to `Performance/DoubleStartEndWith`. ([@rrosenblum][])
* [#3951](https://github.com/rubocop-hq/rubocop/pull/3951): Make `Rails/Date` cop to register an offence for a string without timezone. ([@sinsoku][])
* [#4020](https://github.com/rubocop-hq/rubocop/pull/4020): Fixed `new_cop.rake` suggested path. ([@dabroz][])
* [#4055](https://github.com/rubocop-hq/rubocop/pull/4055): Add parameters count to offense message for `Metrics/ParameterLists` cop. ([@pocke][])
* [#4081](https://github.com/rubocop-hq/rubocop/pull/4081): Allow `Marshal.load` if argument is a `Marshal.dump` in `Security/MarshalLoad` cop. ([@droptheplot][])
* [#4124](https://github.com/rubocop-hq/rubocop/issues/4124): Make `Style/SymbolArray` cop to enable by default. ([@pocke][])
* [#3331](https://github.com/rubocop-hq/rubocop/issues/3331): Change `Style/MultilineMethodCallIndentation` `indented_relative_to_receiver` to indent relative to the receiver and not relative to the caller. ([@jfelchner][])
* [#4137](https://github.com/rubocop-hq/rubocop/pull/4137): Allow lines to be exempted from `IndentationWidth` by regex. ([@jfelchner][])

### Bug fixes

* [#4007](https://github.com/rubocop-hq/rubocop/pull/4007): Skip `Rails/SkipsModelValidations` for methods that don't accept arguments. ([@dorian][])
* [#3923](https://github.com/rubocop-hq/rubocop/issues/3923): Allow asciibetical sorting in `Bundler/OrderedGems`. ([@mikegee][])
* [#3855](https://github.com/rubocop-hq/rubocop/issues/3855): Make `Lint/NonLocalExitFromIterator` aware of method definitions. ([@drenmi][])
* [#2643](https://github.com/rubocop-hq/rubocop/issues/2643): Allow uppercase and dashes in `MagicComment`. ([@mikegee][])
* [#3959](https://github.com/rubocop-hq/rubocop/issues/3959): Don't wrap "percent arrays" with extra brackets when autocorrecting `Style/MutableConstant`. ([@mikegee][])
* [#3978](https://github.com/rubocop-hq/rubocop/pull/3978): Fix false positive in `Performance/RegexpMatch` with `English` module. ([@pocke][])
* [#3242](https://github.com/rubocop-hq/rubocop/issues/3242): Ignore `Errno::ENOENT` during cache cleanup from `File.mtime` too. ([@mikegee][])
* [#3958](https://github.com/rubocop-hq/rubocop/issues/3958): `Style/SpaceInsideHashLiteralBraces` doesn't add and offence when checking an hash where a value is a left brace string (e.g. { k: '{' }). ([@nodo][])
* [#4006](https://github.com/rubocop-hq/rubocop/issues/4006): Prevent `Style/WhileUntilModifier` from breaking on a multiline modifier. ([@drenmi][])
* [#3345](https://github.com/rubocop-hq/rubocop/issues/3345): Allow `Style/WordArray`'s `WordRegex` configuration value to be an instance of `String`. ([@mikegee][])
* [#4013](https://github.com/rubocop-hq/rubocop/pull/4013): Follow redirects for RemoteConfig. ([@buenaventure][])
* [#3917](https://github.com/rubocop-hq/rubocop/issues/3917): Rails/FilePath Match nodes in a method call only once. ([@unmanbearpig][])
* [#3673](https://github.com/rubocop-hq/rubocop/issues/3673): Fix regression on `Style/RedundantSelf` when assigning to same local variable. ([@bankair][])
* [#4047](https://github.com/rubocop-hq/rubocop/issues/4047): Allow `find_zone` and `find_zone!` methods in `Rails/TimeZone`. ([@attilahorvath][])
* [#3457](https://github.com/rubocop-hq/rubocop/issues/3457): Clear a warning and prevent new warnings. ([@mikegee][])
* [#4066](https://github.com/rubocop-hq/rubocop/issues/4066): Register an offense in `Lint/ShadowedException` when an exception is shadowed and there is an implicit begin. ([@rrosenblum][])
* [#4001](https://github.com/rubocop-hq/rubocop/issues/4001): Lint/UnneededDisable of Metrics/LineLength that isn't unneeded. ([@wkurniawan07][])
* [#3960](https://github.com/rubocop-hq/rubocop/issues/3960): Let `Include`/`Exclude` paths in all files beginning with `.rubocop` be relative to the configuration file's directory and not to the current directory. ([@jonas054][])
* [#4049](https://github.com/rubocop-hq/rubocop/pull/4049): Bugfix for `Style/EmptyLiteral` cop. ([@ota42y][])
* [#4112](https://github.com/rubocop-hq/rubocop/pull/4112): Fix false positives about double quotes in `Style/StringLiterals`, `Style/UnneededCapitalW` and `Style/UnneededPercentQ` cops. ([@pocke][])
* [#4109](https://github.com/rubocop-hq/rubocop/issues/4109): Fix incorrect auto correction in `Style/SelfAssignment` cop. ([@pocke][])
* [#4110](https://github.com/rubocop-hq/rubocop/issues/4110): Fix incorrect auto correction in `Style/BracesAroundHashParameters` cop. ([@musialik][])
* [#4084](https://github.com/rubocop-hq/rubocop/issues/4084): Fix incorrect auto correction in `Style/TernaryParentheses` cop. ([@musialik][])
* [#4102](https://github.com/rubocop-hq/rubocop/issues/4102): Fix `Security/JSONLoad`, `Security/MarshalLoad` and `Security/YAMLLoad` cops patterns not matching ::Const. ([@musialik][])
* [#3580](https://github.com/rubocop-hq/rubocop/issues/3580): Handle combinations of `# rubocop:disable all` and `# rubocop:disable SomeCop`. ([@jonas054][])
* [#4124](https://github.com/rubocop-hq/rubocop/issues/4124): Fix auto correction bugs in `Style/SymbolArray` cop. ([@pocke][])
* [#4128](https://github.com/rubocop-hq/rubocop/issues/4128): Prevent `Style/CaseIndentation` cop from registering offenses on single-line case statements. ([@drenmi][])
* [#4143](https://github.com/rubocop-hq/rubocop/issues/4143): Prevent `Style/IdenticalConditionalBranches` from registering offenses when a case statement has an empty when. ([@dpostorivo][])
* [#4160](https://github.com/rubocop-hq/rubocop/pull/4160): Fix a regression where `UselessAssignment` cop may not properly detect useless assignments when there's only a single conditional expression in the top level scope. ([@yujinakayama][])
* [#4162](https://github.com/rubocop-hq/rubocop/pull/4162): Fix a false negative in `UselessAssignment` cop with nested conditionals. ([@yujinakayama][])

## 0.47.1 (2017-01-18)

### Bug fixes

* [#3911](https://github.com/rubocop-hq/rubocop/issues/3911): Prevent a crash in `Performance/RegexpMatch` cop with module definition. ([@pocke][])
* [#3908](https://github.com/rubocop-hq/rubocop/issues/3908): Prevent `Style/AlignHash` from breaking on a keyword splat when using enforced `table` style. ([@drenmi][])
* [#3918](https://github.com/rubocop-hq/rubocop/issues/3918): Prevent `Rails/EnumUniqueness` from breaking on a non-literal hash value. ([@drenmi][])
* [#3914](https://github.com/rubocop-hq/rubocop/pull/3914): Fix department resolution for third party cops required through configuration. ([@backus][])
* [#3846](https://github.com/rubocop-hq/rubocop/issues/3846): `NodePattern` works for hyphenated node types. ([@alexdowad][])
* [#3922](https://github.com/rubocop-hq/rubocop/issues/3922): Prevent `Style/NegatedIf` from breaking on negated ternary. ([@drenmi][])
* [#3915](https://github.com/rubocop-hq/rubocop/issues/3915): Fix a false positive in `Lint/SafeNavigationChain` cop with `try` method. ([@pocke][])

## 0.47.0 (2017-01-16)

### New features

* [#3822](https://github.com/rubocop-hq/rubocop/pull/3822): Add `Rails/FilePath` cop. ([@iguchi1124][])
* [#3821](https://github.com/rubocop-hq/rubocop/pull/3821): Add `Security/YAMLLoad` cop. ([@cyberdelia][])
* [#3816](https://github.com/rubocop-hq/rubocop/pull/3816): Add `Security/MarshalLoad` cop. ([@cyberdelia][])
* [#3757](https://github.com/rubocop-hq/rubocop/pull/3757): Add Auto-Correct for `Bundler/OrderedGems` cop. ([@pocke][])
* `Style/FrozenStringLiteralComment` now supports the style `never` that will remove the `frozen_string_literal` comment. ([@rrosenblum][])
* [#3795](https://github.com/rubocop-hq/rubocop/pull/3795): Add `Lint/MultipleCompare` cop. ([@pocke][])
* [#3772](https://github.com/rubocop-hq/rubocop/issues/3772): Allow exclusion of certain methods for `Metrics/BlockLength`. ([@NobodysNightmare][])
* [#3804](https://github.com/rubocop-hq/rubocop/pull/3804): Add new `Lint/SafeNavigationChain` cop. ([@pocke][])
* [#3670](https://github.com/rubocop-hq/rubocop/pull/3670): Add `CountBlocks` boolean option to `Metrics/BlockNesting`. It allows blocks to be counted towards the nesting limit. ([@georgyangelov][])
* [#2992](https://github.com/rubocop-hq/rubocop/issues/2992): Add a configuration to `Style/ConditionalAssignment` to toggle offenses for ternary expressions. ([@rrosenblum][])
* [#3824](https://github.com/rubocop-hq/rubocop/pull/3824): Add new `Performance/RegexpMatch` cop. ([@pocke][])
* [#3825](https://github.com/rubocop-hq/rubocop/pull/3825): Add new `Rails/SkipsModelValidations` cop. ([@rahulcs][])
* [#3737](https://github.com/rubocop-hq/rubocop/issues/3737): Add new `Style/MethodCallWithArgsParentheses` cop. ([@dominh][])
* Renamed `MethodCallParentheses` to `MethodCallWithoutArgsParentheses`. ([@dominh][])
* [#3854](https://github.com/rubocop-hq/rubocop/pull/3854): Add new `Rails/ReversibleMigration` cop. ([@sue445][])
* [#3872](https://github.com/rubocop-hq/rubocop/pull/3872): Detect `String#%` with hash literal. ([@backus][])
* [#2731](https://github.com/rubocop-hq/rubocop/issues/2731): Allow configuration of method calls that create methods for `Lint/UselessAccessModifier`. ([@pat][])

### Changes

* [#3820](https://github.com/rubocop-hq/rubocop/pull/3820): Rename `Lint/Eval` to `Security/Eval`. ([@cyberdelia][])
* [#3725](https://github.com/rubocop-hq/rubocop/issues/3725): Disable `Style/SingleLineBlockParams` by default. ([@tejasbubane][])
* [#3765](https://github.com/rubocop-hq/rubocop/pull/3765): Add a validation for supported styles other than EnforcedStyle. `AlignWith`, `IndentWhenRelativeTo` and `EnforcedMode` configurations are renamed. ([@pocke][])
* [#3782](https://github.com/rubocop-hq/rubocop/pull/3782): Add check for `add_reference` method by `Rails/NotNullColumn` cop. ([@pocke][])
* [#3761](https://github.com/rubocop-hq/rubocop/pull/3761): Update `Style/RedundantFreeze` message from `Freezing immutable objects is pointless.` to `Do not freeze immutable objects, as freezing them has no effect.`. ([@lucasuyezu][])
* [#3753](https://github.com/rubocop-hq/rubocop/issues/3753): Change error message of `Bundler/OrderedGems` to mention `Alphabetize Gems`. ([@tejasbubane][])
* [#3802](https://github.com/rubocop-hq/rubocop/pull/3802): Ignore case when checking Gemfile order. ([@breckenedge][])
* Add missing examples in `Lint` cops documentation. ([@enriikke][])
* Make `Style/EmptyMethod` cop aware of class methods. ([@drenmi][])
* [#3871](https://github.com/rubocop-hq/rubocop/pull/3871): Add check for void `defined?` and `self` by `Lint/Void` cop. ([@pocke][])
* Allow ignoring methods in `Style/BlockDelimiters` when using any style. ([@twe4ked][])

### Bug fixes

* [#3751](https://github.com/rubocop-hq/rubocop/pull/3751): Avoid crash in `Rails/EnumUniqueness` cop. ([@pocke][])
* [#3766](https://github.com/rubocop-hq/rubocop/pull/3766): Avoid crash in `Style/ConditionalAssignment` cop with masgn. ([@pocke][])
* [#3770](https://github.com/rubocop-hq/rubocop/pull/3770): `Style/RedundantParentheses` Don't flag raised to a power negative numeric literals, since removing the parentheses would change the meaning of the expressions. ([@amogil][])
* [#3750](https://github.com/rubocop-hq/rubocop/issues/3750): Register an offense in `Style/ConditionalAssignment` when the assignment spans multiple lines. ([@rrosenblum][])
* [#3775](https://github.com/rubocop-hq/rubocop/pull/3775): Avoid crash in `Style/HashSyntax` cop with an empty hash. ([@pocke][])
* [#3783](https://github.com/rubocop-hq/rubocop/pull/3783): Maintain parentheses in `Rails/HttpPositionalArguments` when methods are defined with them. ([@kevindew][])
* [#3786](https://github.com/rubocop-hq/rubocop/pull/3786): Avoid crash `Style/ConditionalAssignment` cop with mass assign method. ([@pocke][])
* [#3749](https://github.com/rubocop-hq/rubocop/pull/3749): Detect corner case of `Style/NumericLitterals`. ([@kamaradclimber][])
* [#3788](https://github.com/rubocop-hq/rubocop/pull/3788): Prevent bad auto-correct in `Style/Next` when block has nested conditionals. ([@drenmi][])
* [#3807](https://github.com/rubocop-hq/rubocop/pull/3807): Prevent `Style/Documentation` and `Style/DocumentationMethod` from mistaking RuboCop directives for class documentation. ([@drenmi][])
* [#3815](https://github.com/rubocop-hq/rubocop/pull/3815): Fix false positive in `Style/IdenticalConditionalBranches` cop when branches have same line at leading. ([@pocke][])
* Fix false negative in `Rails/HttpPositionalArguments` where offense would go undetected if one of the request parameter names matched one of the special keyword arguments. ([@deivid-rodriguez][])
* Fix false negative in `Rails/HttpPositionalArguments` where offense would go undetected if the `:format` keyword was used with other non-special keywords. ([@deivid-rodriguez][])
* [#3406](https://github.com/rubocop-hq/rubocop/issues/3406): Enable cops if Enabled is not explicitly set to false. ([@metcalf][])
* Fix `Lint/FormatParameterMismatch` for splatted last argument. ([@zverok][])
* [#3853](https://github.com/rubocop-hq/rubocop/pull/3853): Fix false positive in `RedundantParentheses` cop with multiple expression. ([@pocke][])
* [#3870](https://github.com/rubocop-hq/rubocop/pull/3870): Avoid crash in `Rails/HttpPositionalArguments`. ([@pocke][])
* [#3869](https://github.com/rubocop-hq/rubocop/pull/3869): Prevent `Lint/FormatParameterMismatch` from breaking when `#%` is passed an empty array. ([@drenmi][])
* [#3879](https://github.com/rubocop-hq/rubocop/pull/3879): Properly handle Emacs and Vim magic comments for `FrozenStringLiteralComment`. ([@backus][])
* [#3736](https://github.com/rubocop-hq/rubocop/issues/3736): Fix to remove accumulator return value by auto-correction in `Style/EachWithObject`. ([@pocke][])

## 0.46.0 (2016-11-30)

### New features

* [#3600](https://github.com/rubocop-hq/rubocop/issues/3600): Add new `Bundler/DuplicatedGem` cop. ([@jmks][])
* [#3624](https://github.com/rubocop-hq/rubocop/pull/3624): Add new configuration option `empty_lines_special` to `Style/EmptyLinesAroundClassBody` and `Style/EmptyLinesAroundModuleBody`. ([@legendetm][])
* Add new `Style/EmptyMethod` cop. ([@drenmi][])
* `Style/EmptyLiteral` will now auto-correct `Hash.new` when it is the first argument being passed to a method. The arguments will be wrapped with parenthesis. ([@rrosenblum][])
* [#3713](https://github.com/rubocop-hq/rubocop/pull/3713): Respect `DisabledByDefault` in parent configs. ([@aroben][])
* New cop `Rails/EnumUniqueness` checks for duplicate values defined in enum config. ([@olliebennett][])
* New cop `Rails/EnumUniqueness` checks for duplicate values defined in enum config hash. ([@olliebennett][])
* [#3451](https://github.com/rubocop-hq/rubocop/issues/3451): Add new `require_parentheses_when_complex` style to `Style/TernaryParentheses` cop. ([@swcraig][])
* [#3600](https://github.com/rubocop-hq/rubocop/issues/3600): Add new `Bundler/OrderedGems` cop. ([@tdeo][])
* [#3479](https://github.com/rubocop-hq/rubocop/issues/3479): Add new configuration option `IgnoredPatterns` to `Metrics/LineLength`. ([@jonas054][])

### Changes

* The offense range for `Performance/FlatMap` now includes any parameters that are passed to `flatten`. ([@rrosenblum][])
* [#1747](https://github.com/rubocop-hq/rubocop/issues/1747): Update `Style/SpecialGlobalVars` messages with a reminder to `require 'English'`. ([@ivanovaleksey][])
* Checks `binding.irb` call by `Lint/Debugger` cop. ([@pocke][])
* [#3742](https://github.com/rubocop-hq/rubocop/pull/3742): Checks `min` and `max` call by `Performance/CompareWithBlock` cop. ([@pocke][])

### Bug fixes

* [#3662](https://github.com/rubocop-hq/rubocop/issues/3662): Fix the auto-correction of `Lint/UnneededSplatExpansion` when the splat expansion is inside of another array. ([@rrosenblum][])
* [#3699](https://github.com/rubocop-hq/rubocop/issues/3699): Fix false positive in `Style/VariableNumber` on variable names ending with an underscore. ([@bquorning][])
* [#3687](https://github.com/rubocop-hq/rubocop/issues/3687): Fix the fact that `Style/TernaryParentheses` cop claims to correct uncorrected offenses. ([@Ana06][])
* [#3568](https://github.com/rubocop-hq/rubocop/issues/3568): Fix `--auto-gen-config` behavior for `Style/VariableNumber`. ([@jonas054][])
* Add `format` as an acceptable keyword argument for `Rails/HttpPositionalArguments`. ([@aesthetikx][])
* [#3598](https://github.com/rubocop-hq/rubocop/issues/3598): In `Style/NumericPredicate`, don't report `x != 0` or `x.nonzero?` as the expressions have different values. ([@jonas054][])
* [#3690](https://github.com/rubocop-hq/rubocop/issues/3690): Do not register an offense for multiline braces with content in `Style/SpaceInsideBlockBraces`. ([@rrosenblum][])
* [#3746](https://github.com/rubocop-hq/rubocop/issues/3746): `Lint/NonLocalExitFromIterator` does not warn about `return` in a block which is passed to `Object#define_singleton_method`. ([@AlexWayfer][])

## 0.45.0 (2016-10-31)

### New features

* [#3615](https://github.com/rubocop-hq/rubocop/pull/3615): Add autocorrection for `Lint/EmptyInterpolation`. ([@pocke][])
* Make `PercentLiteralDelimiters` enforce delimiters around `%I()` too. ([@bronson][])
* [#3408](https://github.com/rubocop-hq/rubocop/issues/3408): Add check for repeated values in case conditionals. ([@swcraig][])
* [#3646](https://github.com/rubocop-hq/rubocop/pull/3646): Add new `Lint/EmptyWhen` cop. ([@drenmi][])
* [#3246](https://github.com/rubocop-hq/rubocop/issues/3246): Add list of all cops to the manual (generated automatically from a rake task). ([@sihu][])
* [#3647](https://github.com/rubocop-hq/rubocop/issues/3647): Add `--force-default-config` option. ([@jawshooah][])
* [#3570](https://github.com/rubocop-hq/rubocop/issues/3570): Add new `MultilineIfModifier` cop to avoid usage of if/unless-modifiers on multiline statements. ([@tessi][])
* [#3631](https://github.com/rubocop-hq/rubocop/issues/3631): Add new `Style/SpaceInLambdaLiteral` cop to check for spaces in lambda literals. ([@swcraig][])
* Add new `Lint/EmptyExpression` cop. ([@drenmi][])

### Bug fixes

* [#3553](https://github.com/rubocop-hq/rubocop/pull/3553): Make `Style/RedundantSelf` cop to not register an offence for `self.()`. ([@iGEL][])
* [#3474](https://github.com/rubocop-hq/rubocop/issues/3474): Make the `Rails/TimeZone` only analyze functions which have "Time" in the receiver. ([@b-t-g][])
* [#3607](https://github.com/rubocop-hq/rubocop/pull/3607): Fix `Style/RedundantReturn` cop for empty if body. ([@pocke][])
* [#3291](https://github.com/rubocop-hq/rubocop/issues/3291): Improve detection of `raw` and `html_safe` methods in `Rails/OutputSafety`. ([@lumeet][])
* Redundant return style now properly handles empty `when` blocks. ([@albus522][])
* [#3622](https://github.com/rubocop-hq/rubocop/pull/3622): Fix false positive for `Metrics/MethodLength` and `Metrics/BlockLength`. ([@meganemura][])
* [#3625](https://github.com/rubocop-hq/rubocop/pull/3625): Fix some cops errors when condition is empty brace. ([@pocke][])
* [#3468](https://github.com/rubocop-hq/rubocop/issues/3468): Fix bug regarding alignment inside `begin`..`end` block in `Style/MultilineMethodCallIndentation`. ([@jonas054][])
* [#3644](https://github.com/rubocop-hq/rubocop/pull/3644): Fix generation incorrect documentation. ([@pocke][])
* [#3637](https://github.com/rubocop-hq/rubocop/issues/3637): Fix Style/NonNilCheck crashing for ternary condition. ([@tejasbubane][])
* [#3654](https://github.com/rubocop-hq/rubocop/pull/3654): Add missing keywords for `Rails/HttpPositionalArguments`. ([@eitoball][])
* [#3652](https://github.com/rubocop-hq/rubocop/issues/3652): Avoid crash Rails/HttpPositionalArguments for lvar params when auto-correct. ([@pocke][])
* Fix bug in `Style/SafeNavigation` where there is a check for an object in an elsif statement with a method call on that object in the branch. ([@rrosenblum][])
* [#3660](https://github.com/rubocop-hq/rubocop/pull/3660): Fix false positive for Rails/SafeNavigation when without receiver. ([@pocke][])
* [#3650](https://github.com/rubocop-hq/rubocop/issues/3650): Fix `Style/VariableNumber` registering an offense for variables with double digit numbers. ([@rrosenblum][])
* [#3494](https://github.com/rubocop-hq/rubocop/issues/3494): Check `rails` style indentation also inside blocks in `Style/IndentationWidth`. ([@jonas054][])
* [#3676](https://github.com/rubocop-hq/rubocop/issues/3676): Ignore raw and html_safe invocations when wrapped inside a safe_join. ([@b-t-g][])

### Changes

* [#3601](https://github.com/rubocop-hq/rubocop/pull/3601): Change default args for `Style/SingleLineBlockParams`. This cop checks that `reduce` and `inject` use the variable names `a` and `e` for block arguments. These defaults are uncommunicative variable names and thus conflict with the ["Uncommunicative Variable Name" check in Reek](https://github.com/troessner/reek/blob/master/docs/Uncommunicative-Variable-Name.md). Default args changed to `acc` and `elem`.([@jessieay][])
* [#3645](https://github.com/rubocop-hq/rubocop/pull/3645): Fix bug with empty case when nodes in `Style/RedundantReturn`. ([@tiagocasanovapt][])
* [#3263](https://github.com/rubocop-hq/rubocop/issues/3263): Fix auto-correct of if statements inside of unless else statements in `Style/ConditionalAssignment`. ([@rrosenblum][])
* Bump default Ruby version to 2.1. ([@drenmi][])

## 0.44.1 (2016-10-13)

### Bug fixes

* Remove a debug `require`. ([@bbatsov][])

## 0.44.0 (2016-10-13)

### New features

* [#3560](https://github.com/rubocop-hq/rubocop/pull/3560): Add a configuration option `empty_lines_except_namespace` to `Style/EmptyLinesAroundClassBody` and `Style/EmptyLinesAroundModuleBody`. ([@legendetm][])
* [#3370](https://github.com/rubocop-hq/rubocop/issues/3370): Add new `Rails/HttpPositionalArguments` cop to check your Rails 5 test code for existence of positional args usage. ([@logicminds][])
* [#3510](https://github.com/rubocop-hq/rubocop/issues/3510): Add a configuration option, `ConvertCodeThatCanStartToReturnNil`, to `Style/SafeNavigation` to check for code that could start returning `nil` if safe navigation is used. ([@rrosenblum][])
* Add a new `AllCops/StyleGuideBaseURL` setting that allows the use of relative paths and/or fragments within each cop's `StyleGuide` setting, to make forking of custom style guides easier. ([@scottmatthewman][])
* [#3566](https://github.com/rubocop-hq/rubocop/issues/3566): Add new `Metric/BlockLength` cop to ensure blocks don't get too long. ([@savef][])
* [#3428](https://github.com/rubocop-hq/rubocop/issues/3428): Add support for configuring `Style/PreferredHashMethods` with either `short` or `verbose` style method names. ([@abrom][])
* [#3455](https://github.com/rubocop-hq/rubocop/issues/3455): Add new `Rails/DynamicFindBy` cop. ([@pocke][])
* [#3542](https://github.com/rubocop-hq/rubocop/issues/3542): Add a configuration option, `IgnoreCopDirectives`, to `Metrics/LineLength` to stop cop directives (`# rubocop:disable Metrics/AbcSize`) from being counted when considering line length. ([@jmks][])
* Add new `Rails/DelegateAllowBlank` cop. ([@connorjacobsen][])
* Add new `Style/MultilineMemoization` cop. ([@drenmi][])

### Bug fixes

* [#3103](https://github.com/rubocop-hq/rubocop/pull/3103): Make `Style/ExtraSpacing` cop register an offense for extra spaces present in single-line hash literals. ([@tcdowney][])
* [#3513](https://github.com/rubocop-hq/rubocop/pull/3513): Fix false positive in `Style/TernaryParentheses` for a ternary with ranges. ([@dreyks][])
* [#3520](https://github.com/rubocop-hq/rubocop/issues/3520): Fix regression causing `Lint/AssignmentInCondition` false positive. ([@savef][])
* [#3514](https://github.com/rubocop-hq/rubocop/issues/3514): Make `Style/VariableNumber` cop not register an offense when valid normal case variable names have an integer after the first `_`. ([@b-t-g][])
* [#3516](https://github.com/rubocop-hq/rubocop/issues/3516): Make `Style/VariableNumber` cop not register an offense when valid normal case variable names have an integer in the middle. ([@b-t-g][])
* [#3436](https://github.com/rubocop-hq/rubocop/issues/3436): Make `Rails/SaveBang` cop not register an offense when return value of a non-bang method is returned by the parent method. ([@coorasse][])
* [#3540](https://github.com/rubocop-hq/rubocop/issues/3540): Fix `Style/GuardClause` to register offense for instance and singleton methods. ([@tejasbubane][])
* [#3311](https://github.com/rubocop-hq/rubocop/issues/3311): Detect incompatibilities with the external encoding to prevent bad autocorrections in `Style/StringLiterals`. ([@deivid-rodriguez][])
* [#3499](https://github.com/rubocop-hq/rubocop/issues/3499): Ensure `Lint/UnusedBlockArgument` doesn't make recommendations that would change arity for methods defined using `#define_method`. ([@drenmi][])
* [#3430](https://github.com/rubocop-hq/rubocop/issues/3430): Fix exception in `Performance/RedundantMerge` when inspecting a `#merge!` with implicit receiver. ([@drenmi][])
* [#3411](https://github.com/rubocop-hq/rubocop/issues/3411): Avoid auto-correction crash for single `when` in `Performance/CaseWhenSplat`. ([@jonas054][])
* [#3286](https://github.com/rubocop-hq/rubocop/issues/3286): Allow `self.a, self.b = b, a` in `Style/ParallelAssignment`. ([@jonas054][])
* [#3419](https://github.com/rubocop-hq/rubocop/issues/3419): Report offense for `unless x.nil?` in `Style/NonNilCheck` if `IncludeSemanticChanges` is `true`. ([@jonas054][])
* [#3382](https://github.com/rubocop-hq/rubocop/issues/3382): Avoid auto-correction crash for multiple elsifs in `Style/EmptyElse`. ([@lumeet][])
* [#3334](https://github.com/rubocop-hq/rubocop/issues/3334): Do not register an offense for a literal space (`\s`) in `Style/UnneededCapitalW`. ([@rrosenblum][])
* [#3390](https://github.com/rubocop-hq/rubocop/issues/3390): Fix SaveBang cop for multiple conditional. ([@tejasbubane][])
* [#3577](https://github.com/rubocop-hq/rubocop/issues/3577): Fix `Style/RaiseArgs` not allowing compact raise with splatted args. ([@savef][])
* [#3578](https://github.com/rubocop-hq/rubocop/issues/3578): Fix safe navigation method call counting in `Metrics/AbcSize`. ([@savef][])
* [#3592](https://github.com/rubocop-hq/rubocop/issues/3592): Fix `Style/RedundantParentheses` for indexing with literals. ([@thegedge][])
* [#3597](https://github.com/rubocop-hq/rubocop/issues/3597): Fix the autocorrect of `Performance/CaseWhenSplat` when trying to rearange splat expanded variables to the end of a when condition. ([@rrosenblum][])

### Changes

* [#3512](https://github.com/rubocop-hq/rubocop/issues/3512): Change error message of `Lint/UnneededSplatExpansion` for array in method parameters. ([@tejasbubane][])
* [#3510](https://github.com/rubocop-hq/rubocop/issues/3510): Fix some issues with `Style/SafeNavigation`. Fix auto-correct of multiline if expressions, and do not register an offense for scenarios using `||` and ternary expression. ([@rrosenblum][])
* [#3503](https://github.com/rubocop-hq/rubocop/issues/3503): Change misleading message of `Style/EmptyLinesAroundAccessModifier`. ([@bquorning][])
* [#3407](https://github.com/rubocop-hq/rubocop/issues/3407): Turn off autocorrect for unsafe rules by default. ([@ptarjan][])
* [#3521](https://github.com/rubocop-hq/rubocop/issues/3521): Turn off autocorrect for `Security/JSONLoad` by default. ([@savef][])
* [#2903](https://github.com/rubocop-hq/rubocop/issues/2903): `Style/RedundantReturn` looks for redundant `return` inside conditional branches. ([@lumeet][])

## 0.43.0 (2016-09-19)

### New features

* [#3379](https://github.com/rubocop-hq/rubocop/issues/3379): Add table of contents at the beginning of HTML formatted output. ([@hedgesky][])
* [#2968](https://github.com/rubocop-hq/rubocop/issues/2968): Add new `Style/DocumentationMethod` cop. ([@sooyang][])
* [#3360](https://github.com/rubocop-hq/rubocop/issues/3360): Add `RequireForNonPublicMethods` configuration option to `Style/DocumentationMethod` cop. ([@drenmi][])
* Add new `Rails/SafeNavigation` cop to convert `try!` to `&.`. ([@rrosenblum][])
* [#3415](https://github.com/rubocop-hq/rubocop/pull/3415): Add new `Rails/NotNullColumn` cop. ([@pocke][])
* [#3167](https://github.com/rubocop-hq/rubocop/issues/3167): Add new `Style/VariableNumber` cop. ([@sooyang][])
* Add new style `no_mixed_keys` to `Style/HashSyntax` to only check for hashes with mixed keys. ([@daviddavis][])
* Allow including multiple configuration files from a single gem. ([@tjwallace][])
* Add check for `persisted?` method call when using a create method in `Rails/SaveBang`. ([@QuinnHarris][])
* Add new `Style/SafeNavigation` cop to convert method calls safeguarded by a non `nil` check for the object to `&.`. ([@rrosenblum][])
* Add new `Performance/SortWithBlock` cop to use `sort_by(&:foo)` instead of `sort { |a, b| a.foo <=> b.foo }`. ([@koic][])
* [#3492](https://github.com/rubocop-hq/rubocop/pull/3492): Add new `UnifiedInteger` cop. ([@pocke][])

### Bug fixes

* [#3383](https://github.com/rubocop-hq/rubocop/issues/3383): Fix the local variable reset issue with `Style/RedundantSelf` cop. ([@bankair][])
* [#3445](https://github.com/rubocop-hq/rubocop/issues/3445): Fix bad autocorrect for `Style/AndOr` cop. ([@mikezter][])
* [#3349](https://github.com/rubocop-hq/rubocop/issues/3349): Fix bad autocorrect for `Style/Lambda` cop. ([@metcalf][])
* [#3351](https://github.com/rubocop-hq/rubocop/issues/3351): Fix bad auto-correct for `Performance/RedundantMatch` cop. ([@annaswims][])
* [#3347](https://github.com/rubocop-hq/rubocop/issues/3347): Prevent infinite loop in `Style/TernaryParentheses` cop when used together with `Style/RedundantParentheses`. ([@drenmi][])
* [#3209](https://github.com/rubocop-hq/rubocop/issues/3209): Remove faulty line length check from `Style/GuardClause` cop. ([@drenmi][])
* [#3366](https://github.com/rubocop-hq/rubocop/issues/3366): Make `Style/MutableConstant` cop aware of splat assignments. ([@drenmi][])
* [#3372](https://github.com/rubocop-hq/rubocop/pull/3372): Fix RuboCop crash with empty brackets in `Style/Next` cop. ([@pocke][])
* [#3358](https://github.com/rubocop-hq/rubocop/issues/3358): Make `Style/MethodMissing` cop aware of class scope. ([@drenmi][])
* [#3342](https://github.com/rubocop-hq/rubocop/issues/3342): Fix error in `Lint/ShadowedException` cop if last rescue does not have parameter. ([@soutaro][])
* [#3380](https://github.com/rubocop-hq/rubocop/issues/3380): Fix false positive in `Style/TrailingUnderscoreVariable` cop. ([@drenmi][])
* [#3388](https://github.com/rubocop-hq/rubocop/issues/3388): Fix bug where `Lint/ShadowedException` would register an offense when rescuing different numbers of custom exceptions in multiple rescue groups. ([@rrosenblum][])
* [#3386](https://github.com/rubocop-hq/rubocop/issues/3386): Make `VariableForce` understand an empty RegExp literal as LHS to `=~`. ([@drenmi][])
* [#3421](https://github.com/rubocop-hq/rubocop/pull/3421): Fix clobbering `inherit_from` additions when not using Namespaces in the configs. ([@nicklamuro][])
* [#3425](https://github.com/rubocop-hq/rubocop/pull/3425): Fix bug for invalid bytes in UTF-8 in `Lint/PercentStringArray` cop. ([@pocke][])
* [#3374](https://github.com/rubocop-hq/rubocop/issues/3374): Make `SpaceInsideBlockBraces` and `SpaceBeforeBlockBraces` not depend on `BlockDelimiters` configuration. ([@jonas054][])
* Fix error in `Lint/ShadowedException` cop for higher number of rescue groups. ([@groddeck][])
* [#3456](https://github.com/rubocop-hq/rubocop/pull/3456): Don't crash on a multiline empty brace in `Style/MultilineMethodCallBraceLayout`. ([@pocke][])
* [#3423](https://github.com/rubocop-hq/rubocop/issues/3423): Checks if .rubocop is a file before parsing. ([@joejuzl][])
* [#3439](https://github.com/rubocop-hq/rubocop/issues/3439): Fix variable assignment check not working properly when a block is used in `Rails/SaveBang`. ([@QuinnHarris][])
* [#3401](https://github.com/rubocop-hq/rubocop/issues/3401): Read file contents in binary mode so `Style/EndOfLine` works on Windows. ([@jonas054][])
* [#3450](https://github.com/rubocop-hq/rubocop/issues/3450): Prevent `Style/TernaryParentheses` cop from making unsafe corrections. ([@drenmi][])
* [#3460](https://github.com/rubocop-hq/rubocop/issues/3460): Fix false positives in `Style/InlineComment` cop. ([@drenmi][])
* [#3485](https://github.com/rubocop-hq/rubocop/issues/3485): Make OneLineConditional cop not register offense for empty else. ([@tejasbubane][])
* [#3508](https://github.com/rubocop-hq/rubocop/pull/3508): Fix false negatives in `Rails/NotNullColumn`. ([@pocke][])
* [#3462](https://github.com/rubocop-hq/rubocop/issues/3462): Don't create MultilineMethodCallBraceLayout offenses for single-line method calls when receiver spans multiple lines. ([@maxjacobson][])

### Changes

* [#3341](https://github.com/rubocop-hq/rubocop/issues/3341): Exclude RSpec tests from inspection by `Style/NumericPredicate` cop. ([@drenmi][])
* Rename `Lint/UselessArraySplat` to `Lint/UnneededSplatExpansion`, and add functionality to check for unnecessary expansion of other literals. ([@rrosenblum][])
* No longer register an offense for splat expansion of an array literal in `Performance/CaseWhenSplat`. `Lint/UnneededSplatExpansion` now handles this behavior. ([@rrosenblum][])
* `Lint/InheritException` restricts inheriting from standard library subclasses of `Exception`. ([@metcalf][])
* No longer register an offense if the first line of code starts with `#\` in `Style/LeadingCommentSpace`. `config.ru` files consider such lines as options. ([@scottohara][])
* [#3292](https://github.com/rubocop-hq/rubocop/issues/3292): Remove `Performance/PushSplat` as it can produce code that is slower or even cause failure. ([@jonas054][])

## 0.42.0 (2016-07-25)

### New features

* [#3306](https://github.com/rubocop-hq/rubocop/issues/3306): Add autocorrection for `Style/EachWithObject`. ([@owst][])
* Add new `Style/TernaryParentheses` cop. ([@drenmi][])
* [#3136](https://github.com/rubocop-hq/rubocop/issues/3136): Add config for `UselessAccessModifier` so it can be made aware of ActiveSupport's `concerning` and `class_methods` methods. ([@maxjacobson][])
* [#3128](https://github.com/rubocop-hq/rubocop/issues/3128): Add new `Rails/SaveBang` cop. ([@QuinnHarris][])
* Add new `Style/NumericPredicate` cop. ([@drenmi][])

### Bug fixes

* [#3271](https://github.com/rubocop-hq/rubocop/issues/3271): Fix bad auto-correct for `Style/EachForSimpleLoop` cop. ([@drenmi][])
* [#3288](https://github.com/rubocop-hq/rubocop/issues/3288): Fix auto-correct of word and symbol arrays in `Style/ParallelAssignment` cop. ([@jonas054][])
* [#3307](https://github.com/rubocop-hq/rubocop/issues/3307): Fix exception when inspecting an operator assignment with `Style/MethodCallParentheses` cop. ([@drenmi][])
* [#3316](https://github.com/rubocop-hq/rubocop/issues/3316): Fix error for blocks without arguments in `Style/SingleLineBlockParams` cop. ([@owst][])
* [#3320](https://github.com/rubocop-hq/rubocop/issues/3320): Make `Style/OpMethod` aware of the backtick method. ([@drenmi][])
* Do not register an offense in `Lint/ShadowedException` when rescuing an exception built into Ruby before a custom exception. ([@rrosenblum][])

### Changes

* [#2645](https://github.com/rubocop-hq/rubocop/issues/2645): `Style/EmptyLiteral` no longer generates an offense for `String.new` when using frozen string literals. ([@drenmi][])
* [#3308](https://github.com/rubocop-hq/rubocop/issues/3308): Make `Lint/NextWithoutAccumulator` aware of nested enumeration. ([@drenmi][])
* Extend `Style/MethodMissing` cop to check for the conditions in the style guide. ([@drenmi][])
* [#3325](https://github.com/rubocop-hq/rubocop/issues/3325): Drop support for MRI 1.9.3. ([@drenmi][])
* Add support for MRI 2.4. ([@dvandersluis][])
* [#3256](https://github.com/rubocop-hq/rubocop/issues/3256): Highlight the closing brace in `Style/Multiline...BraceLayout` cops. ([@jonas054][])
* Always register an offense when rescuing `Exception` before or along with any other exception in `Lint/ShadowedException`. ([@rrosenblum][])

## 0.41.2 (2016-07-07)

### Bug fixes

* [#3248](https://github.com/rubocop-hq/rubocop/issues/3248): Support 'ruby-' prefix in `.ruby-version`. ([@tjwp][])
* [#3250](https://github.com/rubocop-hq/rubocop/pull/3250): Make regexp for cop names less restrictive in CommentConfig lines. ([@tjwp][])
* [#3261](https://github.com/rubocop-hq/rubocop/pull/3261): Prefer `TargetRubyVersion` to `.ruby-version`. ([@tjwp][])
* [#3249](https://github.com/rubocop-hq/rubocop/issues/3249): Account for `rescue nil` in `Style/ShadowedException`. ([@rrosenblum][])
* Modify the highlighting in `Style/ShadowedException` to be more useful. Highlight just `rescue` area. ([@rrosenblum][])
* [#3129](https://github.com/rubocop-hq/rubocop/issues/3129): Fix `Style/MethodCallParentheses` to work with multiple assignments. ([@tejasbubane][])
* [#3247](https://github.com/rubocop-hq/rubocop/issues/3247): Ensure whitespace after beginning of block in `Style/BlockDelimiters`. ([@tjwp][])
* [#2941](https://github.com/rubocop-hq/rubocop/issues/2941): Make sure `Lint/UnneededDisable` can do auto-correction. ([@jonas054][])
* [#3269](https://github.com/rubocop-hq/rubocop/pull/3269):  Fix `Lint/ShadowedException` to block arbitrary code execution. ([@pocke][])
* [#3266](https://github.com/rubocop-hq/rubocop/issues/3266): Handle empty parentheses in `Performance/RedundantBlockCall` auto-correct. ([@jonas054][])
* [#3272](https://github.com/rubocop-hq/rubocop/issues/3272): Add escape character missing to LITERAL_REGEX. ([@pocke][])
* [#3255](https://github.com/rubocop-hq/rubocop/issues/3255): Fix auto-correct for `Style/RaiseArgs` when constructing exception without arguments. ([@drenmi][])
* [#3294](https://github.com/rubocop-hq/rubocop/pull/3294): Allow to use `Time.zone_default`. ([@Tei][])
* [#3300](https://github.com/rubocop-hq/rubocop/issues/3300): Do not replace `%q()`s containing escaped non-backslashes. ([@owst][])

### Changes

* [#3230](https://github.com/rubocop-hq/rubocop/issues/3230): Improve highlighting for `Style/AsciiComments` cop. ([@drenmi][])
* Improve highlighting for `Style/AsciiIdentifiers` cop. ([@drenmi][])
* [#3265](https://github.com/rubocop-hq/rubocop/issues/3265): Include --no-offense-counts in .rubocop_todo.yml. ([@vergenzt][])

## 0.41.1 (2016-06-26)

### Bug fixes

* [#3245](https://github.com/rubocop-hq/rubocop/pull/3245): Fix `UniqBeforePluck` cop by solving difference of config name. ([@pocke][])

## 0.41.0 (2016-06-25)

### New features

* [#2956](https://github.com/rubocop-hq/rubocop/issues/2956): Prefer `.ruby-version` to `TargetRubyVersion`. ([@pclalv][])
* [#3095](https://github.com/rubocop-hq/rubocop/issues/3095): Add `IndentationWidth` configuration parameter for `Style/AlignParameters` cop. ([@alexdowad][])
* [#3066](https://github.com/rubocop-hq/rubocop/issues/3066): Add new `Style/ImplicitRuntimeError` cop which advises the use of an explicit exception class when raising an error. ([@alexdowad][])
* [#3018](https://github.com/rubocop-hq/rubocop/issues/3018): Add new `Style/EachForSimpleLoop` cop which advises the use of `Integer#times` for simple loops which iterate a fixed number of times. ([@alexdowad][])
* [#2595](https://github.com/rubocop-hq/rubocop/issues/2595): New `compact` style for `Style/SpaceInsideLiteralHashBraces`. ([@alexdowad][])
* [#2927](https://github.com/rubocop-hq/rubocop/issues/2927): Add autocorrect for `Rails/Validation` cop. ([@neodelf][])
* [#3135](https://github.com/rubocop-hq/rubocop/pull/3135): Add new `Rails/OutputSafety` cop. ([@josh][])
* [#3164](https://github.com/rubocop-hq/rubocop/pull/3164): Add [Fastlane](https://fastlane.tools/)'s Fastfile to the default Includes. ([@jules2689][])
* [#3173](https://github.com/rubocop-hq/rubocop/pull/3173): Make `Style/ModuleFunction` configurable with `module_function` and `extend_self` styles. ([@tjwp][])
* [#3105](https://github.com/rubocop-hq/rubocop/issues/3105): Add new `Rails/RequestReferer` cop. ([@giannileggio][])
* [#3200](https://github.com/rubocop-hq/rubocop/pull/3200): Add autocorrect for `Style/EachForSimpleLoop` cop. ([@tejasbubane][])
* [#3058](https://github.com/rubocop-hq/rubocop/issues/3058): Add new `Style/SpaceInsideArrayPercentLiteral` cop. ([@owst][])
* [#3058](https://github.com/rubocop-hq/rubocop/issues/3058): Add new `Style/SpaceInsidePercentLiteralDelimiters` cop. ([@owst][])
* [#3179](https://github.com/rubocop-hq/rubocop/pull/3179): Expose files to support testings Cops using RSpec. ([@tjwp][])
* [#3191](https://github.com/rubocop-hq/rubocop/issues/3191): Allow arbitrary comments after cop names in CommentConfig lines (e.g. rubocop:enable). ([@owst][])
* [#3165](https://github.com/rubocop-hq/rubocop/pull/3165): Add new `Lint/PercentStringArray` cop. ([@owst][])
* [#3165](https://github.com/rubocop-hq/rubocop/pull/3165): Add new `Lint/PercentSymbolArray` cop. ([@owst][])
* [#3177](https://github.com/rubocop-hq/rubocop/pull/3177): Add new `Style/NumericLiteralPrefix` cop. ([@tejasbubane][])
* [#1646](https://github.com/rubocop-hq/rubocop/issues/1646): Add configuration style `indented_relative_to_receiver` for `Style/MultilineMethodCallIndentation`. ([@jonas054][])
* New cop `Lint/ShadowedException` checks for the order which exceptions are rescued to avoid rescueing a less specific exception before a more specific exception. ([@rrosenblum][])
* [#3127](https://github.com/rubocop-hq/rubocop/pull/3127): New cop `Lint/InheritException` checks for error classes inheriting from `Exception`, and instead suggests `RuntimeError` or `StandardError`. ([@drenmi][])
* Add new `Performance/PushSplat` cop. ([@segiddins][])
* [#3089](https://github.com/rubocop-hq/rubocop/issues/3089): Add new `Rails/Exit` cop. ([@sgringwe][])
* [#3104](https://github.com/rubocop-hq/rubocop/issues/3104): Add new `Style/MethodMissing` cop. ([@haziqhafizuddin][])

### Bug fixes

* [#3005](https://github.com/rubocop-hq/rubocop/issues/3005): Symlink protection prevents use of caching in CI context. ([@urbanautomaton][])
* [#3037](https://github.com/rubocop-hq/rubocop/issues/3037): `Style/StringLiterals` understands that a bare '#', not '#@variable' or '#{interpolation}', does not require double quotes. ([@alexdowad][])
* [#2722](https://github.com/rubocop-hq/rubocop/issues/2722): `Style/ExtraSpacing` does not attempt to align an equals sign in an argument list with one in an assignment statement. ([@alexdowad][])
* [#3133](https://github.com/rubocop-hq/rubocop/issues/3133): `Style/MultilineMethodCallBraceLayout` does not register offenses for single-line calls. ([@alexdowad][])
* [#3170](https://github.com/rubocop-hq/rubocop/issues/3170): `Style/MutableConstant` does not infinite-loop when correcting an array with no brackets. ([@alexdowad][])
* [#3150](https://github.com/rubocop-hq/rubocop/issues/3150): Fix auto-correct for Style/MultilineArrayBraceLayout. ([@jspanjers][])
* [#3192](https://github.com/rubocop-hq/rubocop/pull/3192): Fix `Lint/UnusedBlockArgument`'s `IgnoreEmptyBlocks` parameter from being removed from configuration. ([@jfelchner][])
* [#3114](https://github.com/rubocop-hq/rubocop/issues/3114): Fix alignment `end` when auto-correcting `Style/EmptyElse`. ([@rrosenblum][])
* [#3120](https://github.com/rubocop-hq/rubocop/issues/3120): Fix `Lint/UselessAccessModifier` reporting useless access modifiers inside {Class,Module,Struct}.new blocks. ([@owst][])
* [#3125](https://github.com/rubocop-hq/rubocop/issues/3125): Fix `Rails/UniqBeforePluck` to ignore `uniq` with block. ([@tejasbubane][])
* [#3116](https://github.com/rubocop-hq/rubocop/issues/3116): `Style/SpaceAroundKeyword` allows `&.` method calls after `super` and `yield`. ([@segiddins][])
* [#3131](https://github.com/rubocop-hq/rubocop/issues/3131): Fix `Style/ZeroLengthPredicate` to ignore `size` and `length` variables. ([@tejasbubane][])
* [#3146](https://github.com/rubocop-hq/rubocop/pull/3146): Fix `NegatedIf` and `NegatedWhile` to ignore double negations. ([@natalzia-paperless][])
* [#3140](https://github.com/rubocop-hq/rubocop/pull/3140): `Style/FrozenStringLiteralComment` works with file doesn't have any tokens. ([@pocke][])
* [#3154](https://github.com/rubocop-hq/rubocop/issues/3154): Fix handling of `()` in `Style/RedundantParentheses`. ([@lumeet][])
* [#3155](https://github.com/rubocop-hq/rubocop/issues/3155): Fix `Style/SpaceAfterNot` reporting on the `not` keyword. ([@NobodysNightmare][])
* [#3160](https://github.com/rubocop-hq/rubocop/pull/3160): `Style/Lambda` fix whitespacing when auto-correcting unparenthesized arguments. ([@palkan][])
* [#2944](https://github.com/rubocop-hq/rubocop/issues/2944): Don't crash on strings that span multiple lines but only have one pair of delimiters in `Style/StringLiterals`. ([@jonas054][])
* [#3157](https://github.com/rubocop-hq/rubocop/issues/3157): Don't let `LineEndConcatenation` and `UnneededInterpolation` make changes to the same string during auto-correct. ([@jonas054][])
* [#3187](https://github.com/rubocop-hq/rubocop/issues/3187): Let `Style/BlockDelimiters` ignore blocks in *all* method arguments. ([@jonas054][])
* Modify `Style/ParallelAssignment` to use implicit begins when parallel assignment uses a `rescue` modifier and is the only thing in the method. ([@rrosenblum][])
* [#3217](https://github.com/rubocop-hq/rubocop/pull/3217): Fix output of ellipses for multi-line offense ranges in HTML formatter. ([@jonas054][])
* [#3207](https://github.com/rubocop-hq/rubocop/issues/3207): Auto-correct modifier `while`/`until` and `begin`..`end` + `while`/`until` in `Style/InfiniteLoop`. ([@jonas054][])
* [#3202](https://github.com/rubocop-hq/rubocop/issues/3202): Fix `Style/EmptyElse` registering wrong offenses and thus making RuboCop crash. ([@deivid-rodriguez][])
* [#3183](https://github.com/rubocop-hq/rubocop/issues/3183): Ensure `Style/SpaceInsideBlockBraces` reports offenses for multi-line blocks. ([@owst][])
* [#3017](https://github.com/rubocop-hq/rubocop/issues/3017): Fix `Style/StringLiterals` to register offenses on non-ascii strings. ([@deivid-rodriguez][])
* [#3056](https://github.com/rubocop-hq/rubocop/issues/3056): Fix `Style/StringLiterals` to register offenses on non-ascii strings. ([@deivid-rodriguez][])
* [#2986](https://github.com/rubocop-hq/rubocop/issues/2986): Fix `RedundantBlockCall` to not report calls that pass block arguments, or where the block has been overridden. ([@owst][])
* [#3223](https://github.com/rubocop-hq/rubocop/issues/3223): Return can take many arguments. ([@ptarjan][])
* [#3239](https://github.com/rubocop-hq/rubocop/pull/3239): Fix bug with --auto-gen-config and a file that does not exist. ([@meganemura][])
* [#3138](https://github.com/rubocop-hq/rubocop/issues/3138): Fix RuboCop crashing when config file contains utf-8 characters and external encoding is not utf-8. ([@deivid-rodriguez][])
* [#3175](https://github.com/rubocop-hq/rubocop/pull/3175): Generate 'Exclude' list for the cops with configurable enforced style to `.rubocop_todo.yml` if different styles are used. ([@flexoid][])
* [#3231](https://github.com/rubocop-hq/rubocop/pull/3231): Make `Rails/UniqBeforePluck` more conservative. ([@tjwp][])

### Changes

* [#3149](https://github.com/rubocop-hq/rubocop/pull/3149): Make `Style/HashSyntax` configurable to not report hash rocket syntax for symbols ending with ? or ! when using ruby19 style. ([@owst][])
* [#1758](https://github.com/rubocop-hq/rubocop/issues/1758): Let `Style/ClosingParenthesisIndentation` follow `Style/AlignParameters` configuration for method calls. ([@jonas054][])
* [#3224](https://github.com/rubocop-hq/rubocop/issues/3224): Rename `Style/DeprecatedHashMethods` to `Style/PreferredHashMethods`. ([@tejasbubane][])

## 0.40.0 (2016-05-09)

### New features

* [#2997](https://github.com/rubocop-hq/rubocop/pull/2997): `Performance/CaseWhenSplat` can now identify multiple offenses in the same branch and offenses that do not occur as the first argument. ([@rrosenblum][])
* [#2928](https://github.com/rubocop-hq/rubocop/issues/2928): `Style/NestedParenthesizedCalls` cop can auto-correct. ([@drenmi][])
* `Style/RaiseArgs` cop can auto-correct. ([@drenmi][])
* [#2993](https://github.com/rubocop-hq/rubocop/pull/2993): `Style/SpaceAfterColon` now checks optional keyword arguments. ([@owst][])
* [#3003](https://github.com/rubocop-hq/rubocop/pull/3003): Read command line options from `.rubocop` file and `RUBOCOP_OPTS` environment variable. ([@bolshakov][])
* [#2857](https://github.com/rubocop-hq/rubocop/issues/2857): `Style/MultilineArrayBraceLayout` enforced style is configurable and supports `symmetrical` and `new_line` options. ([@panthomakos][])
* [#2857](https://github.com/rubocop-hq/rubocop/issues/2857): `Style/MultilineHashBraceLayout` enforced style is configurable and supports `symmetrical` and `new_line` options. ([@panthomakos][])
* [#2857](https://github.com/rubocop-hq/rubocop/issues/2857): `Style/MultilineMethodCallBraceLayout` enforced style is configurable and supports `symmetrical` and `new_line` options. ([@panthomakos][])
* [#2857](https://github.com/rubocop-hq/rubocop/issues/2857): `Style/MultilineMethodDefinitionBraceLayout` enforced style is configurable and supports `symmetrical` and `new_line` options. ([@panthomakos][])
* [#3052](https://github.com/rubocop-hq/rubocop/pull/3052): `Style/MultilineArrayBraceLayout` enforced style supports `same_line` option. ([@panthomakos][])
* [#3052](https://github.com/rubocop-hq/rubocop/pull/3052): `Style/MultilineHashBraceLayout` enforced style supports `same_line` option. ([@panthomakos][])
* [#3052](https://github.com/rubocop-hq/rubocop/pull/3052): `Style/MultilineMethodCallBraceLayout` enforced style supports `same_line` option. ([@panthomakos][])
* [#3052](https://github.com/rubocop-hq/rubocop/pull/3052): `Style/MultilineMethodDefinitionBraceLayout` enforced style supports `same_line` option. ([@panthomakos][])
* [#3019](https://github.com/rubocop-hq/rubocop/issues/3019): Add new `Style/EmptyCaseCondition` cop. ([@owst][], [@rrosenblum][])
* [#3072](https://github.com/rubocop-hq/rubocop/pull/3072): Add new `Lint/UselessArraySplat` cop. ([@owst][])
* [#3022](https://github.com/rubocop-hq/rubocop/issues/3022): `Style/Lambda` enforced style supports `literal` option. ([@drenmi][])
* [#2909](https://github.com/rubocop-hq/rubocop/issues/2909): `Style/Lambda` enforced style supports `lambda` option. ([@drenmi][])
* [#3092](https://github.com/rubocop-hq/rubocop/pull/3092): Allow `Style/Encoding` to enforce using no encoding comments. ([@NobodysNightmare][])
* New cop `Rails/UniqBeforePluck` checks that `uniq` is used before `pluck`. ([@tjwp][])

### Bug fixes

* [#3112](https://github.com/rubocop-hq/rubocop/issues/3112): Fix `Style/ClassAndModuleChildren` for nested classes with explicit superclass. ([@jspanjers][])
* [#3032](https://github.com/rubocop-hq/rubocop/issues/3032): Fix autocorrecting parentheses for predicate methods without space before args. ([@graemeboy][])
* [#3000](https://github.com/rubocop-hq/rubocop/pull/3000): Fix encoding crash on HTML output. ([@gerrywastaken][])
* [#2983](https://github.com/rubocop-hq/rubocop/pull/2983): `Style/AlignParameters` message was clarified for `with_fixed_indentation` style. ([@dylanahsmith][])
* [#2314](https://github.com/rubocop-hq/rubocop/pull/2314): Ignore `UnusedBlockArgument` for keyword arguments. ([@volkert][])
* [#2975](https://github.com/rubocop-hq/rubocop/issues/2975): Make comment indentation before `)` consistent with comment indentation before `}` or `]`. ([@jonas054][])
* [#3010](https://github.com/rubocop-hq/rubocop/issues/3010): Fix double reporting/correction of spaces after ternary operator colons (now only reported by `Style/SpaceAroundOperators`, and not `Style/SpaceAfterColon` too). ([@owst][])
* [#3006](https://github.com/rubocop-hq/rubocop/issues/3006): Register an offense for calling `merge!` on a method on a variable inside `each_with_object` in `Performance/RedundantMerge`. ([@lumeet][], [@rrosenblum][])
* [#2886](https://github.com/rubocop-hq/rubocop/issues/2886): Custom cop changes now bust the cache. ([@ptarjan][])
* [#3043](https://github.com/rubocop-hq/rubocop/issues/3043): `Style/SpaceAfterNot` will now register an offense for a receiver that is wrapped in parentheses. ([@rrosenblum][])
* [#3039](https://github.com/rubocop-hq/rubocop/issues/3039): Accept `match` without a receiver in `Performance/EndWith`. ([@lumeet][])
* [#3039](https://github.com/rubocop-hq/rubocop/issues/3039): Accept `match` without a receiver in `Performance/StartWith`. ([@lumeet][])
* [#3048](https://github.com/rubocop-hq/rubocop/issues/3048): `Lint/NestedMethodDefinition` shouldn't flag methods defined on Structs. ([@owst][])
* [#2912](https://github.com/rubocop-hq/rubocop/issues/2912): Check whether a line is aligned with the following line if the preceding line is not an assignment. ([@akihiro17][])
* [#3036](https://github.com/rubocop-hq/rubocop/issues/3036): Don't let `Lint/UnneededDisable` inspect files that are excluded for the cop. ([@jonas054][])
* [#2874](https://github.com/rubocop-hq/rubocop/issues/2874): Fix bug when the closing parenthesis is preceded by a newline in array and hash literals in `Style/RedundantParentheses`. ([@lumeet][])
* [#3049](https://github.com/rubocop-hq/rubocop/issues/3049): Make `Lint/UselessAccessModifier` detect conditionally defined methods and correctly handle dynamically defined methods and singleton class methods. ([@owst][])
* [#3004](https://github.com/rubocop-hq/rubocop/pull/3004): Don't add `Style/Alias` offenses for use of `alias` in `instance_eval` blocks, since object instances don't respond to `alias_method`. ([@magni-][])
* [#3061](https://github.com/rubocop-hq/rubocop/pull/3061): Custom cops now show up in --show-cops. ([@ptarjan][])
* [#3088](https://github.com/rubocop-hq/rubocop/pull/3088): Ignore offenses that involve conflicting HEREDOCs in the `Style/Multiline*BraceLayout` cops. ([@panthomakos][])
* [#3083](https://github.com/rubocop-hq/rubocop/issues/3083): Do not register an offense for splat block args in `Style/SymbolProc`. ([@rrosenblum][])
* [#3063](https://github.com/rubocop-hq/rubocop/issues/3063): Don't auto-correct `a + \` into `a + \\` in `Style/LineEndConcatenation`. ([@jonas054][])
* [#3034](https://github.com/rubocop-hq/rubocop/issues/3034): Report offenses for `RuntimeError.new(msg)` in `Style/RedundantException`. ([@jonas054][])
* [#3016](https://github.com/rubocop-hq/rubocop/issues/3016): `Style/SpaceAfterComma` now uses `Style/SpaceInsideHashLiteralBraces`'s setting. ([@ptarjan][])

### Changes

* [#2995](https://github.com/rubocop-hq/rubocop/issues/2995): Removed deprecated path matching syntax. ([@gerrywastaken][])
* [#3025](https://github.com/rubocop-hq/rubocop/pull/3025): Removed deprecation warnings for `rubocop-todo.yml`. ([@ptarjan][])
* [#3028](https://github.com/rubocop-hq/rubocop/pull/3028): Add `define_method` to the default list of `IgnoredMethods` of `Style/SymbolProc`. ([@jastkand][])
* [#3064](https://github.com/rubocop-hq/rubocop/pull/3064): `Style/SpaceAfterNot` highlights the entire expression instead of just the exlamation mark. ([@rrosenblum][])
* [#3085](https://github.com/rubocop-hq/rubocop/pull/3085): Enable `Style/MultilineArrayBraceLayout` and `Style/MultilineHashBraceLayout` with the `symmetrical` style by default. ([@panthomakos][])
* [#3091](https://github.com/rubocop-hq/rubocop/pull/3091): Enable `Style/MultilineMethodCallBraceLayout` and `Style/MultilineMethodDefinitionBraceLayout` with the `symmetrical` style by default. ([@panthomakos][])
* [#1830](https://github.com/rubocop-hq/rubocop/pull/1830): `Style/PredicateName` now ignores the `spec/` directory, since there is a strong convention for using `have_*` and `be_*` helper methods in RSpec. ([@gylaz][])

## 0.39.0 (2016-03-27)

### New features

* `Performance/TimesMap` cop can auto-correct. ([@lumeet][])
* `Style/ZeroLengthPredicate` cop can auto-correct. ([@lumeet][])
* [#2828](https://github.com/rubocop-hq/rubocop/issues/2828): `Style/ConditionalAssignment` is now configurable to enforce assignment inside of conditions or to enforce assignment to conditions. ([@rrosenblum][])
* [#2862](https://github.com/rubocop-hq/rubocop/pull/2862): `Performance/Detect` and `Performance/Count` have a new configuration `SafeMode` that is defaulted to `true`. These cops have known issues with `Rails` and other ORM frameworks. With this default configuration, these cops will not run if the `Rails` cops are enabled. ([@rrosenblum][])
* `Style/IfUnlessModifierOfIfUnless` cop added. ([@amuino][])

### Bug fixes

* [#2948](https://github.com/rubocop-hq/rubocop/issues/2948): `Style/SpaceAroundKeyword` should allow `yield[n]` and `super[n]`. ([@laurelfan][])
* [#2950](https://github.com/rubocop-hq/rubocop/issues/2950): Fix auto-correcting cases in which precedence has changed in `Style/OneLineConditional`. ([@lumeet][])
* [#2947](https://github.com/rubocop-hq/rubocop/issues/2947): Fix auto-correcting `if-then` in `Style/Next`. ([@lumeet][])
* [#2904](https://github.com/rubocop-hq/rubocop/issues/2904): `Style/RedundantParentheses` doesn't flag `-(1.method)` or `+(1.method)`, since removing the parentheses would change the meaning of these expressions. ([@alexdowad][])
* [#2958](https://github.com/rubocop-hq/rubocop/issues/2958): `Style/MultilineMethodCallIndentation` doesn't fail when inspecting unary ops which span multiple lines. ([@alexdowad][])
* [#2959](https://github.com/rubocop-hq/rubocop/issues/2959): `Lint/LiteralInInterpolation` doesn't report offenses for iranges and eranges with non-literal endpoints. ([@alexdowad][])
* [#2960](https://github.com/rubocop-hq/rubocop/issues/2960): `Lint/AssignmentInCondition` catches method assignments (like `obj.attr = val`) in a condition. ([@alexdowad][])
* [#2871](https://github.com/rubocop-hq/rubocop/issues/2871): Second solution for possible encoding incompatibility when outputting an HTML report. ([@jonas054][])
* [#2967](https://github.com/rubocop-hq/rubocop/pull/2967): Fix auto-correcting of `===`, `<=`, and `>=` in `Style/ConditionalAssignment`. ([@rrosenblum][])
* [#2977](https://github.com/rubocop-hq/rubocop/issues/2977): Fix auto-correcting of `"#{$!}"` in `Style/SpecialGlobalVars`. ([@lumeet][])
* [#2935](https://github.com/rubocop-hq/rubocop/issues/2935): Make configuration loading work if `SafeYAML.load` is private. ([@jonas054][])

### Changes

* `require:` only does relative includes when it starts with a `.`. ([@ptarjan][])
* `Style/IfUnlessModifier` does not trigger if the body is another conditional. ([@amuino][])
* [#2963](https://github.com/rubocop-hq/rubocop/pull/2963): `Performance/RedundantMerge` will now register an offense inside of `each_with_object`. ([@rrosenblum][])

## 0.38.0 (2016-03-09)

### New features

* `Style/UnlessElse` cop can auto-correct. ([@lumeet][])
* [#2629](https://github.com/rubocop-hq/rubocop/pull/2629): Add a new public API method, `highlighted_area` to offense. This method returns the range of the highlighted portion of an offense. ([@rrosenblum][])
* `Style/OneLineConditional` cop can auto-correct. ([@lumeet][])
* [#2905](https://github.com/rubocop-hq/rubocop/issues/2905): `Style/ZeroLengthPredicate` flags code like `array.length < 1`, `1 > array.length`, and so on. ([@alexdowad][])
* [#2892](https://github.com/rubocop-hq/rubocop/issues/2892): `Lint/BlockAlignment` cop can be configured to be stricter. ([@ptarjan][])
* `Style/Not` is able to autocorrect in cases where parentheses must be added to preserve the meaning of an expression. ([@alexdowad][])
* `Style/Not` auto-corrects comparison expressions by removing `not` and using the opposite comparison. ([@alexdowad][])

### Bug fixes

* Add `require 'time'` to `remote_config.rb` to avoid "undefined method \`rfc2822'". ([@necojackarc][])
* Replace `Rake::TaskManager#last_comment` with `Rake::TaskManager#last_description` for Rake 11 compatibility. ([@tbrisker][])
* Fix false positive in `Style/TrailingCommaInArguments` & `Style/TrailingCommaInLiteral` cops with consistent_comma style. ([@meganemura][])
* [#2861](https://github.com/rubocop-hq/rubocop/pull/2861): Fix false positive in `Style/SpaceAroundKeyword` for `rescue(...`. ([@rrosenblum][])
* [#2832](https://github.com/rubocop-hq/rubocop/issues/2832): `Style/MultilineOperationIndentation` treats operations inside blocks inside other operations correctly. ([@jonas054][])
* [#2865](https://github.com/rubocop-hq/rubocop/issues/2865): Change `require:` in config to be relative to the `.rubocop.yml` file itself. ([@ptarjan][])
* [#2845](https://github.com/rubocop-hq/rubocop/issues/2845): Handle heredocs in `Style/MultilineLiteralBraceLayout` auto-correct. ([@jonas054][])
* [#2848](https://github.com/rubocop-hq/rubocop/issues/2848): Handle comments inside arrays in `Style/MultilineArrayBraceLayout` auto-correct. ([@jonas054][])
* `Style/TrivialAccessors` allows predicate methods by default. ([@alexdowad][])
* [#2869](https://github.com/rubocop-hq/rubocop/issues/2869): Offenses which occur in the body of a `when` clause with multiple arguments will not be missed. ([@alexdowad][])
* `Lint/UselessAccessModifier` recognizes method defs inside a `begin` block. ([@alexdowad][])
* [#2870](https://github.com/rubocop-hq/rubocop/issues/2870): `Lint/UselessAccessModifier` recognizes method definitions which are passed as an argument to a method call. ([@alexdowad][])
* [#2859](https://github.com/rubocop-hq/rubocop/issues/2859): `Style/RedundantParentheses` doesn't consider the parentheses in `(!receiver.method arg)` to be redundant, since they might change the meaning of an expression, depending on precedence. ([@alexdowad][])
* [#2852](https://github.com/rubocop-hq/rubocop/issues/2852): `Performance/Casecmp` doesn't flag uses of `downcase`/`upcase` which are not redundant. ([@alexdowad][])
* [#2850](https://github.com/rubocop-hq/rubocop/issues/2850): `Style/FileName` doesn't choke on empty files with spaces in their names. ([@alexdowad][])
* [#2834](https://github.com/rubocop-hq/rubocop/issues/2834): When configured as `ConsistentQuotesInMultiline: true`, `Style/StringLiterals` doesn't error out when inspecting a heredoc with differing indentation across multiple lines. ([@alexdowad][])
* [#2876](https://github.com/rubocop-hq/rubocop/issues/2876): `Style/ConditionalAssignment` behaves correctly when assignment statement uses a character which has a special meaning in a regex. ([@alexdowad][])
* [#2877](https://github.com/rubocop-hq/rubocop/issues/2877): `Style/SpaceAroundKeyword` doesn't flag `!super.method`, `!yield.method`, and so on. ([@alexdowad][])
* [#2631](https://github.com/rubocop-hq/rubocop/issues/2631): `Style/Encoding` can remove unneeded encoding comment when autocorrecting with `when_needed` style. ([@alexdowad][])
* [#2860](https://github.com/rubocop-hq/rubocop/issues/2860): Fix false positive in `Rails/Date` when `to_time` is chained with safe method. ([@palkan][])
* [#2898](https://github.com/rubocop-hq/rubocop/issues/2898): `Lint/NestedMethodDefinition` allows methods defined inside `Class.new(S)` blocks. ([@segiddins][])
* [#2894](https://github.com/rubocop-hq/rubocop/issues/2894): Fix auto-correct an unless with a comparison operator. ([@jweir][])
* [#2911](https://github.com/rubocop-hq/rubocop/issues/2911): `Style/ClassAndModuleChildren` doesn't flag nested class definitions, where the outer class has an explicit superclass (because such definitions can't be converted to `compact` style). ([@alexdowad][])
* [#2871](https://github.com/rubocop-hq/rubocop/issues/2871): Don't crash when offense messages are read back from cache with `ASCII-8BIT` encoding and output as HTML or JSON. ([@jonas054][])
* [#2901](https://github.com/rubocop-hq/rubocop/issues/2901): Don't crash when `ENV['HOME']` is undefined. ([@mikegee][])
* [#2627](https://github.com/rubocop-hq/rubocop/issues/2627): `Style/BlockDelimiters` does not flag blocks delimited by `{}` when a block call is the final value in a hash with implicit braces (one which is the last argument to an outer method call). ([@alexdowad][])

### Changes

* Update Rake to version 11. ([@tbrisker][])
* [#2629](https://github.com/rubocop-hq/rubocop/pull/2629): Change the offense range for metrics cops to default to `expression` instead of `keyword` (the offense now spans the entire method, class, or module). ([@rrosenblum][])
* [#2891](https://github.com/rubocop-hq/rubocop/pull/2891): Change the caching of remote configs to live alongside the parent file. ([@Fryguy][])
* [#2662](https://github.com/rubocop-hq/rubocop/issues/2662): When setting options for Rake task, nested arrays can be used in the `options`, `formatters`, and `requires` arrays. ([@alexdowad][])
* [#2925](https://github.com/rubocop-hq/rubocop/pull/2925): Bump unicode-display_width dependency to >= 1.0.1. ([@jspanjers][])
* [#2875](https://github.com/rubocop-hq/rubocop/issues/2875): `Style/SignalException` does not flag calls to `fail` if a custom method named `fail` is defined in the same file. ([@alexdowad][])
* [#2923](https://github.com/rubocop-hq/rubocop/issues/2923): `Style/FileName` considers file names which contain a ? or ! character to still be "snake case". ([@alexdowad][])
* [#2879](https://github.com/rubocop-hq/rubocop/issues/2879): When autocorrecting, `Lint/UnusedMethodArgument` removes unused block arguments rather than simply prefixing them with an underscore. ([@alexdowad][])

## 0.37.2 (2016-02-11)

### Bug fixes

* Fix auto-correction of array and hash literals in `Lint/LiteralInInterpolation`. ([@lumeet][])
* [#2815](https://github.com/rubocop-hq/rubocop/pull/2815): Fix missing assets for html formatter. ([@prsimp][])
* `Style/RedundantParentheses` catches offenses involving the 2nd argument to a method call without parentheses, if the 2nd argument is a hash. ([@alexdowad][])
* `Style/RedundantParentheses` catches offenses inside an array literal. ([@alexdowad][])
* `Style/RedundantParentheses` doesn't flag `method (:arg) {}`, since removing the parentheses would change the meaning of the expression. ([@alexdowad][])
* `Performance/Detect` doesn't flag code where `first` or `last` takes an argument, as it cannot be transformed to equivalent code using `detect`. ([@alexdowad][])
* `Style/SpaceAroundOperators` ignores aref assignments. ([@alexdowad][])
* `Style/RescueModifier` indents code correctly when auto-correcting. ([@alexdowad][])
* `Style/RedundantMerge` indents code correctly when auto-correcting, even if the corrected hash had multiple keys, and even if the corrected code was indented to start with. ([@alexdowad][])
* [#2831](https://github.com/rubocop-hq/rubocop/issues/2831): `Performance/RedundantMerge` doesn't break code by autocorrecting a `#merge!` call which occurs at tail position in a block. ([@alexdowad][])

### Changes

* Handle auto-correction of nested interpolations in `Lint/LiteralInInterpolation`. ([@lumeet][])
* RuboCop results cache uses different directory names when there are many (or long) CLI options, to avoid a very long path which could cause failures on some filesystems. ([@alexdowad][])

## 0.37.1 (2016-02-09)

### New features

* [#2798](https://github.com/rubocop-hq/rubocop/pull/2798): `Rails/FindEach` cop works with `where.not`. ([@pocke][])
* `Style/MultilineBlockLayout` can correct offenses which involve argument destructuring. ([@alexdowad][])
* `Style/SpaceAroundKeyword` checks `super` nodes with no args. ([@alexdowad][])
* `Style/SpaceAroundKeyword` checks `defined?` nodes. ([@alexdowad][])
* [#2719](https://github.com/rubocop-hq/rubocop/issues/2719): `Style/ConditionalAssignment` handles correcting the alignment of `end`. ([@rrosenblum][])

### Bug fixes

* Fix auto-correction of `not` with parentheses in `Style/Not`. ([@lumeet][])
* [#2784](https://github.com/rubocop-hq/rubocop/issues/2784): RuboCop can inspect `super { ... }` and `super(arg) { ... }`. ([@alexdowad][])
* [#2781](https://github.com/rubocop-hq/rubocop/issues/2781): `Performance/RedundantMerge` doesn't flag calls to `#update`, since many classes have methods by this name (not only `Hash`). ([@alexdowad][])
* [#2780](https://github.com/rubocop-hq/rubocop/issues/2780): `Lint/DuplicateMethods` does not flag method definitions inside dynamic `Class.new` blocks. ([@alexdowad][])
* [#2775](https://github.com/rubocop-hq/rubocop/issues/2775): `Style/SpaceAroundKeyword` doesn't flag `yield.method`. ([@alexdowad][])
* [#2774](https://github.com/rubocop-hq/rubocop/issues/2774): `Style/SpaceAroundOperators` doesn't flag calls to `#[]`. ([@alexdowad][])
* [#2772](https://github.com/rubocop-hq/rubocop/issues/2772): RuboCop doesn't crash when `AllCops` section in configuration file is empty (rather, it displays a warning as intended). ([@alexdowad][])
* [#2737](https://github.com/rubocop-hq/rubocop/issues/2737): `Style/GuardClause` handles `elsif` clauses correctly. ([@alexdowad][])
* [#2735](https://github.com/rubocop-hq/rubocop/issues/2735): `Style/MultilineBlockLayout` doesn't cause an infinite loop by moving `end` onto the same line as the block args. ([@alexdowad][])
* [#2715](https://github.com/rubocop-hq/rubocop/issues/2715): `Performance/RedundantMatch` doesn't flag calls to `#match` which take a block. ([@alexdowad][])
* [#2704](https://github.com/rubocop-hq/rubocop/issues/2704): `Lint/NestedMethodDefinition` doesn't flag singleton defs which define a method on the value of a local variable. ([@alexdowad][])
* [#2660](https://github.com/rubocop-hq/rubocop/issues/2660): `Style/TrailingUnderscoreVariable` shows recommended code in its offense message. ([@alexdowad][])
* [#2671](https://github.com/rubocop-hq/rubocop/issues/2671): `Style/WordArray` doesn't attempt to inspect strings with invalid encoding, to avoid failing with an encoding error. ([@alexdowad][])

### Changes

* [#2739](https://github.com/rubocop-hq/rubocop/issues/2739): Change the configuration option `when_needed` in `Style/FrozenStringLiteralComment` to add a `frozen_string_literal` comment to all files when the `TargetRubyVersion` is set to 2.3+. ([@rrosenblum][])

## 0.37.0 (2016-02-04)

### New features

* [#2620](https://github.com/rubocop-hq/rubocop/pull/2620): New cop `Style/ZeroLengthPredicate` checks for `object.size == 0` and variants, and suggests replacing them with an appropriate `empty?` predicate. ([@drenmi][])
* [#2657](https://github.com/rubocop-hq/rubocop/pull/2657): Floating headers in HTML output. ([@mattparlane][])
* Add new `Style/SpaceAroundKeyword` cop. ([@lumeet][])
* [#2745](https://github.com/rubocop-hq/rubocop/pull/2745): New cop `Style/MultilineHashBraceLayout` checks that the closing brace in a hash literal is symmetrical with respect to the opening brace and the hash elements. ([@panthomakos][])
* [#2761](https://github.com/rubocop-hq/rubocop/pull/2761): New cop `Style/MultilineMethodDefinitionBraceLayout` checks that the closing brace in a method definition is symmetrical with respect to the opening brace and the method parameters. ([@panthomakos][])
* [#2699](https://github.com/rubocop-hq/rubocop/pull/2699): `Performance/Casecmp` can register offenses when `str.downcase` or `str.upcase` are passed to an equality method. ([@rrosenblum][])
* [#2766](https://github.com/rubocop-hq/rubocop/pull/2766): New cop `Style/MultilineMethodCallBraceLayout` checks that the closing brace in a method call is symmetrical with respect to the opening brace and the method arguments. ([@panthomakos][])
* `Style/Semicolon` can autocorrect useless semicolons at the beginning of a line. ([@alexdowad][])

### Bug fixes

* [#2723](https://github.com/rubocop-hq/rubocop/issues/2723): Fix NoMethodError in Style/GuardClause. ([@drenmi][])
* [#2674](https://github.com/rubocop-hq/rubocop/issues/2674): Also check for Hash#update alias in `Performance/RedundantMerge`. ([@drenmi][])
* [#2630](https://github.com/rubocop-hq/rubocop/issues/2630): Take frozen string literals into account in `Style/MutableConstant`. ([@segiddins][])
* [#2642](https://github.com/rubocop-hq/rubocop/issues/2642): Support assignment via `||=` in `Style/MutableConstant`. ([@segiddins][])
* [#2646](https://github.com/rubocop-hq/rubocop/issues/2646): Fix auto-correcting assignment to a constant in `Style/ConditionalAssignment`. ([@segiddins][])
* [#2614](https://github.com/rubocop-hq/rubocop/issues/2614): Check for zero return value from `casecmp` in `Performance/casecmp`. ([@segiddins][])
* [#2647](https://github.com/rubocop-hq/rubocop/issues/2647): Allow `xstr` interpolations in `Lint/LiteralInInterpolation`. ([@segiddins][])
* Report a violation when `freeze` is called on a frozen string literal in `Style/RedundantFreeze`. ([@segiddins][])
* [#2641](https://github.com/rubocop-hq/rubocop/issues/2641): Fix crashing on empty methods with block args in `Performance/RedundantBlockCall`. ([@segiddins][])
* `Lint/DuplicateMethods` doesn't crash when `class_eval` is used with an implicit receiver. ([@lumeet][])
* [#2654](https://github.com/rubocop-hq/rubocop/issues/2654): Fix handling of unary operations in `Style/RedundantParentheses`. ([@lumeet][])
* [#2661](https://github.com/rubocop-hq/rubocop/issues/2661): `Style/Next` doesn't crash when auto-correcting modifier `if/unless`. ([@lumeet][])
* [#2665](https://github.com/rubocop-hq/rubocop/pull/2665): Make specs pass when running on Windows. ([@jonas054][])
* [#2691](https://github.com/rubocop-hq/rubocop/pull/2691): Do not register an offense in `Performance/TimesMap` for calling `map` or `collect` on a variable named `times`. ([@rrosenblum][])
* [#2689](https://github.com/rubocop-hq/rubocop/pull/2689): Change `Performance/RedundantBlockCall` to respect parentheses usage. ([@rrosenblum][])
* [#2694](https://github.com/rubocop-hq/rubocop/issues/2694): Fix caching when using a different JSON gem such as Oj. ([@georgyangelov][])
* [#2707](https://github.com/rubocop-hq/rubocop/pull/2707): Change `Lint/NestedMethodDefinition` to respect `Class.new` and `Module.new`. ([@owst][])
* [#2701](https://github.com/rubocop-hq/rubocop/pull/2701): Do not consider assignments to the same variable as useless if later assignments are within a loop. ([@owst][])
* [#2696](https://github.com/rubocop-hq/rubocop/issues/2696): `Style/NestedModifier` adds parentheses around a condition when needed. ([@lumeet][])
* [#2666](https://github.com/rubocop-hq/rubocop/issues/2666): Fix bug when auto-correcting symbol literals in `Lint/LiteralInInterpolation`. ([@lumeet][])
* [#2664](https://github.com/rubocop-hq/rubocop/issues/2664): `Performance/Casecmp` can auto-correct case comparison to variables and method calls without error. ([@rrosenblum][])
* [#2729](https://github.com/rubocop-hq/rubocop/issues/2729): Fix handling of hash literal as the first argument in `Style/RedundantParentheses`. ([@lumeet][])
* [#2703](https://github.com/rubocop-hq/rubocop/issues/2703): Handle byte order mark in `Style/IndentationWidth`, `Style/ElseAlignment`, `Lint/EndAlignment`, and `Lint/DefEndAlignment`. ([@jonas054][])
* [#2710](https://github.com/rubocop-hq/rubocop/pull/2710): Fix handling of fullwidth characters in some cops. ([@seikichi][])
* [#2690](https://github.com/rubocop-hq/rubocop/issues/2690): Fix alignment of operands that are part of an assignment in `Style/MultilineOperationIndentation`. ([@jonas054][])
* [#2228](https://github.com/rubocop-hq/rubocop/issues/2228): Use the config of a related cop whether it's enabled or not. ([@madwort][])
* [#2721](https://github.com/rubocop-hq/rubocop/issues/2721): Do not register an offense for constants wrapped in parentheses passed to `rescue` in `Style/RedundantParentheses`. ([@rrosenblum][])
* [#2742](https://github.com/rubocop-hq/rubocop/issues/2742): Fix `Style/TrailingCommaInArguments` & `Style/TrailingCommaInLiteral` for inline single element arrays. ([@annih][])
* [#2768](https://github.com/rubocop-hq/rubocop/issues/2768): Allow parentheses after keyword `not` in `Style/MethodCallParentheses`. ([@lumeet][])
* [#2758](https://github.com/rubocop-hq/rubocop/issues/2758): Allow leading underscores in camel case variable names.([@mmcguinn][])

### Changes

* Remove `Style/SpaceAfterControlKeyword` and `Style/SpaceBeforeModifierKeyword` as the more generic `Style/SpaceAroundKeyword` handles the same cases. ([@lumeet][])
* Handle comparisons with `!=` in `Performance/casecmp`. ([@segiddins][])
* [#2684](https://github.com/rubocop-hq/rubocop/pull/2684): Do not base `Style/FrozenStringLiteralComment` on the version of Ruby that is running. ([@rrosenblum][])
* [#2732](https://github.com/rubocop-hq/rubocop/issues/2732): Change the default style of `Style/SignalException` to `only_raise`. ([@bbatsov][])

## 0.36.0 (2016-01-14)

### New features

* [#2598](https://github.com/rubocop-hq/rubocop/pull/2598): New cop `Lint/RandOne` checks for `rand(1)`, `Kernel.rand(1.0)` and similar calls. Such call are most likely a mistake because they always return `0`. ([@DNNX][])
* [#2590](https://github.com/rubocop-hq/rubocop/pull/2590): New cop `Performance/DoubleStartEndWith` checks for two `start_with?` (or `end_with?`) calls joined by `||` with the same receiver, like `str.start_with?('x') || str.start_with?('y')` and suggests using one call instead: `str.start_with?('x', 'y')`. ([@DNNX][])
* [#2583](https://github.com/rubocop-hq/rubocop/pull/2583): New cop `Performance/TimesMap` checks for `x.times.map{}` and suggests replacing them with `Array.new(x){}`. ([@DNNX][])
* [#2581](https://github.com/rubocop-hq/rubocop/pull/2581): New cop `Lint/NextWithoutAccumulator` finds bare `next` in `reduce`/`inject` blocks which assigns `nil` to the accumulator. ([@mvidner][])
* [#2529](https://github.com/rubocop-hq/rubocop/pull/2529): Add EnforcedStyle config parameter to IndentArray. ([@jawshooah][])
* [#2479](https://github.com/rubocop-hq/rubocop/pull/2479): Add option `AllowHeredoc` to `Metrics/LineLength`. ([@fphilipe][])
* [#2416](https://github.com/rubocop-hq/rubocop/pull/2416): New cop `Style/ConditionalAssignment` checks for assignment of the same variable in all branches of conditionals and replaces them with a single assignment to the return of the conditional. ([@rrosenblum][])
* [#2410](https://github.com/rubocop-hq/rubocop/pull/2410): New cop `Style/IndentAssignment` checks the indentation of the first line of the right-hand-side of a multi-line assignment. ([@panthomakos][])
* [#2431](https://github.com/rubocop-hq/rubocop/issues/2431): Add `IgnoreExecutableScripts` option to `Style/FileName`. ([@sometimesfood][])
* [#2460](https://github.com/rubocop-hq/rubocop/pull/2460): New cop `Style/UnneededInterpolation` checks for strings that are just an interpolated expression. ([@cgriego][])
* [#2361](https://github.com/rubocop-hq/rubocop/pull/2361): `Style/MultilineAssignmentLayout` cop checks for a newline after the assignment operator in a multi-line assignment. ([@panthomakos][])
* [#2462](https://github.com/rubocop-hq/rubocop/issues/2462): `Lint/UselessAccessModifier` can catch more types of useless access modifiers. ([@alexdowad][])
* [#1677](https://github.com/rubocop-hq/rubocop/issues/1677): Add new `Performance/Casecmp` cop. ([@alexdowad][])
* [#1677](https://github.com/rubocop-hq/rubocop/issues/1677): Add new `Performance/RangeInclude` cop. ([@alexdowad][])
* [#1677](https://github.com/rubocop-hq/rubocop/issues/1677): Add new `Performance/RedundantSortBy` cop. ([@alexdowad][])
* [#1677](https://github.com/rubocop-hq/rubocop/issues/1677): Add new `Performance/LstripRstrip` cop. ([@alexdowad][])
* [#1677](https://github.com/rubocop-hq/rubocop/issues/1677): Add new `Performance/StartWith` cop. ([@alexdowad][])
* [#1677](https://github.com/rubocop-hq/rubocop/issues/1677): Add new `Performance/EndWith` cop. ([@alexdowad][])
* [#1677](https://github.com/rubocop-hq/rubocop/issues/1677): Add new `Performance/RedundantMerge` cop. ([@alexdowad][])
* `Lint/Debugger` cop can now auto-correct offenses. ([@alexdowad][])
* [#1677](https://github.com/rubocop-hq/rubocop/issues/1677): Add new `Performance/RedundantMatch` cop. ([@alexdowad][])
* [#1677](https://github.com/rubocop-hq/rubocop/issues/1677): Add new `Performance/RedundantBlockCall` cop. ([@alexdowad][])
* [#1954](https://github.com/rubocop-hq/rubocop/issues/1954): `Lint/UnneededDisable` can now autocorrect. ([@alexdowad][])
* [#2501](https://github.com/rubocop-hq/rubocop/issues/2501): Add new `Lint/ImplicitStringConcatenation` cop. ([@alexdowad][])
* Add new `Style/RedundantParentheses` cop. ([@lumeet][])
* [#1346](https://github.com/rubocop-hq/rubocop/issues/1346): `Style/SpecialGlobalVars` can be configured to use either `use_english_names` or `use_perl_names` styles. ([@alexdowad][])
* [#2426](https://github.com/rubocop-hq/rubocop/issues/2426): New `Style/NestedParenthesizedCalls` cop checks for non-parenthesized method calls nested inside a parenthesized call, like `method1(method2 arg)`. ([@alexdowad][])
* [#2502](https://github.com/rubocop-hq/rubocop/issues/2502): The `--stdin` and `--auto-correct` CLI options can be combined, and if you do so, corrected code is printed to stdout. ([@alexdowad][])
* `Style/ConditionalAssignment` works on conditionals with a common aref assignment (like `array[index] = val`) or attribute assignment (like `self.attribute = val`). ([@alexdowad][])
* [#2476](https://github.com/rubocop-hq/rubocop/issues/2476): `Style/GuardClause` catches if..else nodes with one branch which terminates the execution of the current scope. ([@alexdowad][])
* New `Style/IdenticalConditionalBranches` flags `if..else` and `case..when..else` constructs with an identical line at the end of each branch. ([@alexdowad][])
* [#207](https://github.com/rubocop-hq/rubocop/issues/207): Add new `Lint/FloatOutOfRange` cop which catches floating-point literals which are too large or too small for Ruby to represent. ([@alexdowad][])
* `Style/GuardClause` doesn't report offenses in places where correction would make a line too long. ([@alexdowad][])
* `Lint/DuplicateMethods` can find duplicate method definitions in many more circumstances, even across multiple files; however, it ignores definitions inside `if` or something which could be a DSL method. ([@alexdowad][])
* A warning is printed if an invalid `EnforcedStyle` is configured. ([@alexdowad][])
* [#1367](https://github.com/rubocop-hq/rubocop/issues/1367): New `Lint/IneffectiveAccessModifier` checks for access modifiers which are erroneously applied to a singleton method, where they have no effect. ([@alexdowad][])
* [#1614](https://github.com/rubocop-hq/rubocop/issues/1614): `Lint/BlockAlignment` aligns block end with splat operator when applied to a splatted method call. ([@alexdowad][])
* [#2263](https://github.com/rubocop-hq/rubocop/issues/2263): Warn if `task.options = %w(--format ...)` is used when configuring `RuboCop::RakeTask`; this should be `task.formatters = ...` instead. ([@alexdowad][])
* [#2511](https://github.com/rubocop-hq/rubocop/issues/2511): `--no-offense-counts` CLI option suppresses the inclusion of offense count lines in auto-generated config. ([@alexdowad][])
* [#2504](https://github.com/rubocop-hq/rubocop/issues/2504): New `AllowForAlignment` config parameter for `Style/SingleSpaceBeforeFirstArg` allows the insertion of extra spaces before the first argument if it aligns it with something on the preceding or following line. ([@alexdowad][])
* [#2478](https://github.com/rubocop-hq/rubocop/issues/2478): `Style/ExtraSpacing` has new `ForceEqualSignAlignment` config parameter which forces = signs on consecutive lines to be aligned, and it can auto-correct. ([@alexdowad][])
* `Lint/BlockAlignment` aligns block end with unary operators like ~, -, or ! when such operators are applied to the method call taking the block. ([@alexdowad][])
* [#1460](https://github.com/rubocop-hq/rubocop/issues/1460): `Style/Alias` supports both `prefer_alias` and `prefer_alias_method` styles. ([@alexdowad][])
* [#1569](https://github.com/rubocop-hq/rubocop/issues/1569): New `ExpectMatchingDefinition` config parameter for `Style/FileName` makes it check for a class or module definition in each file which corresponds to the file name and path. ([@alexdowad][])
* [#2480](https://github.com/rubocop-hq/rubocop/pull/2480): Add a configuration to `Style/ConditionalAssignment` to check and correct conditionals that contain multiple assignments. ([@rrosenblum][])
* [#2480](https://github.com/rubocop-hq/rubocop/pull/2480): Allow `Style/ConditionalAssignment` to correct assignment in ternary operations. ([@rrosenblum][])
* [#2480](https://github.com/rubocop-hq/rubocop/pull/2480): Allow `Style/ConditionalAssignment` to correct comparable methods. ([@rrosenblum][])
* [#1633](https://github.com/rubocop-hq/rubocop/issues/1633): New cop `Style/MultilineMethodCallIndentation` takes over the responsibility for checking alignment of methods from the `Style/MultilineOperationIndentation` cop. ([@jonas054][])
* [#2472](https://github.com/rubocop-hq/rubocop/pull/2472): New cop `Style/MultilineArrayBraceLayout` checks that the closing brace in an array literal is symmetrical with respect to the opening brace and the array elements. ([@panthomakos][])
* [#1543](https://github.com/rubocop-hq/rubocop/issues/1543): `Style/WordArray` has both `percent` and `brackets` (which enforces the use of bracketed arrays for strings) styles. ([@alexdowad][])
* `Style/SpaceAroundOperators` has `AllowForAlignment` config parameter which allows extra spaces on the left if they serve to align the operator with another. ([@alexdowad][])
* `Style/SymbolArray` has both `percent` and `brackets` (which enforces the user of bracketed arrays for symbols) styles. ([@alexdowad][])
* [#2343](https://github.com/rubocop-hq/rubocop/issues/2343): Entire cop types (or "departments") can be disabled using in .rubocop.yml using config like `Style: Enabled: false`. ([@alexdowad][])
* [#2399](https://github.com/rubocop-hq/rubocop/issues/2399): New `start_of_line` style for `Lint/EndAlignment` aligns a closing `end` keyword with the start of the line where the opening keyword appears. ([@alexdowad][])
* [#1545](https://github.com/rubocop-hq/rubocop/issues/1545): New `Regex` config parameter for `Style/FileName` allows user to provide their own regex for validating file names. ([@alexdowad][])
* [#2253](https://github.com/rubocop-hq/rubocop/issues/2253): New `DefaultFormatter` config parameter can be used to set formatter from within .rubocop.yml. ([@alexdowad][])
* [#2481](https://github.com/rubocop-hq/rubocop/issues/2481): New `WorstOffendersFormatter` prints a list of files with offenses (and offense counts), showing the files with the most offenses first. ([@alexdowad][])
* New `IfInsideElse` cop catches `if..end` nodes which can be converted into an `elsif` instead, reducing the nesting level. ([@alexdowad][])
* [#1725](https://github.com/rubocop-hq/rubocop/issues/1725): --color CLI option forces color output, even when not printing to a TTY. ([@alexdowad][])
* [#2549](https://github.com/rubocop-hq/rubocop/issues/2549): New `ConsistentQuotesInMultiline` config param for `Style/StringLiterals` forces all literals which are concatenated using \ to use the same quote style. ([@alexdowad][])
* [#2560](https://github.com/rubocop-hq/rubocop/issues/2560): `Style/AccessModifierIndentation`, `Style/CaseIndentation`, `Style/FirstParameterIndentation`, `Style/IndentArray`, `Style/IndentAssignment`, `Style/IndentHash`, `Style/MultilineMethodCallIndentation`, and `Style/MultilineOperationIndentation` all have a new `IndentationWidth` parameter which can be used to override the indentation width from `Style/IndentationWidth`. ([@alexdowad][])
* Add new `Performance/HashEachMethods` cop. ([@ojab][])
* New cop `Style/FrozenStringLiteralComment` will check for and add the comment `# frozen_string_literal: true` to the top of files. This will help with upgrading to Ruby 3.0. ([@rrosenblum][])

### Bug Fixes

* [#2594](https://github.com/rubocop-hq/rubocop/issues/2594): `Style/EmptyLiteral` autocorrector respects `Style/StringLiterals:EnforcedStyle` config. ([@DNNX][])
* [#2411](https://github.com/rubocop-hq/rubocop/issues/2411): Make local inherited configuration override configuration loaded from gems. ([@jonas054][])
* [#2413](https://github.com/rubocop-hq/rubocop/issues/2413): Allow `%Q` for dynamic strings with double quotes inside them. ([@jonas054][])
* [#2404](https://github.com/rubocop-hq/rubocop/issues/2404): `Style/Next` does not remove comments when auto-correcting. ([@lumeet][])
* `Style/Next` handles auto-correction of nested offenses. ([@lumeet][])
* `Style/VariableInterpolation` now detects non-numeric regex back references. ([@cgriego][])
* `ProgressFormatter` fully respects the `--no-color` switch. ([@savef][])
* Replace `Time.zone.current` with `Time.current` on `Rails::TimeZone` cop message. ([@volmer][])
* [#2451](https://github.com/rubocop-hq/rubocop/issues/2451): `Style/StabbyLambdaParentheses` does not treat method calls named `lambda` as lambdas. ([@domcleal][])
* [#2463](https://github.com/rubocop-hq/rubocop/issues/2463): Allow comments before an access modifier. ([@codebeige][])
* [#2471](https://github.com/rubocop-hq/rubocop/issues/2471): `Style/MethodName` doesn't choke on methods which are defined inside methods. ([@alexdowad][])
* [#2449](https://github.com/rubocop-hq/rubocop/issues/2449): `Style/StabbyLambdaParentheses` only checks lambdas in the arrow form. ([@lumeet][])
* [#2456](https://github.com/rubocop-hq/rubocop/issues/2456): `Lint/NestedMethodDefinition` doesn't register offenses for method definitions inside an eval block (either `instance_eval`, `class_eval`, or `module_eval`). ([@alexdowad][])
* [#2464](https://github.com/rubocop-hq/rubocop/issues/2464): `Style/ParallelAssignment` understands aref and attribute assignments, and doesn't warn if they can't be correctly rearranged into a series of single assignments. ([@alexdowad][])
* [#2482](https://github.com/rubocop-hq/rubocop/issues/2482): `Style/AndOr` doesn't raise an exception when trying to autocorrect `!variable or ...`. ([@alexdowad][])
* [#2446](https://github.com/rubocop-hq/rubocop/issues/2446): `Style/Tab` doesn't register errors for leading tabs which occur inside a string literal (including heredoc). ([@alexdowad][])
* [#2452](https://github.com/rubocop-hq/rubocop/issues/2452): `Style/TrailingComma` incorrectly categorizes single-line hashes in methods calls. ([@panthomakos][])
* [#2441](https://github.com/rubocop-hq/rubocop/issues/2441): `Style/AlignParameters` doesn't crash if it finds nested offenses. ([@alexdowad][])
* [#2436](https://github.com/rubocop-hq/rubocop/issues/2436): `Style/SpaceInsideHashLiteralBraces` doesn't mangle a hash literal which is not surrounded by curly braces, but has another hash literal which does as its first key. ([@alexdowad][])
* [#2483](https://github.com/rubocop-hq/rubocop/issues/2483): `Style/Attr` differentiate between attr_accessor and attr_reader. ([@weh][])
* `Style/ConditionalAssignment` doesn't crash if it finds a `case` with an empty branch. ([@lumeet][])
* [#2506](https://github.com/rubocop-hq/rubocop/issues/2506): `Lint/FormatParameterMismatch` understands `%{}` and `%<>` interpolations. ([@alexdowad][])
* [#2145](https://github.com/rubocop-hq/rubocop/issues/2145): `Lint/ParenthesesAsGroupedExpression` ignores calls with multiple arguments, since they are not ambiguous. ([@alexdowad][])
* [#2484](https://github.com/rubocop-hq/rubocop/issues/2484): Remove two vulnerabilities in cache handling. ([@jonas054][])
* [#2517](https://github.com/rubocop-hq/rubocop/issues/2517): `Lint/UselessAccessModifier` doesn't think that an access modifier applied to `attr_writer` is useless. ([@alexdowad][])
* [#2518](https://github.com/rubocop-hq/rubocop/issues/2518): `Style/ConditionalAssignment` doesn't think that branches using `<<` and `[]=` should be combined. ([@alexdowad][])
* `CharacterLiteral` auto-corrector now properly corrects `?'`. ([@bfontaine][])
* [#2313](https://github.com/rubocop-hq/rubocop/issues/2313): `Rails/FindEach` doesn't break code which uses `order(...).each`, `limit(...).each`, and so on. ([@alexdowad][])
* [#1938](https://github.com/rubocop-hq/rubocop/issues/1938): `Rails/FindBy` doesn't autocorrect `where(...).first` to `find_by`, since the returned record is often different. ([@alexdowad][])
* [#1801](https://github.com/rubocop-hq/rubocop/issues/1801): `EmacsFormatter` strips newlines out of error messages, if there are any. ([@alexdowad][])
* [#2534](https://github.com/rubocop-hq/rubocop/issues/2534): `Style/RescueEnsureAlignment` works on `rescue` nested inside a `class` or `module` block. ([@alexdowad][])
* `Lint/BlockAlignment` does not refer to a block terminator as `end` when it is actually `}`. ([@alexdowad][])
* [#2540](https://github.com/rubocop-hq/rubocop/issues/2540): `Lint/FormatParameterMismatch` understands format specifiers with multiple flags. ([@alexdowad][])
* [#2538](https://github.com/rubocop-hq/rubocop/issues/2538): `Style/SpaceAroundOperators` doesn't eat newlines. ([@alexdowad][])
* [#2531](https://github.com/rubocop-hq/rubocop/issues/2531): `Style/AndOr` autocorrects in cases where parentheses must be added, even inside a nested begin node. ([@alexdowad][])
* [#2450](https://github.com/rubocop-hq/rubocop/issues/2450): `Style/Next` adjusts indentation when auto-correcting, to avoid introducing new offenses. ([@alexdowad][])
* [#2066](https://github.com/rubocop-hq/rubocop/issues/2066): `Style/TrivialAccessors` doesn't flag what appear to be trivial accessor method definitions, if they are nested inside a call to `instance_eval`. ([@alexdowad][])
* `Style/SymbolArray` doesn't flag arrays of symbols if a symbol contains a space character. ([@alexdowad][])
* `Style/SymbolArray` can auto-correct offenses. ([@alexdowad][])
* [#2546](https://github.com/rubocop-hq/rubocop/issues/2546): Report when two `rubocop:disable` comments (not the single line kind) for a given cop apppear in a file with no `rubocop:enable` in between. ([@jonas054][])
* [#2552](https://github.com/rubocop-hq/rubocop/issues/2552): `Style/Encoding` can auto-correct files with a blank first line. ([@alexdowad][])
* [#2556](https://github.com/rubocop-hq/rubocop/issues/2556): `Style/SpecialGlobalVariables` generates auto-config correctly. ([@alexdowad][])
* [#2565](https://github.com/rubocop-hq/rubocop/issues/2565): Let `Style/SpaceAroundOperators` leave spacing around `=>` to `Style/AlignHash`. ([@jonas054][])
* [#2569](https://github.com/rubocop-hq/rubocop/issues/2569): `Style/MethodCallParentheses` doesn't register warnings for `object.()` syntax, since it is handled by `Style/LambdaCall`. ([@alexdowad][])
* [#2570](https://github.com/rubocop-hq/rubocop/issues/2570): `Performance/RedundantMerge` doesn't break code with a modifier `if` when autocorrecting. ([@alexdowad][])
* `Performance/RedundantMerge` doesn't break code with a modifier `while` or `until` when autocorrecting. ([@alexdowad][])
* [#2574](https://github.com/rubocop-hq/rubocop/issues/2574): `variable` style for `Lint/EndAlignment` is working again. ([@alexdowad][])
* `Lint/EndAlignment` can autocorrect offenses on the RHS of an assignment to an instance variable, class variable, constant, and so on; previously, it only worked if the LHS was a local variable. ([@alexdowad][])
* [#2580](https://github.com/rubocop-hq/rubocop/issues/2580): `Style/StringReplacement` doesn't break code when autocorrection involves a regex with embedded escapes (like /\n/). ([@alexdowad][])
* [#2582](https://github.com/rubocop-hq/rubocop/issues/2582): `Style/AlignHash` doesn't move a key so far left that it goes onto the previous line (in an attempt to align). ([@alexdowad][])
* [#2588](https://github.com/rubocop-hq/rubocop/issues/2588): `Style/SymbolProc` doesn't break code when autocorrecting a method call with a trailing comma in the argument list. ([@alexdowad][])
* [#2448](https://github.com/rubocop-hq/rubocop/issues/2448): `Style/TrailingCommaInArguments` and `Style/TrailingCommaInLiteral` don't special-case single-item lists in a way which contradicts the documentation. ([@alexdowad][])
* Fix for remote config files to only load from on http and https URLs. ([@ptrippett][])
* [#2604](https://github.com/rubocop-hq/rubocop/issues/2604): `Style/FileName` doesn't fail on empty files when `ExpectMatchingDefinition` is true. ([@alexdowad][])
* `Style/RedundantFreeze` registers offences for frozen dynamic symbols. ([@segiddins][])
* [#2609](https://github.com/rubocop-hq/rubocop/issues/2609): All cops which rely on the `AutocorrectUnlessChangingAST` module can now autocorrect files which contain `__FILE__`. ([@alexdowad][])
* [#2608](https://github.com/rubocop-hq/rubocop/issues/2608): `Style/ConditionalAssignment` can autocorrect `=~` within a ternary expression. ([@alexdowad][])

### Changes

* [#2427](https://github.com/rubocop-hq/rubocop/pull/2427): Allow non-snake-case file names (e.g. `some-random-script`) for Ruby scripts that have a shebang. ([@sometimesfood][])
* [#2430](https://github.com/rubocop-hq/rubocop/pull/2430): `Lint/UnneededDisable` now adds "unknown cop" to messages if cop names in `rubocop:disable` comments are unrecognized, or "did you mean ..." if they are misspelled names of existing cops. ([@jonas054][])
* [#947](https://github.com/rubocop-hq/rubocop/issues/947): `Style/Documentation` considers classes and modules which only define constants to be "namespaces", and doesn't flag them for lack of a documentation comment. ([@alexdowad][])
* [#2467](https://github.com/rubocop-hq/rubocop/issues/2467): Explicitly inheriting configuration from the rubocop gem in .rubocop.yml is not allowed. ([@alexdowad][])
* [#2322](https://github.com/rubocop-hq/rubocop/issues/2322): Output of --auto-gen-config shows content of default config parameters which are Arrays; this is especially useful for SupportedStyles. ([@alexdowad][])
* [#1566](https://github.com/rubocop-hq/rubocop/issues/1566): When autocorrecting on Windows, line endings are not converted to "\r\n" in untouched portions of the source files; corrected portions may use "\n" rather than "\r\n". ([@alexdowad][])
* New `rake repl` task can be used for experimentation when working on RuboCop. ([@alexdowad][])
* `Lint/SpaceBeforeFirstArg` cop has been removed, since it just duplicates `Style/SingleSpaceBeforeFirstArg`. ([@alexdowad][])
* `Style/SingleSpaceBeforeFirstArg` cop has been renamed to `Style/SpaceBeforeFirstArg`, which more accurately reflects what it now does. ([@alexdowad][])
* `Style/UnneededPercentQ` reports `%q()` strings with what only appears to be an escape, but is not really (there are no escapes in `%q()` strings). ([@alexdowad][])
* `Performance/StringReplacement`, `Performance\StartWith`, and `Performance\EndWith` more accurately identify code which can be improved. ([@alexdowad][])
* The `MultiSpaceAllowedForOperators` config parameter for `Style/SpaceAroundOperators` has been removed, as it is made redundant by `AllowForAlignment`. If someone attempts to use it, config validation will fail with a helpful message. ([@alexdowad][])
* The `RunRailsCops` config parameter in .rubocop.yml is now obsolete. If someone attempts to use it, config validation will fail with a helpful message. ([@alexdowad][])
* If .rubocop.yml contains configuration for a custom cop, no warning regarding "unknown cop" will be printed. The custom cop must inherit from RuboCop::Cop::Cop, and must be loaded into memory for this to work. ([@alexdowad][])
* [#2102](https://github.com/rubocop-hq/rubocop/issues/2102): If .rubocop.yml exists in the working directory when running --auto-gen-config, any `Exclude` config parameters in .rubocop.yml will be merged into the generated .rubocop_todo.yml. ([@alexdowad][])
* [#1895](https://github.com/rubocop-hq/rubocop/issues/1895): Remove `Rails/DefaultScope` cop. ([@alexdowad][])
* [#2550](https://github.com/rubocop-hq/rubocop/issues/2550): New `TargetRubyVersion` configuration parameter can be used to specify which version of the Ruby interpreter the inspected code is intended to run on. ([@alexdowad][])
* [#2557](https://github.com/rubocop-hq/rubocop/issues/2557): `Style/GuardClause` does not warn about `if` nodes whose condition spans multiple lines. ([@alexdowad][])
* `Style/EmptyLinesAroundClassBody`, `Style/EmptyLinesAroundModuleBody`, and `Style/EmptyLinesAroundBlockBody` accept an empty body with no blank line, even if configured to `empty_lines` style. This is because the empty lines only serve to provide a break between the header, body, and footer, and are redundant if there is no body. ([@alexdowad][])
* [#2554](https://github.com/rubocop-hq/rubocop/issues/2554): `Style/FirstMethodArgumentLineBreak` handles implicit hash arguments without braces; `Style/FirstHashElementLineBreak` still handles those with braces. ([@alexdowad][])
* `Style/TrailingComma` has been split into `Style/TrailingCommaInArguments` and `Style/TrailingCommaInLiteral`. ([@alexdowad][])
* RuboCop returns process exit code 2 if it fails due to bad configuration, bad CLI options, or an internal error. If it runs successfully but finds one or more offenses, it still exits with code 1, as was previously the case. This is helpful when invoking RuboCop programmatically, perhaps from a script. ([@alexdowad][])

## 0.35.1 (2015-11-10)

### Bug Fixes

* [#2407](https://github.com/rubocop-hq/rubocop/issues/2407): Use `Process.uid` rather than `Etc.getlogin` for simplicity and compatibility. ([@jujugrrr][])

## 0.35.0 (2015-11-07)

### New features

* [#2028](https://github.com/rubocop-hq/rubocop/issues/2028): New config `ExtraDetails` supports addition of `Details` param to all cops to allow extra details on offense to be displayed. ([@tansaku][])
* [#2036](https://github.com/rubocop-hq/rubocop/issues/2036): New cop `Style/StabbyLambdaParentheses` will find and correct cases where a stabby lambda's parameters are not wrapped in parentheses. ([@hmadison][])
* [#2246](https://github.com/rubocop-hq/rubocop/pull/2246): `Style/TrailingUnderscoreVariable` will now register an offense for `*_`. ([@rrosenblum][])
* [#2246](https://github.com/rubocop-hq/rubocop/pull/2246): `Style/TrailingUnderscoreVariable` now has a configuration to remove named underscore variables (Defaulted to false). ([@rrosenblum][])
* [#2276](https://github.com/rubocop-hq/rubocop/pull/2276): New cop `Performance/FixedSize` will register an offense when calling `length`, `size`, or `count` on statically sized objected (strings, symbols, arrays, and hashes). ([@rrosenblum][])
* New cop `Style/NestedModifier` checks for nested `if`, `unless`, `while` and `until` modifier statements. ([@lumeet][])
* [#2270](https://github.com/rubocop-hq/rubocop/pull/2270): Add a new `inherit_gem` configuration to inherit a config file from an installed gem [(originally requested in #290)](https://github.com/rubocop-hq/rubocop/issues/290). ([@jhansche][])
* Allow `StyleGuide` parameters in local configuration for all cops, so users can add references to custom style guide documents. ([@cornelius][])
* `UnusedMethodArgument` cop allows configuration to skip keyword arguments. ([@apiology][])
* [#2318](https://github.com/rubocop-hq/rubocop/pull/2318): `Lint/Debugger` cop now checks for `Pry.rescue`. ([@rrosenblum][])
* [#2277](https://github.com/rubocop-hq/rubocop/pull/2277): New cop `Style/FirstArrayElementLineBreak` checks for a line break before the first element in a multi-line array. ([@panthomakos][])
* [#2277](https://github.com/rubocop-hq/rubocop/pull/2277): New cop `Style/FirstHashElementLineBreak` checks for a line break before the first element in a multi-line hash. ([@panthomakos][])
* [#2277](https://github.com/rubocop-hq/rubocop/pull/2277): New cop `Style/FirstMethodArgumentLineBreak` checks for a line break before the first argument in a multi-line method call. ([@panthomakos][])
* [#2277](https://github.com/rubocop-hq/rubocop/pull/2277): New cop `Style/FirstMethodParameterLineBreak` checks for a line break before the first parameter in a multi-line method parameter definition. ([@panthomakos][])
* Add `Rails/PluralizationGrammar` cop, checks for incorrect grammar when using methods like `3.day.ago`, when you should write `3.days.ago`. ([@maxjacobson][])
* [#2347](https://github.com/rubocop-hq/rubocop/pull/2347): `Lint/Eval` cop does not warn about "security risk" when eval argument is a string literal without interpolations. ([@alexdowad][])
* [#2335](https://github.com/rubocop-hq/rubocop/issues/2335): `Style/VariableName` cop checks naming style of method parameters. ([@alexdowad][])
* [#2329](https://github.com/rubocop-hq/rubocop/pull/2329): New style `braces_for_chaining` for `Style/BlockDelimiters` cop enforces braces on a multi-line block if its return value is being chained with another method. ([@panthomakos][])
* `Lint/LiteralInCondition` warns if a symbol or dynamic symbol is used as a condition. ([@alexdowad][])
* [#2369](https://github.com/rubocop-hq/rubocop/issues/2369): `Style/TrailingComma` doesn't add a trailing comma to a multiline method chain which is the only arg to a method call. ([@alexdowad][])
* `CircularArgumentReference` cop updated to lint for ordinal circular argument references on top of optional keyword arguments. ([@maxjacobson][])
* Added ability to download shared rubocop config files from remote urls. ([@ptrippett][])
* [#1601](https://github.com/rubocop-hq/rubocop/issues/1601): Add `IgnoreEmptyMethods` config parameter for `Lint/UnusedMethodArgument` and `IgnoreEmptyBlocks` config parameter for `Lint/UnusedBlockArgument` cops. ([@alexdowad][])
* [#1729](https://github.com/rubocop-hq/rubocop/issues/1729): `Style/MethodDefParentheses` supports new 'require_no_parentheses_except_multiline' style. ([@alexdowad][])
* [#2173](https://github.com/rubocop-hq/rubocop/issues/2173): `Style/AlignParameters` also checks parameter alignment for method definitions. ([@alexdowad][])
* [#1825](https://github.com/rubocop-hq/rubocop/issues/1825): New `NameWhitelist` configuration parameter for `Style/PredicateName` can be used to suppress errors on known-good predicate names. ([@alexdowad][])
* `Style/Documentation` recognizes 'Constant = Class.new' as a class definition. ([@alexdowad][])
* [#1608](https://github.com/rubocop-hq/rubocop/issues/1608): Add new 'align_braces' style for `Style/IndentHash`. ([@alexdowad][])
* `Style/Next` can autocorrect. ([@alexdowad][])

### Bug Fixes

* [#2265](https://github.com/rubocop-hq/rubocop/issues/2265): Handle unary `+` in `ExtraSpacing` cop. ([@jonas054][])
* [#2275](https://github.com/rubocop-hq/rubocop/pull/2275): Copy default `Exclude` into `Exclude` lists in `.rubocop_todo.yml`. ([@jonas054][])
* `Style/IfUnlessModifier` accepts blocks followed by a chained call. ([@lumeet][])
* [#2261](https://github.com/rubocop-hq/rubocop/issues/2261): Make relative `Exclude` paths in `$HOME/.rubocop_todo.yml` be relative to current directory. ([@jonas054][])
* [#2286](https://github.com/rubocop-hq/rubocop/issues/2286): Handle auto-correction of empty method when `AllowIfMethodIsEmpty` is `false` in `Style/SingleLineMethods`. ([@jonas054][])
* [#2246](https://github.com/rubocop-hq/rubocop/pull/2246): Do not register an offense for `Style/TrailingUnderscoreVariable` when the underscore variable is preceded by a splat variable. ([@rrosenblum][])
* [#2292](https://github.com/rubocop-hq/rubocop/pull/2292): Results should not be stored in the cache if affected by errors (crashes). ([@jonas054][])
* [#2280](https://github.com/rubocop-hq/rubocop/issues/2280): Avoid reporting space between hash literal keys and values in `Style/ExtraSpacing`. ([@jonas054][])
* [#2284](https://github.com/rubocop-hq/rubocop/issues/2284): Fix result cache being shared between ruby versions. ([@miquella][])
* [#2285](https://github.com/rubocop-hq/rubocop/issues/2285): Fix `ConfigurableNaming#class_emitter_method?` error when handling singleton class methods. ([@palkan][])
* [#2295](https://github.com/rubocop-hq/rubocop/issues/2295): Fix Performance/Detect autocorrect to handle rogue newlines. ([@palkan][])
* [#2294](https://github.com/rubocop-hq/rubocop/issues/2294): Do not register an offense in `Performance/StringReplacement` for regex with options. ([@rrosenblum][])
* Fix `Style/UnneededPercentQ` condition for single-quoted literal containing interpolation-like string. ([@eagletmt][])
* [#2324](https://github.com/rubocop-hq/rubocop/issues/2324): Handle `--only Lint/Syntax` and `--except Lint/Syntax` correctly. ([@jonas054][])
* [#2317](https://github.com/rubocop-hq/rubocop/issues/2317): Handle `case` as an argument correctly in `Lint/EndAlignment`. ([@lumeet][])
* [#2287](https://github.com/rubocop-hq/rubocop/issues/2287): Fix auto-correct of lines with only whitespace in `Style/IndentationWidth`. ([@lumeet][])
* [#2331](https://github.com/rubocop-hq/rubocop/issues/2331): Do not register an offense in `Performance/Size` for `count` with an argument. ([@rrosenblum][])
* Handle a backslash at the end of a line in `Style/SpaceAroundOperators`. ([@lumeet][])
* Don't warn about lack of "leading space" in a =begin/=end comment. ([@alexdowad][])
* [#2307](https://github.com/rubocop-hq/rubocop/issues/2307): In `Lint/FormatParameterMismatch`, don't register an offense if either argument to % is not a literal. ([@alexdowad][])
* [#2356](https://github.com/rubocop-hq/rubocop/pull/2356): `Style/Encoding` will now place the encoding comment on the second line if the first line is a shebang. ([@rrosenblum][])
* `Style/InitialIndentation` cop doesn't error out when a line begins with an integer literal. ([@alexdowad][])
* [#2296](https://github.com/rubocop-hq/rubocop/issues/2296): In `Style/DotPosition`, don't "correct" (and break) a method call which has a line comment (or blank line) between the dot and the selector. ([@alexdowad][])
* [#2272](https://github.com/rubocop-hq/rubocop/issues/2272): `Lint/NonLocalExitFromIterator` does not warn about `return` in a block which is passed to `Module#define_method`. ([@alexdowad][])
* [#2262](https://github.com/rubocop-hq/rubocop/issues/2262): Replace `Rainbow` reference with `Colorizable#yellow`. ([@minustehbare][])
* [#2068](https://github.com/rubocop-hq/rubocop/issues/2068): Display warning if `Style/Copyright` is misconfigured. ([@alexdowad][])
* [#2321](https://github.com/rubocop-hq/rubocop/issues/2321): In `Style/EachWithObject`, don't replace reduce with each_with_object if the accumulator parameter is assigned to in the block. ([@alexdowad][])
* [#1981](https://github.com/rubocop-hq/rubocop/issues/1981): `Lint/UselessAssignment` doesn't erroneously identify assignments in identical if branches as useless. ([@alexdowad][])
* [#2323](https://github.com/rubocop-hq/rubocop/issues/2323): `Style/IfUnlessModifier` cop parenthesizes autocorrected code when necessary due to operator precedence, to avoid changing its meaning. ([@alexdowad][])
* [#2003](https://github.com/rubocop-hq/rubocop/issues/2003): Make `Lint/UnneededDisable` work with `--auto-correct`. ([@jonas054][])
* Default RuboCop cache dir moved to per-user folders. ([@br3nda][])
* [#2393](https://github.com/rubocop-hq/rubocop/pull/2393): `Style/MethodCallParentheses` doesn't fail on `obj.method ||= func()`. ([@alexdowad][])
* [#2344](https://github.com/rubocop-hq/rubocop/pull/2344): When autocorrecting, `Style/ParallelAssignment` reorders assignment statements, if necessary, to avoid breaking code. ([@alexdowad][])
* `Style/MultilineOperationAlignment` does not try to align the receiver and selector of a method call if both are on the LHS of an assignment. ([@alexdowad][])

### Changes

* [#2194](https://github.com/rubocop-hq/rubocop/issues/2194): Allow any options with `--auto-gen-config`. ([@agrimm][])

## 0.34.2 (2015-09-21)

### Bug Fixes

* [#2232](https://github.com/rubocop-hq/rubocop/issues/2232): Fix false positive in `Lint/FormatParameterMismatch` for argument with splat operator. ([@dreyks][])
* [#2237](https://github.com/rubocop-hq/rubocop/pull/2237): Allow `Lint/FormatParameterMismatch` to be called using `Kernel.format` and `Kernel.sprintf`. ([@rrosenblum][])
* [#2234](https://github.com/rubocop-hq/rubocop/issues/2234): Do not register an offense for `Lint/FormatParameterMismatch` when the format string is a variable. ([@rrosenblum][])
* [#2240](https://github.com/rubocop-hq/rubocop/pull/2240): `Lint/UnneededDisable` should not report non-`Lint` `rubocop:disable` comments when running `rubocop --lint`. ([@jonas054][])
* [#2121](https://github.com/rubocop-hq/rubocop/issues/2121): Allow space before values in hash literals in `Style/ExtraSpacing` to avoid correction conflict. ([@jonas054][])
* [#2241](https://github.com/rubocop-hq/rubocop/issues/2241): Read cache in binary format. ([@jonas054][])
* [#2247](https://github.com/rubocop-hq/rubocop/issues/2247): Fix auto-correct of `Performance/CaseWhenSplat` for percent arrays (`%w`, `%W`, `%i`, and `%I`). ([@rrosenblum][])
* [#2244](https://github.com/rubocop-hq/rubocop/issues/2244): Disregard annotation keywords in `Style/CommentAnnotation` if they don't start a comment. ([@jonas054][])
* [#2257](https://github.com/rubocop-hq/rubocop/pull/2257): Fix bug where `Style/RescueEnsureAlignment` will register an offense for `rescue` and `ensure` on the same line. ([@rrosenblum][])
* [#2255](https://github.com/rubocop-hq/rubocop/issues/2255): Refine the offense highlighting for `Style/SymbolProc`. ([@bbatsov][])
* [#2260](https://github.com/rubocop-hq/rubocop/pull/2260): Make `Exclude` in `.rubocop_todo.yml` work when running from a subdirectory. ([@jonas054][])

### Changes

* [#2248](https://github.com/rubocop-hq/rubocop/issues/2248): Allow block-pass in `Style/AutoResourceCleanup`. ([@lumeet][])
* [#2258](https://github.com/rubocop-hq/rubocop/pull/2258): `Style/Documentation` will exclude test directories by default. ([@rrosenblum][])
* [#2260](https://github.com/rubocop-hq/rubocop/issues/2260): Disable `Style/StringMethods` by default. ([@bbatsov][])

## 0.34.1 (2015-09-09)

### Bug Fixes

* [#2212](https://github.com/rubocop-hq/rubocop/issues/2212): Handle methods without parentheses in auto-correct. ([@karreiro][])
* [#2214](https://github.com/rubocop-hq/rubocop/pull/2214): Fix `File name too long error` when `STDIN` option is provided. ([@mrfoto][])
* [#2217](https://github.com/rubocop-hq/rubocop/issues/2217): Allow block arguments in `Style/SymbolProc`. ([@lumeet][])
* [#2213](https://github.com/rubocop-hq/rubocop/issues/2213): Write to cache with binary encoding to avoid transcoding exceptions in some locales. ([@jonas054][])
* [#2218](https://github.com/rubocop-hq/rubocop/issues/2218): Fix loading config error when safe yaml is only partially loaded. ([@maxjacobson][])
* [#2161](https://github.com/rubocop-hq/rubocop/issues/2161): Allow an explicit receiver (except `Kernel`) in `Style/SignalException`. ([@lumeet][])

## 0.34.0 (2015-09-05)

### New features

* [#2143](https://github.com/rubocop-hq/rubocop/pull/2143): New cop `Performance/CaseWhenSplat` will identify and rearange `case` `when` statements that contain a `when` condition with a splat. ([@rrosenblum][])
* New cop `Lint/DuplicatedKey` checks for duplicated keys in hashes, which Ruby 2.2 warns against. ([@sliuu][])
* [#2106](https://github.com/rubocop-hq/rubocop/issues/2106): Add `SuspiciousParamNames` option to `Style/OptionHash`. ([@wli][])
* [#2193](https://github.com/rubocop-hq/rubocop/pull/2193): `Style/Next` supports more `Enumerable` methods. ([@rrosenblum][])
* [#2179](https://github.com/rubocop-hq/rubocop/issues/2179): Add `--list-target-files` option to CLI, which prints the files which will be inspected. ([@maxjacobson][])
* New cop `Style/MutableConstant` checks for assignment of mutable objects to constants. ([@bbatsov][])
* New cop `Style/RedudantFreeze` checks for usages of `Object#freeze` on immutable objects. ([@bbatsov][])
* [#1924](https://github.com/rubocop-hq/rubocop/issues/1924): New option `--cache` and configuration parameter `AllCops: UseCache` turn result caching on (default) or off. ([@jonas054][])
* [#2204](https://github.com/rubocop-hq/rubocop/pull/2204): New cop `Style/StringMethods` will check for preferred method `to_sym` over `intern`. ([@imtayadeway][])

### Changes

* [#1351](https://github.com/rubocop-hq/rubocop/issues/1351): Allow class emitter methods in `Style/MethodName`. ([@jonas054][])
* [#2126](https://github.com/rubocop-hq/rubocop/pull/2126): `Style/RescueModifier` can now auto-correct. ([@rrosenblum][])
* [#2109](https://github.com/rubocop-hq/rubocop/issues/2109): Allow alignment with a token on the nearest line with same indentation in `Style/ExtraSpacing`. ([@jonas054][])
* `Lint/EndAlignment` handles the `case` keyword. ([@lumeet][])
* [#2146](https://github.com/rubocop-hq/rubocop/pull/2146): Add STDIN support. ([@caseywebdev][])
* [#2175](https://github.com/rubocop-hq/rubocop/pull/2175): Files that are excluded from a cop (e.g. using the `Exclude:` config option) are no longer being processed by that cop. ([@bquorning][])
* `Rails/ActionFilter` now handles complete list of methods found in the Rails 4.2 [release notes](https://github.com/rails/rails/blob/4115a12da1409c753c747fd4bab6e612c0c6e51a/guides/source/4_2_release_notes.md#notable-changes-1). ([@MGerrior][])
* [*2138](https://github.com/rubocop-hq/rubocop/issues/2138): Change the offense in `Style/Next` to highlight the condition instead of the iteration. ([@rrosenblum][])
* `Style/EmptyLineBetweenDefs` now handles class methods as well. ([@unmanbearpig][])
* Improve handling of `super` in `Style/SymbolProc`. ([@lumeet][])
* `Style/SymbolProc` is applied to methods receiving arguments. ([@lumeet][])
* [#1839](https://github.com/rubocop-hq/rubocop/issues/1839): Remove Rainbow monkey patching of String which conflicts with other gems like colorize. ([@daviddavis][])
* `Style/HashSyntax` is now a bit faster when checking Ruby 1.9 syntax hash keys. ([@bquorning][])
* `Lint/DeprecatedClassMethods` is now a whole lot faster. ([@bquorning][])
* `Lint/BlockAlignment`, `Style/IndentationWidth`, and `Style/MultilineOperationIndentation` are now quite a bit faster. ([@bquorning][])

### Bug Fixes

* [#2123](https://github.com/rubocop-hq/rubocop/pull/2123): Fix handing of dynamic widths `Lint/FormatParameterMismatch`. ([@edmz][])
* [#2116](https://github.com/rubocop-hq/rubocop/pull/2116): Fix named params (using hash) `Lint/FormatParameterMismatch`. ([@edmz][])
* [#2135](https://github.com/rubocop-hq/rubocop/issues/2135): Ignore `super` and `zsuper` nodes in `Style/SymbolProc`. ([@bbatsov][])
* [#2165](https://github.com/rubocop-hq/rubocop/issues/2165): Fix a NPE in `Style/Alias`. ([@bbatsov][])
* [#2168](https://github.com/rubocop-hq/rubocop/issues/2168): Fix a NPE in `Rails/TimeZone`. ([@bbatsov][])
* [#2169](https://github.com/rubocop-hq/rubocop/issues/2169): Fix a NPE in `Rails/Date`. ([@bbatsov][])
* [#2105](https://github.com/rubocop-hq/rubocop/pull/2105): Fix a warning that was thrown when enabling `Style/OptionHash`. ([@wli][])
* [#2107](https://github.com/rubocop-hq/rubocop/pull/2107): Fix auto-correct of `Style/ParallelAssignment` for nested expressions. ([@rrosenblum][])
* [#2111](https://github.com/rubocop-hq/rubocop/issues/2111): Deal with byte order mark in `Style/InitialIndentation`. ([@jonas054][])
* [#2113](https://github.com/rubocop-hq/rubocop/issues/2113): Handle non-string tokens in `Style/ExtraSpacing`. ([@jonas054][])
* [#2129](https://github.com/rubocop-hq/rubocop/issues/2129): Handle empty interpolations in `Style/SpaceInsideStringInterpolation`. ([@lumeet][])
* [#2119](https://github.com/rubocop-hq/rubocop/issues/2119): Do not raise an error in `Style/RescueEnsureAlignment` and `Style/RescueModifier` when processing an excluded file. ([@rrosenblum][])
* [#2149](https://github.com/rubocop-hq/rubocop/issues/2149): Do not register an offense in `Rails/Date` when `Date#to_time` is called with a time zone argument. ([@maxjacobson][])
* Do not register a `Rails/TimeZone` offense when using Time.new safely. ([@maxjacobson][])
* [#2124](https://github.com/rubocop-hq/rubocop/issues/2124): Fix bug in `Style/EmptyLineBetweenDefs` when there are only comments between method definitions. ([@lumeet][])
* [#2154](https://github.com/rubocop-hq/rubocop/issues/2154): `Performance/StringReplacement` can auto-correct replacements with backslash in them. ([@rrosenblum][])
* [#2009](https://github.com/rubocop-hq/rubocop/issues/2009): Fix bug in `RuboCop::ConfigLoader.load_file` when `safe_yaml` is required. ([@eitoball][])
* [#2155](https://github.com/rubocop-hq/rubocop/issues/2155): Configuration `EndAlignment: AlignWith: variable` only applies when the operands of `=` are on the same line. ([@jonas054][])
* Fix bug in `Style/IndentationWidth` when `rescue` or `ensure` is preceded by an empty body. ([@lumeet][])
* [#2183](https://github.com/rubocop-hq/rubocop/issues/2183): Fix bug in `Style/BlockDelimiters` when auto-correcting adjacent braces. ([@lumeet][])
* [#2199](https://github.com/rubocop-hq/rubocop/issues/2199): Make `rubocop` exit with error when there are only `Lint/UnneededDisable` offenses. ([@jonas054][])
* Fix handling of empty parentheses when auto-correcting in `Style/SymbolProc`. ([@lumeet][])

## 0.33.0 (2015-08-05)

### New features

* [#2081](https://github.com/rubocop-hq/rubocop/pull/2081): New cop `Style/Send` checks for the use of `send` and instead encourages changing it to `BasicObject#__send__` or `Object#public_send` (disabled by default). ([@syndbg][])
* [#2057](https://github.com/rubocop-hq/rubocop/pull/2057): New cop `Lint/FormatParameterMismatch` checks for a mismatch between the number of fields expected in format/sprintf/% and what was passed to it. ([@edmz][])
* [#2010](https://github.com/rubocop-hq/rubocop/pull/2010): Add `space` style for SpaceInsideStringInterpolation. ([@gotrevor][])
* [#2007](https://github.com/rubocop-hq/rubocop/pull/2007): Allow any modifier before `def`, not only visibility modifiers. ([@fphilipe][])
* [#1980](https://github.com/rubocop-hq/rubocop/pull/1980): `--auto-gen-config` now outputs an excluded files list for failed cops (up to a maxiumum of 15 files). ([@bmorrall][])
* [#2004](https://github.com/rubocop-hq/rubocop/pull/2004): Introduced `--exclude-limit COUNT` to configure how many files `--auto-gen-config` will exclude. ([@awwaiid][], [@jonas054][])
* [#1918](https://github.com/rubocop-hq/rubocop/issues/1918): New configuration parameter `AllCops:DisabledByDefault` when set to `true` makes only cops found in user configuration enabled, which makes cop selection *opt-in*. ([@jonas054][])
* New cop `Performance/StringReplacement` checks for usages of `gsub` that can be replaced with `tr` or `delete`. ([@rrosenblum][])
* [#2001](https://github.com/rubocop-hq/rubocop/issues/2001): New cop `Style/InitialIndentation` checks for indentation of the first non-blank non-comment line in a file. ([@jonas054][])
* [#2060](https://github.com/rubocop-hq/rubocop/issues/2060): New cop `Style/RescueEnsureAlignment` checks for bad alignment of `rescue` and `ensure` keywords. ([@lumeet][])
* New cop `Style/OptionalArguments` checks for optional arguments that do not appear at the end of an argument list. ([@rrosenblum][])
* New cop `Lint/CircularArgumentReference` checks for "circular argument references" in keyword arguments, which Ruby 2.2 warns against. ([@maxjacobson][], [@sliuu][])
* [#2030](https://github.com/rubocop-hq/rubocop/issues/2030): New cop `Style/OptionHash` checks for option hashes and encourages changing them to keyword arguments (disabled by default). ([@maxjacobson][])

### Changes

* [#2052](https://github.com/rubocop-hq/rubocop/pull/2052): `Style/RescueModifier` uses token stream to identify offenses. ([@urbanautomaton][])
* Rename `Rails/Date` and `Rails/TimeZone` style names to "strict" and "flexible" and make "flexible" to be default. ([@palkan][])
* [#2035](https://github.com/rubocop-hq/rubocop/issues/2035): `Style/ExtraSpacing` is now enabled by default and has a configuration parameter `AllowForAlignment` that is `true` by default, making it allow extra spacing if it's used for alignment purposes. ([@jonas054][])

### Bugs fixed

* [#2014](https://github.com/rubocop-hq/rubocop/pull/2014): Fix `Style/TrivialAccessors` to support AllowPredicates: false. ([@gotrevor][])
* [#1988](https://github.com/rubocop-hq/rubocop/issues/1988): Fix bug in `Style/ParallelAssignment` when assigning from `Module::CONSTANT`. ([@rrosenblum][])
* [#1995](https://github.com/rubocop-hq/rubocop/pull/1995): Improve message for `Rails/TimeZone`. ([@palkan][])
* [#1977](https://github.com/rubocop-hq/rubocop/issues/1977): Fix bugs in `Rails/Date` and `Rails/TimeZone` when using namespaced Time/Date. ([@palkan][])
* [#1973](https://github.com/rubocop-hq/rubocop/issues/1973): Do not register an offense in `Performance/Detect` when `select` is called on `Enumerable::Lazy`. ([@palkan][])
* [#2015](https://github.com/rubocop-hq/rubocop/issues/2015): Fix bug occurring for auto-correction of a misaligned `end` in a file with only one method. ([@jonas054][])
* Allow string interpolation segments inside single quoted string literals when double quotes are preferred. ([@segiddins][])
* [#2026](https://github.com/rubocop-hq/rubocop/issues/2026): Allow `Time.current` when style is "acceptable".([@palkan][])
* [#2029](https://github.com/rubocop-hq/rubocop/issues/2029): Fix bug where `Style/RedundantReturn` auto-corrects returning implicit hashes to invalid syntax. ([@rrosenblum][])
* [#2021](https://github.com/rubocop-hq/rubocop/issues/2021): Fix bug in `Style/BlockDelimiters` when a `semantic` expression is used in an array or a range. ([@lumeet][])
* [#1992](https://github.com/rubocop-hq/rubocop/issues/1992): Allow parentheses in assignment to a variable with the same name as the method's in `Style/MethodCallParentheses`. ([@lumeet][])
* [#2045](https://github.com/rubocop-hq/rubocop/issues/2045): Fix crash in `Style/IndentationWidth` when using `private_class_method def self.foo` syntax. ([@unmanbearpig][])
* [#2006](https://github.com/rubocop-hq/rubocop/issues/2006): Fix crash in `Style/FirstParameterIndentation` in case of nested offenses. ([@unmanbearpig][])
* [#2059](https://github.com/rubocop-hq/rubocop/issues/2059): Don't check for trivial accessors in modules. ([@bbatsov][])
* Add proper punctuation to the end of offense messages, where it is missing. ([@lumeet][])
* [#2071](https://github.com/rubocop-hq/rubocop/pull/2071): Keep line breaks in place on WordArray autocorrect.([@unmanbearpig][])
* [#2075](https://github.com/rubocop-hq/rubocop/pull/2075): Properly correct `Style/PercentLiteralDelimiters` with escape characters in them. ([@rrosenblum][])
* [#2023](https://github.com/rubocop-hq/rubocop/issues/2023): Avoid auto-correction corruption in `IndentationWidth`. ([@jonas054][])
* [#2080](https://github.com/rubocop-hq/rubocop/issues/2080): Properly parse code in `Performance/Count` when calling `select..count` in a class that extends an enumerable. ([@rrosenblum][])
* [#2093](https://github.com/rubocop-hq/rubocop/issues/2093): Fix bug in `Style/OneLineConditional` which should not raise an offense with an 'if/then/end' statement. ([@sliuu][])

## 0.32.1 (2015-06-24)

### New features

* `Debugger` cop now checks catches methods called with arguments. ([@crazydog115][])

### Bugs fixed

* Make it possible to disable `Lint/UnneededDisable`. ([@jonas054][])
* [#1958](https://github.com/rubocop-hq/rubocop/issues/1958): Show name of `Lint/UnneededDisable` when `-D/--display-cop-names` is given. ([@jonas054][])
* Do not show `Style/NonNilCheck` offenses as corrected when the source code is not modified. ([@rrosenblum][])
* Fix auto-correct in `Style/RedundantReturn` when `return` has no arguments. ([@lumeet][])
* [#1955](https://github.com/rubocop-hq/rubocop/issues/1955): Fix false positive for `Style/TrailingComma` cop. ([@mattjmcnaughton][])
* [#1928](https://github.com/rubocop-hq/rubocop/issues/1928): Avoid auto-correcting two alignment offenses in the same area at the same time. ([@jonas054][])
* [#1964](https://github.com/rubocop-hq/rubocop/issues/1964): Fix `RedundantBegin` auto-correct issue with comments by doing a smaller correction. ([@jonas054][])
* [#1978](https://github.com/rubocop-hq/rubocop/pull/1978): Don't count disabled offences if fail-level is autocorrect. ([@sch1zo][])
* [#1986](https://github.com/rubocop-hq/rubocop/pull/1986): Fix Date false positives on variables. ([@palkan][])

### Changes

* [#1708](https://github.com/rubocop-hq/rubocop/issues/1708): Improve message for `FirstParameterIndentation`. ([@tejasbubane][])
* [#1959](https://github.com/rubocop-hq/rubocop/issues/1959): Allow `Lint/UnneededDisable` to be inline disabled. ([@rrosenblum][])

## 0.32.0 (2015-06-06)

### New features

* Adjust behavior of `TrailingComma` cop to account for multi-line hashes nested within method calls. ([@panthomakos][])
* [#1719](https://github.com/rubocop-hq/rubocop/pull/1719): Display an error and abort the program if input file can't be found. ([@matugm][])
* New cop `SpaceInsideStringInterpolation` checks for spaces within string interpolations. ([@glasnt][])
* New cop `NestedMethodDefinition` checks for method definitions inside other methods. ([@ojab][])
* `LiteralInInterpolation` cop does auto-correction. ([@tmr08c][])
* [#1865](https://github.com/rubocop-hq/rubocop/issues/1865): New cop `Lint/UnneededDisable` checks for `rubocop:disable` comments that can be removed. ([@jonas054][])
* `EmptyElse` cop does auto-correction. ([@lumeet][])
* Show reference links when displaying style guide links. ([@rrosenblum][])
* `Debugger` cop now checks for the Capybara debug method `save_screenshot`. ([@crazydog115][])
* [#1282](https://github.com/rubocop-hq/rubocop/issues/1282): `CaseIndentation` cop does auto-correction. ([@lumeet][])
* [#1928](https://github.com/rubocop-hq/rubocop/issues/1928): Do auto-correction one offense at a time (rather than one cop at a time) if there are tabs in the code. ([@jonas054][])

### Changes

* Prefer `SpaceInsideBlockBraces` to `SpaceBeforeSemicolon` and `SpaceAfterSemicolon` to avoid an infinite loop when auto-correcting. ([@lumeet][])
* [#1873](https://github.com/rubocop-hq/rubocop/issues/1873): Move `ParallelAssignment` cop from Performance to Style. ([@rrosenblum][])
* Add `getlocal` to acceptable methods of `Rails/TimeZone`. ([@ojab][])
* [#1851](https://github.com/rubocop-hq/rubocop/issues/1851), [#1948](https://github.com/rubocop-hq/rubocop/issues/1948): Change offense message for `ClassLength` and `ModuleLength` to match that of `MethodLength`. ([@bquorning][])

### Bugs fixed

* Don't count required keyword args when specifying `CountKeywordArgs: false` for `ParameterLists`. ([@sumeet][])
* [#1879](https://github.com/rubocop-hq/rubocop/issues/1879): Avoid auto-correcting hash with trailing comma into invalid code in `BracesAroundHashParameters`. ([@jonas054][])
* [#1868](https://github.com/rubocop-hq/rubocop/issues/1868): Do not register an offense in `Performance/Count` when `select` is called with symbols or strings as the parameters. ([@rrosenblum][])
* `Sample` rewritten to properly handle shuffle randomness source, first/last params and non-literal ranges. ([@chastell][])
* [#1873](https://github.com/rubocop-hq/rubocop/issues/1873): Modify `ParallelAssignment` to properly autocorrect when the assignment is protected by a modifier statement. ([@rrosenblum][])
* Configure `ParallelAssignment` to work with non-standard `IndentationWidths`. ([@rrosenblum][])
* [#1899](https://github.com/rubocop-hq/rubocop/issues/1899): Be careful about comments when auto-correcting in `BracesAroundHashParameters`. ([@jonas054][])
* [#1897](https://github.com/rubocop-hq/rubocop/issues/1897): Don't report that semicolon separated statements can be converted to modifier form in `IfUnlessModifier` (and don't auto-correct them). ([@jonas054][])
* [#1644](https://github.com/rubocop-hq/rubocop/issues/1644): Don't search the entire file system when a folder is named `,` (fix for jruby and rbx). ([@rrosenblum][])
* [#1803](https://github.com/rubocop-hq/rubocop/issues/1803): Don't warn for `return` from `lambda` block in `NonLocalExitFromIterator`. ([@ypresto][])
* [#1905](https://github.com/rubocop-hq/rubocop/issues/1905): Ignore sparse and trailing comments in `Style/Documentation`. ([@RGBD][])
* [#1923](https://github.com/rubocop-hq/rubocop/issues/1923): Handle properly `for` without body in `Style/Next`. ([@bbatsov][])
* [#1901](https://github.com/rubocop-hq/rubocop/issues/1901): Do not auto correct comments that are missing a note. ([@rrosenblum][])
* [#1926](https://github.com/rubocop-hq/rubocop/issues/1926): Fix crash in `Style/AlignHash` when correcting a hash with a splat in it. ([@rrosenblum][])
* [#1935](https://github.com/rubocop-hq/rubocop/issues/1935): Allow `Symbol#to_proc` blocks in Performance/Size. ([@m1foley][])

## 0.31.0 (2015-05-05)

### New features

* `Rails/TimeZone` emits acceptable methods on a violation when `EnforcedStyle` is `:acceptable`. ([@l8nite][])
* Recognize rackup file (config.ru) out of the box. ([@carhartl][])
* [#1788](https://github.com/rubocop-hq/rubocop/pull/1788): New cop `ModuleLength` checks for overly long module definitions. ([@sdeframond][])
* New cop `Performance/Count` to convert `Enumerable#select...size`, `Enumerable#reject...size`, `Enumerable#select...count`, `Enumerable#reject...count` `Enumerable#select...length`, and `Enumerable#reject...length` to `Enumerable#count`. ([@rrosenblum][])
* `CommentAnnotation` cop does auto-correction. ([@dylandavidson][])
* New cop `Style/TrailingUnderscoreVariable` to remove trailing underscore variables from mass assignment. ([@rrosenblum][])
* [#1136](https://github.com/rubocop-hq/rubocop/issues/1136): New cop `Performance/ParallelAssignment` to avoid usages of unnessary parallel assignment. ([@rrosenblum][])
* [#1278](https://github.com/rubocop-hq/rubocop/issues/1278): `DefEndAlignment` and `EndAlignment` cops do auto-correction. ([@lumeet][])
* `IndentationWidth` cop follows the `AlignWith` option of the `DefEndAlignment` cop. ([@lumeet][])
* [#1837](https://github.com/rubocop-hq/rubocop/issues/1837): New cop `EachWithObjectArgument` checks that `each_with_object` isn't called with an immutable object as argument. ([@jonas054][])
* `ArrayJoin` cop does auto-correction. ([@tmr08c][])

### Bugs fixed

* [#1816](https://github.com/rubocop-hq/rubocop/issues/1816): Fix bug in `Sample` when calling `#shuffle` with something other than an element selector. ([@rrosenblum][])
* [#1768](https://github.com/rubocop-hq/rubocop/pull/1768): `DefEndAlignment` recognizes preceding `private_class_method` or `public_class_method` before `def`. ([@til][])
* [#1820](https://github.com/rubocop-hq/rubocop/issues/1820): Correct the logic in `AlignHash` for when to ignore a key because it's not on its own line. ([@jonas054][])
* [#1829](https://github.com/rubocop-hq/rubocop/pull/1829): Fix bug in `Sample` and `FlatMap` that would cause them to report having been auto-corrected when they were not. ([@rrosenblum][])
* [#1832](https://github.com/rubocop-hq/rubocop/pull/1832): Fix bug in `UnusedMethodArgument` that would cause them to report having been auto-corrected when they were not. ([@jonas054][])
* [#1834](https://github.com/rubocop-hq/rubocop/issues/1834): Support only boolean values for `AutoCorrect` configuration parameter, and remove warning for unknown parameter. ([@jonas054][])
* [#1843](https://github.com/rubocop-hq/rubocop/issues/1843): Fix crash in `TrailingBlankLines` when a file ends with a block comment without final newline. ([@jonas054][])
* [#1849](https://github.com/rubocop-hq/rubocop/issues/1849): Fix bug where you can not have nested arrays in the Rake task configuration. ([@rrosenblum][])
* Fix bug in `MultilineTernaryOperator` where it will not register an offense when only the false branch is on a separate line. ([@rrosenblum][])
* Fix crash in `MultilineBlockLayout` when using new lambda literal syntax without parentheses. ([@hbd225][])
* [#1859](https://github.com/rubocop-hq/rubocop/pull/1859): Fix bugs in `IfUnlessModifier` concerning comments and empty lines. ([@jonas054][])
* Fix handling of trailing comma in `SpaceAroundBlockParameters` and `SpaceAfterComma`. ([@lumeet][])

## 0.30.1 (2015-04-21)

### Bugs fixed

* [#1691](https://github.com/rubocop-hq/rubocop/issues/1691): For assignments with line break after `=`, use `keyword` alignment in `EndAlignment` regardless of configured style. ([@jonas054][])
* [#1769](https://github.com/rubocop-hq/rubocop/issues/1769): Fix bug where `LiteralInInterpolation` registers an offense for interpolation of `__LINE__`. ([@rrosenblum][])
* [#1773](https://github.com/rubocop-hq/rubocop/pull/1773): Fix typo ('strptime' -> 'strftime') in `Rails/TimeZone`. ([@palkan][])
* [#1777](https://github.com/rubocop-hq/rubocop/pull/1777): Fix offense message from Rails/TimeZone. ([@mzp][])
* [#1784](https://github.com/rubocop-hq/rubocop/pull/1784): Add an explicit error message when config contains an empty section. ([@bankair][])
* [#1791](https://github.com/rubocop-hq/rubocop/pull/1791): Fix autocorrection of `PercentLiteralDelimiters` with no content. ([@cshaffer][])
* Fix handling of `while` and `until` with assignment in `IndentationWidth`. ([@lumeet][])
* [#1793](https://github.com/rubocop-hq/rubocop/pull/1793): Fix bug in `TrailingComma` that caused `,` in comment to count as a trailing comma. ([@jonas054][])
* [#1765](https://github.com/rubocop-hq/rubocop/pull/1765): Update 1.9 hash to stop triggering when the symbol is not valid in the 1.9 hash syntax. ([@crimsonknave][])
* [#1806](https://github.com/rubocop-hq/rubocop/issues/1806): Require a newer version of `parser` and use its corrected solution for comment association in `Style/Documentation`. ([@jonas054][])
* [#1792](https://github.com/rubocop-hq/rubocop/issues/1792): Fix bugs in `Sample` that did not account for array selectors with a range and passing random to shuffle. ([@rrosenblum][])
* [#1770](https://github.com/rubocop-hq/rubocop/pull/1770): Add more acceptable methods to `Rails/TimeZone` (`utc`, `localtime`, `to_i`, `iso8601` etc). ([@palkan][])
* [#1767](https://github.com/rubocop-hq/rubocop/pull/1767): Do not register offenses on non-enumerable select/find_all by `Performance/Detect`. ([@palkan][])
* [#1795](https://github.com/rubocop-hq/rubocop/pull/1795): Fix bug in `TrailingBlankLines` that caused a crash for files containing only newlines. ([@renuo][])

## 0.30.0 (2015-04-06)

### New features

* [#1600](https://github.com/rubocop-hq/rubocop/issues/1600): Add `line_count_based` and `semantic` styles to the `BlockDelimiters` (formerly `Blocks`) cop. ([@clowder][], [@mudge][])
* [#1712](https://github.com/rubocop-hq/rubocop/pull/1712): Set `Offense#corrected?` to `true`, `false`, or `nil` when it was, wasn't, or can't be auto-corrected, respectively. ([@vassilevsky][])
* [#1669](https://github.com/rubocop-hq/rubocop/pull/1669): Add command-line switch `--display-style-guide`. ([@marxarelli][])
* [#1405](https://github.com/rubocop-hq/rubocop/issues/1405): Add Rails TimeZone and Date cops. ([@palkan][])
* [#1641](https://github.com/rubocop-hq/rubocop/pull/1641): Add ruby19_no_mixed_keys style to `HashStyle` cop. ([@iainbeeston][])
* [#1604](https://github.com/rubocop-hq/rubocop/issues/1604): Add `IgnoreClassMethods` option to `TrivialAccessors` cop. ([@bbatsov][])
* [#1651](https://github.com/rubocop-hq/rubocop/issues/1651): The `Style/SpaceAroundOperators` cop now also detects extra spaces around operators. A list of operators that *may* be surrounded by multiple spaces is configurable. ([@bquorning][])
* Add auto-correct to `Encoding` cop. ([@rrosenblum][])
* [#1621](https://github.com/rubocop-hq/rubocop/issues/1621): `TrailingComma` has a new style `consistent_comma`. ([@tamird][])
* [#1611](https://github.com/rubocop-hq/rubocop/issues/1611): Add `empty`, `nil`, and `both` `SupportedStyles` to `EmptyElse` cop. Default is `both`. ([@rrosenblum][])
* [#1611](https://github.com/rubocop-hq/rubocop/issues/1611): Add new `MissingElse` cop. Default is to have this cop be disabled. ([@rrosenblum][])
* [#1602](https://github.com/rubocop-hq/rubocop/issues/1602): Add support for `# :nodoc` in `Documentation`. ([@lumeet][])
* [#1437](https://github.com/rubocop-hq/rubocop/issues/1437): Modify `HashSyntax` cop to allow the use of hash rockets for hashes that have symbol values when using ruby19 syntax. ([@rrosenblum][])
* New cop `Style/SymbolLiteral` makes sure you're not using the string within symbol syntax unless it's needed. ([@bbatsov][])
* [#1657](https://github.com/rubocop-hq/rubocop/issues/1657): Autocorrect can be turned off on a specific cop via the configuration. ([@jdoconnor][])
* New cop `Style/AutoResourceCleanup` suggests the use of block taking versions of methods that do resource cleanup. ([@bbatsov][])
* [#1275](https://github.com/rubocop-hq/rubocop/issues/1275): `WhileUntilModifier` cop does auto-correction. ([@lumeet][])
* New cop `Performance/ReverseEach` to convert `reverse.each` to `reverse_each`. ([@rrosenblum][])
* [#1281](https://github.com/rubocop-hq/rubocop/issues/1281): `IfUnlessModifier` cop does auto-correction. ([@lumeet][])
* New cop `Performance/Detect` to detect usage of `select.first`, `select.last`, `find_all.first`, and `find_all.last` and convert them to use `detect` instead. ([@palkan][], [@rrosenblum][])
* [#1728](https://github.com/rubocop-hq/rubocop/pull/1728): New cop `NonLocalExitFromIterator` checks for misused `return` in block. ([@ypresto][])
* New cop `Performance/Size` to convert calls to `count` on `Array` and `Hash` to `size`. ([@rrosenblum][])
* New cop `Performance/Sample` to convert usages of `shuffle.first`, `shuffle.last`, and `shuffle[Fixnum]` to `sample`. ([@rrosenblum][])
* New cop `Performance/FlatMap` to convert `Enumerable#map...Array#flatten` and `Enumerable#collect...Array#flatten` to `Enumerable#flat_map`. ([@rrosenblum][])
* [#1144](https://github.com/rubocop-hq/rubocop/issues/1144): New cop `ClosingParenthesisIndentation` checks the indentation of hanging closing parentheses. ([@jonas054][])
* New Rails cop `FindBy` identifies usages of `where.first` and `where.take`. ([@bbatsov][])
* New Rails cop `FindEach` identifies usages of `all.each`. ([@bbatsov][])
* [#1342](https://github.com/rubocop-hq/rubocop/issues/1342): `IndentationConsistency` is now configurable with the styles `normal` and `rails`. ([@jonas054][])

### Bugs fixed

* [#1705](https://github.com/rubocop-hq/rubocop/issues/1705): Fix crash when reporting offenses of `MissingElse` cop. ([@gerry3][])
* [#1659](https://github.com/rubocop-hq/rubocop/pull/1659): Fix stack overflow with JRuby and Windows 8, during initial config validation. ([@pimterry][])
* [#1694](https://github.com/rubocop-hq/rubocop/issues/1694): Ignore methods with a `blockarg` in `TrivialAccessors`. ([@bbatsov][])
* [#1617](https://github.com/rubocop-hq/rubocop/issues/1617): Always read the html output template using utf-8. ([@bbatsov][])
* [#1684](https://github.com/rubocop-hq/rubocop/issues/1684): Ignore symbol keys like `:"string"` in `HashSyntax`. ([@bbatsov][])
* Handle explicit `begin` blocks in `Lint/Void`. ([@bbatsov][])
* Handle symbols in `Lint/Void`. ([@bbatsov][])
* [#1695](https://github.com/rubocop-hq/rubocop/pull/1695): Fix bug with `--auto-gen-config` and `SpaceInsideBlockBraces`. ([@meganemura][])
* Correct issues with whitespace around multi-line lambda arguments. ([@zvkemp][])
* [#1579](https://github.com/rubocop-hq/rubocop/issues/1579): Fix handling of similar-looking blocks in `BlockAlignment`. ([@lumeet][])
* [#1676](https://github.com/rubocop-hq/rubocop/pull/1676): Fix auto-correct in `Lambda` when a new multi-line lambda is used as an argument. ([@lumeet][])
* [#1656](https://github.com/rubocop-hq/rubocop/issues/1656): Fix bug that would include hidden directories implicitly. ([@jonas054][])
* [#1728](https://github.com/rubocop-hq/rubocop/pull/1728): Fix bug in `LiteralInInterpolation` and `AssignmentInCondition`. ([@ypresto][])
* [#1735](https://github.com/rubocop-hq/rubocop/issues/1735): Handle trailing space in `LineEndConcatenation` autocorrect. ([@jonas054][])
* [#1750](https://github.com/rubocop-hq/rubocop/issues/1750): Escape offending code lines output by the HTML formatter in case they contain markup. ([@jonas054][])
* [#1541](https://github.com/rubocop-hq/rubocop/issues/1541): No inspection of text that follows `__END__`. ([@jonas054][])
* Fix comment detection in `Style/Documentation`. ([@lumeet][])
* [#1637](https://github.com/rubocop-hq/rubocop/issues/1637): Fix handling of `binding` calls in `UnusedBlockArgument` and `UnusedMethodArgument`. ([@lumeet][])

### Changes

* [#1397](https://github.com/rubocop-hq/rubocop/issues/1397): `UnneededPercentX` renamed to `CommandLiteral`. The cop can be configured to enforce using either `%x` or backticks around command literals, or using `%x` around multi-line commands and backticks around single-line commands. The cop ignores heredoc commands. ([@bquorning][])
* [#1020](https://github.com/rubocop-hq/rubocop/issues/1020): Removed the `MaxSlashes` configuration option for `RegexpLiteral`. Instead, the cop can be configured to enforce using either `%r` or slashes around regular expressions, or using `%r` around multi-line regexes and slashes around single-line regexes. ([@bquorning][])
* [#1734](https://github.com/rubocop-hq/rubocop/issues/1734): The default exclusion of hidden directories has been optimized for speed. ([@jonas054][])
* [#1673](https://github.com/rubocop-hq/rubocop/issues/1673): `Style/TrivialAccessors` now requires matching names by default. ([@bbatsov][])

## 0.29.1 (2015-02-13)

### Bugs fixed

* [#1638](https://github.com/rubocop-hq/rubocop/issues/1638): Use Parser functionality rather than regular expressions for matching comments in `FirstParameterIndentation`. ([@jonas054][])
* [#1642](https://github.com/rubocop-hq/rubocop/issues/1642): Raise the correct exception if the configuration file is malformed. ([@bquorning][])
* [#1647](https://github.com/rubocop-hq/rubocop/issues/1647): Skip `SpaceAroundBlockParameters` when lambda has no argument. ([@eitoball][])
* [#1649](https://github.com/rubocop-hq/rubocop/issues/1649): Handle exception assignments in `UselessSetterCall`. ([@bbatsov][])
* [#1644](https://github.com/rubocop-hq/rubocop/issues/1644): Don't search the entire file system when a folder is named `,`. ([@bquorning][])

## 0.29.0 (2015-02-05)

### New features

* [#1430](https://github.com/rubocop-hq/rubocop/issues/1430): Add `--except` option for disabling cops on the command line. ([@jonas054][])
* [#1506](https://github.com/rubocop-hq/rubocop/pull/1506): Add auto-correct from `EvenOdd` cop. ([@blainesch][])
* [#1507](https://github.com/rubocop-hq/rubocop/issues/1507): `Debugger` cop now checks for the Capybara debug methods `save_and_open_page` and `save_and_open_screenshot`. ([@rrosenblum][])
* [#1539](https://github.com/rubocop-hq/rubocop/pull/1539): Implement autocorrection for Rails/ReadWriteAttribute cop. ([@huerlisi][])
* [#1324](https://github.com/rubocop-hq/rubocop/issues/1324): Add `AllCops/DisplayCopNames` configuration option for showing cop names in reports, like `--display-cop-names`. ([@jonas054][])
* [#1271](https://github.com/rubocop-hq/rubocop/issues/1271): `Lambda` cop does auto-correction. ([@lumeet][])
* [#1284](https://github.com/rubocop-hq/rubocop/issues/1284): Support namespaces, e.g. `Lint`, in the arguments to `--only` and `--except`. ([@jonas054][])
* [#1276](https://github.com/rubocop-hq/rubocop/issues/1276): `SelfAssignment` cop does auto-correction. ([@lumeet][])
* Add autocorrect to `RedundantException`. ([@mattjmcnaughton][])
* [#1571](https://github.com/rubocop-hq/rubocop/pull/1571): New cop `StructInheritance` checks for inheritance from Struct.new. ([@mmozuras][])
* [#1575](https://github.com/rubocop-hq/rubocop/issues/1575): New cop `DuplicateMethods` points out duplicate method name in class and module. ([@d4rk5eed][])
* [#1144](https://github.com/rubocop-hq/rubocop/issues/1144): New cop `FirstParameterIndentation` checks the indentation of the first parameter in a method call. ([@jonas054][])
* [#1627](https://github.com/rubocop-hq/rubocop/issues/1627): New cop `SpaceAroundBlockParameters` checks the spacing inside and after block parameters pipes. ([@jonas054][])

### Changes

* [#1492](https://github.com/rubocop-hq/rubocop/pull/1492): Abort when auto-correct causes an infinite loop. ([@dblock][])
* Options `-e`/`--emacs` and `-s`/`--silent` are no longer recognized. Using them will now raise an error. ([@bquorning][])
* [#1565](https://github.com/rubocop-hq/rubocop/issues/1565): Let `--fail-level A` cause exit with error if all offenses are auto-corrected. ([@jonas054][])
* [#1309](https://github.com/rubocop-hq/rubocop/issues/1309): Add argument handling to `MultilineBlockLayout`. ([@lumeet][])

### Bugs fixed

* [#1634](https://github.com/rubocop-hq/rubocop/pull/1634): Fix `PerlBackrefs` Cop Autocorrections to Not Raise. ([@cshaffer][])
* [#1553](https://github.com/rubocop-hq/rubocop/pull/1553): Fix bug where `Style/EmptyLinesAroundAccessModifier` interfered with `Style/EmptyLinesAroundBlockBody` when there is and access modifier at the beginning of a block. ([@volkert][])
* Handle element assignment in `Lint/AssignmentInCondition`. ([@jonas054][])
* [#1484](https://github.com/rubocop-hq/rubocop/issues/1484): Fix `EmptyLinesAroundAccessModifier` incorrectly finding a violation inside method calls with names identical to an access modifier. ([@dblock][])
* Fix bug concerning `Exclude` properties inherited from a higher directory level. ([@jonas054][])
* [#1500](https://github.com/rubocop-hq/rubocop/issues/1500): Fix crashing `--auto-correct --only IndentationWidth`. ([@jonas054][])
* [#1512](https://github.com/rubocop-hq/rubocop/issues/1512): Fix false negative for typical string formatting examples. ([@kakutani][], [@jonas054][])
* [#1504](https://github.com/rubocop-hq/rubocop/issues/1504): Fail with a meaningful error if the configuration file is malformed. ([@bquorning][])
* Fix bug where `auto_correct` Rake tasks does not take in the options specified in its parent task. ([@rrosenblum][])
* [#1054](https://github.com/rubocop-hq/rubocop/issues/1054): Handle comments within concatenated strings in `LineEndConcatenation`. ([@yujinakayama][], [@jonas054][])
* [#1527](https://github.com/rubocop-hq/rubocop/issues/1527): Make autocorrect `BracesAroundHashParameter` leave the correct number of spaces. ([@mattjmcnaughton][])
* [#1547](https://github.com/rubocop-hq/rubocop/issues/1547): Don't print `[Corrected]` when auto-correction was avoided in `Style/Semicolon`. ([@jonas054][])
* [#1573](https://github.com/rubocop-hq/rubocop/issues/1573): Fix assignment-related auto-correction for `BlockAlignment`. ([@lumeet][])
* [#1587](https://github.com/rubocop-hq/rubocop/pull/1587): Exit with exit code 1 if there were errors ("crashing" cops). ([@jonas054][])
* [#1574](https://github.com/rubocop-hq/rubocop/issues/1574): Avoid auto-correcting `Hash.new` to `{}` when braces would be interpreted as a block. ([@jonas054][])
* [#1591](https://github.com/rubocop-hq/rubocop/issues/1591): Don't check parameters inside `[]` in `MultilineOperationIndentation`. ([@jonas054][])
* [#1509](https://github.com/rubocop-hq/rubocop/issues/1509): Ignore class methods in `Rails/Delegate`. ([@bbatsov][])
* [#1594](https://github.com/rubocop-hq/rubocop/issues/1594): Fix `@example` warnings in Yard Doc documentation generation. ([@mattjmcnaughton][])
* [#1598](https://github.com/rubocop-hq/rubocop/issues/1598): Fix bug in file inclusion when running from another directory. ([@jonas054][])
* [#1580](https://github.com/rubocop-hq/rubocop/issues/1580): Don't print `[Corrected]` when auto-correction was avoided in `TrivialAccessors`. ([@lumeet][])
* [#1612](https://github.com/rubocop-hq/rubocop/issues/1612): Allow `expand_path` on `inherit_from` in `.rubocop.yml`. ([@mattjmcnaughton][])
* [#1610](https://github.com/rubocop-hq/rubocop/issues/1610): Check that class method names actually match the name of the containing class/module in `Style/ClassMethods`. ([@bbatsov][])

## 0.28.0 (2014-12-10)

### New features

* [#1450](https://github.com/rubocop-hq/rubocop/issues/1450): New cop `ExtraSpacing` points out unnecessary spacing in files. ([@blainesch][])
* New cop `EmptyLinesAroundBlockBody` provides same functionality as the EmptyLinesAround(Class|Method|Module)Body but for blocks. ([@jcarbo][])
* New cop `Style/EmptyElse` checks for empty `else`-clauses. ([@Koronen][])
* [#1454](https://github.com/rubocop-hq/rubocop/issues/1454): New `--only-guide-cops` and `AllCops/StyleGuideCopsOnly` options that will only enforce cops that link to a style guide. ([@marxarelli][])

### Changes

* [#801](https://github.com/rubocop-hq/rubocop/issues/801): New style `context_dependent` for `Style/BracesAroundHashParameters` looks at preceding parameter to determine if braces should be used for final parameter. ([@jonas054][])
* [#1427](https://github.com/rubocop-hq/rubocop/issues/1427): Excluding directories on the top level is now done earlier, so that these file trees are not searched, thus saving time when inspecting projects with many excluded files. ([@jonas054][])
* [#1325](https://github.com/rubocop-hq/rubocop/issues/1325): When running with `--auto-correct`, only offenses *that can not be corrected* will result in a non-zero exit code. ([@jonas054][])
* [#1445](https://github.com/rubocop-hq/rubocop/issues/1445): Allow sprockets directive comments (starting with `#=`) in `Style/LeadingCommentSpace`. ([@bbatsov][])

### Bugs fixed

* Fix `%W[]` auto corrected to `%w(]`. ([@toy][])
* Fix Style/ElseAlignment Cop to find the right parent on def/rescue/else/ensure/end. ([@oneamtu][])
* [#1181](https://github.com/rubocop-hq/rubocop/issues/1181): *(fix again)* `Style/StringLiterals` cop stays away from strings inside interpolated expressions. ([@jonas054][])
* [#1441](https://github.com/rubocop-hq/rubocop/issues/1441): Correct the logic used by `Style/Blocks` and other cops to determine if an auto-correction would alter the meaning of the code. ([@jonas054][])
* [#1449](https://github.com/rubocop-hq/rubocop/issues/1449): Handle the case in `MultilineOperationIndentation` where instances of both correct style and unrecognized (plain wrong) style are detected during an `--auto-gen-config` run. ([@jonas054][])
* [#1456](https://github.com/rubocop-hq/rubocop/pull/1456): Fix autocorrect in `SymbolProc` when there are multiple offenses on the same line. ([@jcarbo][])
* [#1459](https://github.com/rubocop-hq/rubocop/issues/1459): Handle parenthesis around the condition in `--auto-correct` for `NegatedWhile`. ([@jonas054][])
* [#1465](https://github.com/rubocop-hq/rubocop/issues/1465): Fix autocorrect of code like `#$1` in `PerlBackrefs`. ([@bbatsov][])
* Fix autocorrect of code like `#$:` in `SpecialGlobalVars`. ([@bbatsov][])
* [#1466](https://github.com/rubocop-hq/rubocop/issues/1466): Allow leading underscore for unused parameters in `SingleLineBlockParams`. ([@jonas054][])
* [#1470](https://github.com/rubocop-hq/rubocop/issues/1470): Handle `elsif` + `else` in `ElseAlignment`. ([@jonas054][])
* [#1474](https://github.com/rubocop-hq/rubocop/issues/1474): Multiline string with both `<<` and `\` caught by `Style/LineEndConcatenation` cop. ([@katieschilling][])
* [#1485](https://github.com/rubocop-hq/rubocop/issues/1485): Ignore procs in `SymbolProc`. ([@bbatsov][])
* [#1473](https://github.com/rubocop-hq/rubocop/issues/1473): `Style/MultilineOperationIndentation` doesn't recognize assignment to array/hash element. ([@jonas054][])

## 0.27.1 (2014-11-08)

### Changes

* [#1343](https://github.com/rubocop-hq/rubocop/issues/1343): Remove auto-correct from `RescueException` cop. ([@bbatsov][])
* [#1425](https://github.com/rubocop-hq/rubocop/issues/1425): `AllCops/Include` configuration parameters are only taken from the project `.rubocop.yml` and files it inherits from, not from `.rubocop.yml` files in subdirectories. ([@jonas054][])

### Bugs fixed

* [#1411](https://github.com/rubocop-hq/rubocop/issues/1411): Handle lambda calls without a selector in `MultilineOperationIndentation`. ([@bbatsov][])
* [#1401](https://github.com/rubocop-hq/rubocop/issues/1401): Files in hidden directories, i.e. ones beginning with dot, can now be selected through configuration, but are still not included by default. ([@jonas054][])
* [#1415](https://github.com/rubocop-hq/rubocop/issues/1415): String literals concatenated with backslashes are now handled correctly by `StringLiteralsInInterpolation`. ([@jonas054][])
* [#1416](https://github.com/rubocop-hq/rubocop/issues/1416): Fix handling of `begin/rescue/else/end` in `ElseAlignment`. ([@jonas054][])
* [#1413](https://github.com/rubocop-hq/rubocop/issues/1413): Support empty elsif branches in `MultilineIfThen`. ([@janraasch][], [@jonas054][])
* [#1406](https://github.com/rubocop-hq/rubocop/issues/1406): Allow a newline in `SpaceInsideRangeLiteral`. ([@bbatsov][])

## 0.27.0 (2014-10-30)

### New features

* [#1348](https://github.com/rubocop-hq/rubocop/issues/1348): New cop `ElseAlignment` checks alignment of `else` and `elsif` keywords. ([@jonas054][])
* [#1321](https://github.com/rubocop-hq/rubocop/issues/1321): New cop `MultilineOperationIndentation` checks indentation/alignment of binary operations if they span more than one line. ([@jonas054][])
* [#1077](https://github.com/rubocop-hq/rubocop/issues/1077): New cop `Metrics/AbcSize` checks the ABC metric, based on assignments, branches, and conditions. ([@jonas054][], [@jfelchner][])
* [#1352](https://github.com/rubocop-hq/rubocop/issues/1352): `WordArray` is now configurable with the `WordRegex` option. ([@bquorning][])
* [#1181](https://github.com/rubocop-hq/rubocop/issues/1181): New cop `Style/StringLiteralsInInterpolation` checks quotes inside interpolated expressions in strings. ([@jonas054][])
* [#872](https://github.com/rubocop-hq/rubocop/issues/872): `Style/IndentationWidth` is now configurable with the `Width` option. ([@jonas054][])
* [#1396](https://github.com/rubocop-hq/rubocop/issues/1396): Include `.opal` files by default. ([@bbatsov][])
* [#771](https://github.com/rubocop-hq/rubocop/issues/771): Three new `Style` cops, `EmptyLinesAroundMethodBody` , `EmptyLinesAroundClassBody` , and `EmptyLinesAroundModuleBody` replace the `EmptyLinesAroundBody` cop. ([@jonas054][])

### Changes

* [#1084](https://github.com/rubocop-hq/rubocop/issues/1084): Disabled `Style/CollectionMethods` by default. ([@bbatsov][])

### Bugs fixed

* `AlignHash` no longer skips multiline hashes that contain some elements on the same line. ([@mvz][])
* [#1349](https://github.com/rubocop-hq/rubocop/issues/1349): `BracesAroundHashParameters` no longer cleans up whitespace in autocorrect, as these extra corrections are likely to interfere with other cops' corrections. ([@jonas054][])
* [#1350](https://github.com/rubocop-hq/rubocop/issues/1350): Guard against `Blocks` cop introducing syntax errors in auto-correct. ([@jonas054][])
* [#1374](https://github.com/rubocop-hq/rubocop/issues/1374): To eliminate interference, auto-correction is now done by one cop at a time, with saving and re-parsing in between. ([@jonas054][])
* [#1388](https://github.com/rubocop-hq/rubocop/issues/1388): Fix a false positive in `FormatString`. ([@bbatsov][])
* [#1389](https://github.com/rubocop-hq/rubocop/issues/1389): Make `--out` to create parent directories. ([@yous][])
* Refine HTML formatter. ([@yujinakayama][])
* [#1410](https://github.com/rubocop-hq/rubocop/issues/1410): Handle specially Java primitive type references in `ColonMethodCall`. ([@bbatsov][])

## 0.26.1 (2014-09-18)

### Bugs fixed

* [#1326](https://github.com/rubocop-hq/rubocop/issues/1326): Fix problem in `SpaceInsideParens` with detecting space inside parentheses used for grouping expressions. ([@jonas054][])
* [#1335](https://github.com/rubocop-hq/rubocop/issues/1335): Restrict URI schemes permitted by `LineLength` when `AllowURI` is enabled. ([@smangelsdorf][])
* [#1339](https://github.com/rubocop-hq/rubocop/issues/1339): Handle `eql?` and `equal?` in `OpMethod`. ([@bbatsov][])
* [#1340](https://github.com/rubocop-hq/rubocop/issues/1340): Fix crash in `Style/SymbolProc` cop when the block calls a method with no explicit receiver. ([@smangelsdorf][])

## 0.26.0 (2014-09-03)

### New features

* New formatter `HTMLFormatter` generates a html file with a list of files with offences in them. ([@SkuliOskarsson][])
* New cop `SpaceInsideRangeLiteral` checks for spaces around `..` and `...` in range literals. ([@bbatsov][])
* New cop `InfiniteLoop` checks for places where `Kernel#loop` should have been used. ([@bbatsov][])
* New cop `SymbolProc` checks for places where a symbol can be used as proc instead of a block. ([@bbatsov][])
* `UselessAssignment` cop now suggests a variable name for possible typos if there's a variable-ish identifier similar to the unused variable name in the same scope. ([@yujinakayama][])
* `PredicateName` cop now has separate configurations for prefices that denote predicate method names and predicate prefices that should be removed. ([@bbatsov][])
* [#1272](https://github.com/rubocop-hq/rubocop/issues/1272): `Tab` cop does auto-correction. ([@yous][])
* [#1274](https://github.com/rubocop-hq/rubocop/issues/1274): `MultilineIfThen` cop does auto-correction. ([@bbatsov][])
* [#1279](https://github.com/rubocop-hq/rubocop/issues/1279): `DotPosition` cop does auto-correction. ([@yous][])
* [#1277](https://github.com/rubocop-hq/rubocop/issues/1277): `SpaceBeforeFirstArg` cop does auto-correction. ([@yous][])
* [#1310](https://github.com/rubocop-hq/rubocop/issues/1310): Handle `module_function` in `Style/AccessModifierIndentation` and `Style/EmptyLinesAroundAccessModifier`. ([@bbatsov][])

### Changes

* [#1289](https://github.com/rubocop-hq/rubocop/issues/1289): Use utf-8 as default encoding for inspected files. ([@jonas054][])
* [#1304](https://github.com/rubocop-hq/rubocop/issues/1304): `Style/Encoding` is no longer a no-op on Ruby 2.x. It's also disabled by default, as projects not supporting 1.9 don't need to run it. ([@bbatsov][])

### Bugs fixed

* [#1263](https://github.com/rubocop-hq/rubocop/issues/1263): Do not report `%W` literals with special escaped characters in `UnneededCapitalW`. ([@jonas054][])
* [#1286](https://github.com/rubocop-hq/rubocop/issues/1286): Fix a false positive in `VariableName`. ([@bbatsov][])
* [#1211](https://github.com/rubocop-hq/rubocop/issues/1211): Fix false negative in `UselessAssignment` when there's a reference for the variable in an exclusive branch. ([@yujinakayama][])
* [#1307](https://github.com/rubocop-hq/rubocop/issues/1307): Fix auto-correction of `RedundantBegin` cop deletes new line. ([@yous][])
* [#1283](https://github.com/rubocop-hq/rubocop/issues/1283): Fix auto-correction of indented expressions in `PercentLiteralDelimiters`. ([@jonas054][])
* [#1315](https://github.com/rubocop-hq/rubocop/pull/1315): `BracesAroundHashParameters` auto-correction removes whitespace around content inside braces. ([@jspanjers][])
* [#1313](https://github.com/rubocop-hq/rubocop/issues/1313): Fix a false positive in `AndOr` when enforced style is `conditionals`. ([@bbatsov][])
* Handle post-conditional `while` and `until` in `AndOr` when enforced style is `conditionals`. ([@yujinakayama][])
* [#1319](https://github.com/rubocop-hq/rubocop/issues/1319): Fix a false positive in `FormatString`. ([@bbatsov][])
* [#1287](https://github.com/rubocop-hq/rubocop/issues/1287): Allow missing blank line for EmptyLinesAroundAccessModifier if next line closes a block. ([@sch1zo][])

## 0.25.0 (2014-08-15)

### New features

* [#1259](https://github.com/rubocop-hq/rubocop/issues/1259): Allow AndOr cop to autocorrect by adding method call parenthesis. ([@vrthra][])
* [#1232](https://github.com/rubocop-hq/rubocop/issues/1232): Add EnforcedStyle option to cop `AndOr` to restrict it to conditionals. ([@vrthra][])
* [#835](https://github.com/rubocop-hq/rubocop/issues/835): New cop `PercentQLiterals` checks if use of `%Q` and `%q` matches configuration. ([@jonas054][])
* [#835](https://github.com/rubocop-hq/rubocop/issues/835): New cop `BarePercentLiterals` checks if usage of `%()` or `%Q()` matches configuration. ([@jonas054][])
* [#1079](https://github.com/rubocop-hq/rubocop/pull/1079): New cop `MultilineBlockLayout` checks if a multiline block has an expression on the same line as the start of the block. ([@barunio][])
* [#1217](https://github.com/rubocop-hq/rubocop/pull/1217): `Style::EmptyLinesAroundAccessModifier` cop does auto-correction. ([@tamird][])
* [#1220](https://github.com/rubocop-hq/rubocop/issues/1220): New cop `PerceivedComplexity` is similar to `CyclomaticComplexity`, but reports when methods have a high complexity for a human reader. ([@jonas054][])
* `Debugger` cop now checks for `binding.pry_remote`. ([@yous][])
* [#1238](https://github.com/rubocop-hq/rubocop/issues/1238): Add `MinBodyLength` option to `Next` cop. ([@bbatsov][])
* [#1241](https://github.com/rubocop-hq/rubocop/issues/1241): `TrailingComma` cop does auto-correction. ([@yous][])
* [#1078](https://github.com/rubocop-hq/rubocop/pull/1078): New cop `BlockEndNewline` checks if the end statement of a multiline block is on its own line. ([@barunio][])
* [#1078](https://github.com/rubocop-hq/rubocop/pull/1078): `BlockAlignment` cop does auto-correction. ([@barunio][])

### Changes

* [#1220](https://github.com/rubocop-hq/rubocop/issues/1220): New namespace `Metrics` created and some `Style` cops moved there. ([@jonas054][])
* Drop support for Ruby 1.9.2 in accordance with [the end of the security maintenance extension](https://www.ruby-lang.org/en/news/01-07-2014/eol-for-1-8-7-and-1-9-2/). ([@yujinakayama][])

### Bugs fixed

* [#1251](https://github.com/rubocop-hq/rubocop/issues/1251): Fix `PercentLiteralDelimiters` auto-correct indentation error. ([@hannestyden][])
* [#1197](https://github.com/rubocop-hq/rubocop/issues/1197): Fix false positive for new lambda syntax in `SpaceInsideBlockBraces`. ([@jonas054][])
* [#1201](https://github.com/rubocop-hq/rubocop/issues/1201): Fix error at anonymous keyword splat arguments in some variable cops. ([@yujinakayama][])
* Fix false positive in `UnneededPercentQ` for `/%Q(something)/`. ([@jonas054][])
* Fix `SpacesInsideBrackets` for `Hash#[]` calls with spaces after left bracket. ([@mcls][])
* [#1210](https://github.com/rubocop-hq/rubocop/issues/1210): Fix false positive in `UnneededPercentQ` for `%Q(\t")`. ([@jonas054][])
* Fix false positive in `UnneededPercentQ` for heredoc strings with `%q`/`%Q`. ([@jonas054][])
* [#1214](https://github.com/rubocop-hq/rubocop/issues/1214): Don't destroy code in `AlignHash` autocorrect. ([@jonas054][])
* [#1219](https://github.com/rubocop-hq/rubocop/issues/1219): Don't report bad alignment for `end` or `}` in `BlockAlignment` if it doesn't begin its line. ([@jonas054][])
* [#1227](https://github.com/rubocop-hq/rubocop/issues/1227): Don't permanently change yamler as it can affect other apps. ([@jonas054][])
* [#1184](https://github.com/rubocop-hq/rubocop/issues/1184): Fix a false positive in `Output` cop. ([@bbatsov][])
* [#1256](https://github.com/rubocop-hq/rubocop/issues/1256): Ignore block-pass in `TrailingComma`. ([@tamird][])
* [#1255](https://github.com/rubocop-hq/rubocop/issues/1255): Compare without context in `AutocorrectUnlessChangingAST`. ([@jonas054][])
* [#1262](https://github.com/rubocop-hq/rubocop/issues/1262): Handle regexp and backtick literals in `VariableInterpolation`. ([@bbatsov][])

## 0.24.1 (2014-07-03)

### Bugs fixed

* [#1174](https://github.com/rubocop-hq/rubocop/issues/1174): Fix `--auto-correct` crash in `AlignParameters`. ([@jonas054][])
* [#1176](https://github.com/rubocop-hq/rubocop/issues/1176): Fix `--auto-correct` crash in `IndentationWidth`. ([@jonas054][])
* [#1177](https://github.com/rubocop-hq/rubocop/issues/1177): Avoid suggesting underscore-prefixed name for unused keyword arguments and auto-correcting in that way. ([@yujinakayama][])
* [#1157](https://github.com/rubocop-hq/rubocop/issues/1157): Validate `--only` arguments later when all cop names are known. ([@jonas054][])
* [#1188](https://github.com/rubocop-hq/rubocop/issues/1188), [#1190](https://github.com/rubocop-hq/rubocop/issues/1190): Fix crash in `LineLength` cop when `AllowURI` option is enabled. ([@yujinakayama][])
* [#1191](https://github.com/rubocop-hq/rubocop/issues/1191): Fix crash on empty body branches in a loop in `Next` cop. ([@yujinakayama][])

## 0.24.0 (2014-06-25)

### New features

* [#639](https://github.com/rubocop-hq/rubocop/issues/639): Support square bracket setters in `UselessSetterCall`. ([@yujinakayama][])
* [#835](https://github.com/rubocop-hq/rubocop/issues/835): `UnneededCapitalW` cop does auto-correction. ([@sfeldon][])
* [#1092](https://github.com/rubocop-hq/rubocop/issues/1092): New cop `DefEndAlignment` takes over responsibility for checking alignment of method definition `end`s from `EndAlignment`, and is configurable. ([@jonas054][])
* [#1145](https://github.com/rubocop-hq/rubocop/issues/1145): New cop `ClassCheck` enforces consistent use of `is_a?` or `kind_of?`. ([@bbatsov][])
* [#1161](https://github.com/rubocop-hq/rubocop/pull/1161): New cop `SpaceBeforeComma` detects spaces before a comma. ([@agrimm][])
* [#1161](https://github.com/rubocop-hq/rubocop/pull/1161): New cop `SpaceBeforeSemicolon` detects spaces before a semicolon. ([@agrimm][])
* [#835](https://github.com/rubocop-hq/rubocop/issues/835): New cop `UnneededPercentQ` checks for usage of the `%q`/`%Q` syntax when `''` or `""` would do. ([@jonas054][])
* [#977](https://github.com/rubocop-hq/rubocop/issues/977): Add `AllowURI` option (enabled by default) to `LineLength` cop. ([@yujinakayama][])

### Changes

* Unused block local variables (`obj.each { |arg; this| }`) are now handled by `UnusedBlockArgument` cop instead of `UselessAssignment` cop. ([@yujinakayama][])
* [#1141](https://github.com/rubocop-hq/rubocop/issues/1141): Clarify in the message from `TrailingComma` that a trailing comma is never allowed for lists where some items share a line. ([@jonas054][])

### Bugs fixed

* [#1133](https://github.com/rubocop-hq/rubocop/issues/1133): Handle `reduce/inject` with no arguments in `EachWithObject`. ([@bbatsov][])
* [#1152](https://github.com/rubocop-hq/rubocop/issues/1152): Handle `while/until` with no body in `Next`. ([@tamird][])
* Fix a false positive in `UselessSetterCall` for setter call on a local variable that contains a non-local object. ([@yujinakayama][])
* [#1158](https://github.com/rubocop-hq/rubocop/issues/1158): Fix auto-correction of floating-point numbers. ([@bbatsov][])
* [#1159](https://github.com/rubocop-hq/rubocop/issues/1159): Fix checking of `begin`..`end` structures, blocks, and parenthesized expressions in `IndentationWidth`. ([@jonas054][])
* [#1159](https://github.com/rubocop-hq/rubocop/issues/1159): More rigid conditions for when `attr` is considered an offense. ([@jonas054][])
* [#1167](https://github.com/rubocop-hq/rubocop/issues/1167): Fix handling of parameters spanning multiple lines in `TrailingComma`. ([@jonas054][])
* [#1169](https://github.com/rubocop-hq/rubocop/issues/1169): Fix handling of ternary op conditions in `ParenthesesAroundCondition`. ([@bbatsov][])
* [#1147](https://github.com/rubocop-hq/rubocop/issues/1147): WordArray checks arrays with special characters. ([@camilleldn][])
* Fix a false positive against `return` in a loop in `Next` cop. ([@yujinakayama][])
* [#1165](https://github.com/rubocop-hq/rubocop/issues/1165): Support `rescue`/`else`/`ensure` bodies in `IndentationWidth`. ([@jonas054][])
* Fix false positive for aligned list of values after `when` in `IndentationWidth`. ([@jonas054][])

## 0.23.0 (2014-06-02)

### New features

* [#1117](https://github.com/rubocop-hq/rubocop/issues/1117): `BlockComments` cop does auto-correction. ([@jonas054][])
* [#1124](https://github.com/rubocop-hq/rubocop/pull/1124): `TrivialAccessors` cop auto-corrects class-level accessors. ([@ggilder][])
* [#1062](https://github.com/rubocop-hq/rubocop/pull/1062): New cop `InlineComment` checks for inline comments. ([@salbertson][])
* [#1118](https://github.com/rubocop-hq/rubocop/issues/1118): Add checking and auto-correction of right brackets in `IndentArray` and `IndentHash`. ([@jonas054][])

### Changes

* [#1097](https://github.com/rubocop-hq/rubocop/issues/1097): Add optional namespace prefix to cop names: `Style/LineLength` instead of `LineLength` in config files, `--only` argument, `--show-cops` output, and `# rubocop:disable`. ([@jonas054][])
* [#1075](https://github.com/rubocop-hq/rubocop/issues/1075): More strict limits on when to require trailing comma. ([@jonas054][])
* Renamed `Rubocop` module to `RuboCop`. ([@bbatsov][])

### Bugs fixed

* [#1126](https://github.com/rubocop-hq/rubocop/pull/1126): Fix `--auto-gen-config` bug with `RegexpLiteral` where only the last file's results would be used. ([@ggilder][])
* [#1104](https://github.com/rubocop-hq/rubocop/issues/1104): Fix `EachWithObject` with modifier if as body. ([@geniou][])
* [#1106](https://github.com/rubocop-hq/rubocop/issues/1106): Fix `EachWithObject` with single method call as body. ([@geniou][])
* Avoid the warning about ignoring syck YAML engine from JRuby. ([@jonas054][])
* [#1111](https://github.com/rubocop-hq/rubocop/issues/1111): Fix problem in `EndOfLine` with reading non-UTF-8 encoded files. ([@jonas054][])
* [#1115](https://github.com/rubocop-hq/rubocop/issues/1115): Fix `Next` to ignore super nodes. ([@geniou][])
* [#1117](https://github.com/rubocop-hq/rubocop/issues/1117): Don't auto-correct indentation in scopes that contain block comments (`=begin`..`=end`). ([@jonas054][])
* [#1123](https://github.com/rubocop-hq/rubocop/pull/1123): Support setter calls in safe assignment in `ParenthesesAroundCondition`. ([@jonas054][])
* [#1090](https://github.com/rubocop-hq/rubocop/issues/1090): Correct handling of documentation vs annotation comment. ([@jonas054][])
* [#1118](https://github.com/rubocop-hq/rubocop/issues/1118): Never write invalid ruby to a file in auto-correct. ([@jonas054][])
* [#1120](https://github.com/rubocop-hq/rubocop/issues/1120): Don't change indentation of heredoc strings in auto-correct. ([@jonas054][])
* [#1109](https://github.com/rubocop-hq/rubocop/issues/1109): Handle conditions with modifier ops in them in `ParenthesesAroundCondition`. ([@bbatsov][])

## 0.22.0 (2014-05-20)

### New features

* [#974](https://github.com/rubocop-hq/rubocop/pull/974): New cop `CommentIndentation` checks indentation of comments. ([@jonas054][])
* Add new cop `EachWithObject` to prefer `each_with_object` over `inject` or `reduce`. ([@geniou][])
* [#1010](https://github.com/rubocop-hq/rubocop/issues/1010): New Cop `Next` check for conditions at the end of an iteration and propose to use `next` instead. ([@geniou][])
* The `GuardClause` cop now also looks for unless and it is configurable how many lines the body of an if / unless needs to have to not be ignored. ([@geniou][])
* [#835](https://github.com/rubocop-hq/rubocop/issues/835): New cop `UnneededPercentX` checks for `%x` when backquotes would do. ([@jonas054][])
* Add auto-correct to `UnusedBlockArgument` and `UnusedMethodArgument` cops. ([@hannestyden][])
* [#1074](https://github.com/rubocop-hq/rubocop/issues/1074): New cop `SpaceBeforeComment` checks for missing space between code and a comment on the same line. ([@jonas054][])
* [#1089](https://github.com/rubocop-hq/rubocop/pull/1089): New option `-F`/`--fail-fast` inspects files in modification time order and stop after the first file with offenses. ([@jonas054][])
* Add optional `require` directive to `.rubocop.yml` to load custom ruby files. ([@geniou][])

### Changes

* `NonNilCheck` offense reporting and autocorrect are configurable to include semantic changes. ([@hannestyden][])
* The parameters `AllCops/Excludes` and `AllCops/Includes` with final `s` only give a warning and don't halt `rubocop` execution. ([@jonas054][])
* The `GuardClause` cop is no longer ignoring a one-line body by default - see configuration. ([@geniou][])
* [#1050](https://github.com/rubocop-hq/rubocop/issues/1050): Rename `rubocop-todo.yml` file to `.rubocop_todo.yml`. ([@geniou][])
* [#1064](https://github.com/rubocop-hq/rubocop/issues/1064): Adjust default max line length to 80. ([@bbatsov][])

### Bugs fixed

* Allow assignment in `AlignParameters` cop. ([@tommeier][])
* Fix `Void` and `SpaceAroundOperators` for short call syntax `lambda.()`. ([@biinari][])
* Fix `Delegate` for delegation with assignment or constant. ([@geniou][])
* [#1032](https://github.com/rubocop-hq/rubocop/issues/1032): Avoid duplicate reporting when code moves around due to `--auto-correct`. ([@jonas054][])
* [#1036](https://github.com/rubocop-hq/rubocop/issues/1036): Handle strings like `__FILE__` in `LineEndConcatenation`. ([@bbatsov][])
* [#1006](https://github.com/rubocop-hq/rubocop/issues/1006): Fix LineEndConcatenation to handle chained concatenations. ([@barunio][])
* [#1066](https://github.com/rubocop-hq/rubocop/issues/1066): Fix auto-correct for `NegatedIf` when the condition has parentheses around it. ([@jonas054][])
* Fix `AlignParameters` `with_fixed_indentation` for multi-line method calls. ([@molawson][])
* Fix problem that appears in some installations when reading empty YAML files. ([@jonas054][])
* [#1022](https://github.com/rubocop-hq/rubocop/issues/1022): A Cop will no longer auto-correct a file that's excluded through an `Exclude` setting in the cop's configuration. ([@jonas054][])
* Fix paths in `Exclude` config section not being recognized on Windows. ([@wndhydrnt][])
* [#1094](https://github.com/rubocop-hq/rubocop/issues/1094): Fix ClassAndModuleChildren for classes with a single method. ([@geniou][])

## 0.21.0 (2014-04-24)

### New features

* [#835](https://github.com/rubocop-hq/rubocop/issues/835): New cop `UnneededCapitalW` checks for `%W` when interpolation not necessary and `%w` would do. ([@sfeldon][])
* [#934](https://github.com/rubocop-hq/rubocop/issues/934): New cop `UnderscorePrefixedVariableName` checks for `_`-prefixed variables that are actually used. ([@yujinakayama][])
* [#934](https://github.com/rubocop-hq/rubocop/issues/934): New cop `UnusedMethodArgument` checks for unused method arguments. ([@yujinakayama][])
* [#934](https://github.com/rubocop-hq/rubocop/issues/934): New cop `UnusedBlockArgument` checks for unused block arguments. ([@yujinakayama][])
* [#964](https://github.com/rubocop-hq/rubocop/issues/964): `RedundantBegin` cop does auto-correction. ([@tamird][])
* [#966](https://github.com/rubocop-hq/rubocop/issues/966): `RescueException` cop does auto-correction. ([@tamird][])
* [#967](https://github.com/rubocop-hq/rubocop/issues/967): `TrivialAccessors` cop does auto-correction. ([@tamird][])
* [#963](https://github.com/rubocop-hq/rubocop/issues/963): Add `AllowDSLWriters` options to `TrivialAccessors`. ([@tamird][])
* [#969](https://github.com/rubocop-hq/rubocop/issues/969): Let the `Debugger` cop check for forgotten calls to byebug. ([@bquorning][])
* [#971](https://github.com/rubocop-hq/rubocop/issues/971): Configuration format deprecation warnings include the path to the problematic config file. ([@bcobb][])
* [#490](https://github.com/rubocop-hq/rubocop/issues/490): Add EnforcedStyle config option to TrailingBlankLines. ([@jonas054][])
* Add `auto_correct` task to Rake integration. ([@irrationalfab][])
* [#986](https://github.com/rubocop-hq/rubocop/issues/986): The `--only` option can take a comma-separated list of cops. ([@jonas054][])
* New Rails cop `Delegate` that checks for delegations that could be replaced by the `delegate` method. ([@geniou][])
* Add configuration to `Encoding` cop to only enforce encoding comment if there are non ASCII characters. ([@geniou][])

### Changes

* Removed `FinalNewline` cop as its check is now performed by `TrailingBlankLines`. ([@jonas054][])
* [#1011](https://github.com/rubocop-hq/rubocop/issues/1011): Pattern matching with `Dir#[]` for config parameters added. ([@jonas054][])

### Bugs fixed

* Update description on `LineEndConcatenation` cop. ([@mockdeep][])
* [#978](https://github.com/rubocop-hq/rubocop/issues/978): Fix regression in `IndentationWidth` handling method calls. ([@tamird][])
* [#976](https://github.com/rubocop-hq/rubocop/issues/976): Fix `EndAlignment` not handling element assignment correctly. ([@tamird][])
* [#976](https://github.com/rubocop-hq/rubocop/issues/976): Fix `IndentationWidth` not handling element assignment correctly. ([@tamird][])
* [#800](https://github.com/rubocop-hq/rubocop/issues/800): Do not report `[Corrected]` in `--auto-correct` mode if correction wasn't done. ([@jonas054][])
* [#968](https://github.com/rubocop-hq/rubocop/issues/968): Fix bug when running RuboCop with `-c .rubocop.yml`. ([@bquorning][])
* [#975](https://github.com/rubocop-hq/rubocop/pull/975): Fix infinite correction in `IndentationWidth`. ([@jonas054][])
* [#986](https://github.com/rubocop-hq/rubocop/issues/986): When `--lint` is used together with `--only`, all lint cops are run in addition to the given cops. ([@jonas054][])
* [#997](https://github.com/rubocop-hq/rubocop/issues/997): Fix handling of file paths for matching against `Exclude` property when `rubocop .` is called. ([@jonas054][])
* [#1000](https://github.com/rubocop-hq/rubocop/issues/1000): Support modifier (e.g., `private`) and `def` on the same line (Ruby >= 2.1) in `IndentationWidth`. ([@jonas054][])
* [#1001](https://github.com/rubocop-hq/rubocop/issues/1001): Fix `--auto-gen-config` logic for `RegexpLiteral`. ([@jonas054][])
* [#993](https://github.com/rubocop-hq/rubocop/issues/993): Do not report any offenses for the contents of an empty file. ([@jonas054][])
* [#1016](https://github.com/rubocop-hq/rubocop/issues/1016): Fix a false positive in `ConditionPosition` regarding statement modifiers. ([@bbatsov][])
* [#1014](https://github.com/rubocop-hq/rubocop/issues/1014): Fix handling of strings nested in `dstr` nodes. ([@bbatsov][])

## 0.20.1 (2014-04-05)

### Bugs fixed

* [#940](https://github.com/rubocop-hq/rubocop/issues/940): Fixed `UselessAccessModifier` not handling `attr_*` correctly. ([@fshowalter][])
* `NegatedIf` properly handles negated `unless` condition. ([@bbatsov][])
* `NegatedWhile` properly handles negated `until` condition. ([@bbatsov][])
* [#925](https://github.com/rubocop-hq/rubocop/issues/925): Do not disable the `Syntax` cop in output from `--auto-gen-config`. ([@jonas054][])
* [#943](https://github.com/rubocop-hq/rubocop/issues/943): Fix auto-correction interference problem between `SpaceAfterComma` and other cops. ([@jonas054][])
* [#954](https://github.com/rubocop-hq/rubocop/pull/954): Fix auto-correction bug in `NilComparison`. ([@bbatsov][])
* [#953](https://github.com/rubocop-hq/rubocop/pull/953): Fix auto-correction bug in `NonNilCheck`. ([@bbatsov][])
* [#952](https://github.com/rubocop-hq/rubocop/pull/952): Handle implicit receiver in `StringConversionInInterpolation`. ([@bbatsov][])
* [#956](https://github.com/rubocop-hq/rubocop/pull/956): Apply `ClassMethods` check only on `class`/`module` bodies. ([@bbatsov][])
* [#945](https://github.com/rubocop-hq/rubocop/issues/945): Fix SpaceBeforeFirstArg cop for multiline argument and exclude assignments. ([@cschramm][])
* [#948](https://github.com/rubocop-hq/rubocop/issues/948): `Blocks` cop avoids auto-correction if it would introduce a semantic change. ([@jonas054][])
* [#946](https://github.com/rubocop-hq/rubocop/issues/946): Allow non-nil checks that are the final expressions of predicate method definitions in `NonNilCheck`. ([@bbatsov][])
* [#957](https://github.com/rubocop-hq/rubocop/issues/957): Allow space + comment inside parentheses, braces, and square brackets. ([@jonas054][])

## 0.20.0 (2014-04-02)

### New features

* New cop `GuardClause` checks for conditionals that can be replaced by guard clauses. ([@bbatsov][])
* New cop `EmptyInterpolation` checks for empty interpolation in double-quoted strings. ([@bbatsov][])
* [#899](https://github.com/rubocop-hq/rubocop/issues/899): Make `LineEndConcatenation` cop `<<` aware. ([@mockdeep][])
* [#896](https://github.com/rubocop-hq/rubocop/issues/896): New option `--fail-level` changes minimum severity for exit with error code. ([@hiroponz][])
* [#893](https://github.com/rubocop-hq/rubocop/issues/893): New option `--force-exclusion` forces excluding files specified in the configuration `Exclude` even if they are explicitly passed as arguments. ([@yujinakayama][])
* `VariableInterpolation` cop does auto-correction. ([@bbatsov][])
* `Not` cop does auto-correction. ([@bbatsov][])
* `ClassMethods` cop does auto-correction. ([@bbatsov][])
* `StringConversionInInterpolation` cop does auto-correction. ([@bbatsov][])
* `NilComparison` cop does auto-correction. ([@bbatsov][])
* `NonNilComparison` cop does auto-correction. ([@bbatsov][])
* `NegatedIf` cop does auto-correction. ([@bbatsov][])
* `NegatedWhile` cop does auto-correction. ([@bbatsov][])
* New lint cop `SpaceBeforeFirstArg` checks for space between the method name and the first argument in method calls without parentheses. ([@jonas054][])
* New style cop `SingleSpaceBeforeFirstArg` checks that no more than one space is used between the method name and the first argument in method calls without parentheses. ([@jonas054][])
* New formatter `disabled_lines` displays cops and line ranges disabled by inline comments. ([@fshowalter][])
* New cop `UselessAccessModifiers` checks for access modifiers that have no effect. ([@fshowalter][])

### Changes

* [#913](https://github.com/rubocop-hq/rubocop/issues/913): `FileName` accepts multiple extensions. ([@tamird][])
* `AllCops/Excludes` and `AllCops/Includes` were renamed to `AllCops/Exclude` and `AllCops/Include` for consistency with standard cop params. ([@bbatsov][])
* Extract `NonNilCheck` cop from `NilComparison`. ([@bbatsov][])
* Renamed `FavorJoin` to `ArrayJoin`. ([@bbatsov][])
* Renamed `FavorUnlessOverNegatedIf` to `NegatedIf`. ([@bbatsov][])
* Renamed `FavorUntilOverNegatedWhile`to `NegatedWhile`. ([@bbatsov][])
* Renamed `HashMethods` to `DeprecatedHashMethods`. ([@bbatsov][])
* Renamed `ReadAttribute` to `ReadWriteAttribute` and extended it to check for uses of `write_attribute`. ([@bbatsov][])
* Add experimental support for Ruby 2.2 (development version) by falling back to Ruby 2.1 parser. ([@yujinakayama][])

### Bugs fixed

* [#926](https://github.com/rubocop-hq/rubocop/issues/926): Fixed `BlockNesting` not auto-generating correctly. ([@tmorris-fiksu][])
* [#904](https://github.com/rubocop-hq/rubocop/issues/904): Fixed a NPE in `LiteralInInterpolation`. ([@bbatsov][])
* [#904](https://github.com/rubocop-hq/rubocop/issues/904): Fixed a NPE in `StringConversionInInterpolation`. ([@bbatsov][])
* [#892](https://github.com/rubocop-hq/rubocop/issues/892): Make sure `Include` and `Exclude` paths in a `.rubocop.yml` are interpreted as relative to the directory of that file. ([@jonas054][])
* [#906](https://github.com/rubocop-hq/rubocop/issues/906): Fixed a false positive in `LiteralInInterpolation`. ([@bbatsov][])
* [#909](https://github.com/rubocop-hq/rubocop/issues/909): Handle properly multiple `rescue` clauses in `SignalException`. ([@bbatsov][])
* [#876](https://github.com/rubocop-hq/rubocop/issues/876): Do a deep merge of hashes when overriding default configuration in a `.rubocop.yml` file. ([@jonas054][])
* [#912](https://github.com/rubocop-hq/rubocop/issues/912): Fix a false positive in `LineEndConcatenation` for `%` string literals. ([@bbatsov][])
* [#912](https://github.com/rubocop-hq/rubocop/issues/912): Handle top-level constant resolution in `DeprecatedClassMethods` (e.g. `::File.exists?`). ([@bbatsov][])
* [#914](https://github.com/rubocop-hq/rubocop/issues/914): Fixed rdoc error during gem installation. ([@bbatsov][])
* The `--only` option now enables the given cop in case it is disabled in configuration. ([@jonas054][])
* Fix path resolution so that the default exclusion of `vendor` directories works. ([@jonas054][])
* [#908](https://github.com/rubocop-hq/rubocop/issues/908): Fixed hanging while auto correct for `SpaceAfterComma` and `SpaceInsideBrackets`. ([@hiroponz][])
* [#919](https://github.com/rubocop-hq/rubocop/issues/919): Don't avoid auto-correction in `HashSyntax` when there is missing space around operator. ([@jonas054][])
* Fixed handling of floats in `NumericLiterals`. ([@bbatsov][])
* [#927](https://github.com/rubocop-hq/rubocop/issues/927): Let `--auto-gen-config` overwrite an existing `rubocop-todo.yml` file instead of asking the user to remove it. ([@jonas054][])
* [#936](https://github.com/rubocop-hq/rubocop/issues/936): Allow `_other` as well as `other` in `OpMethod`. ([@bbatsov][])

## 0.19.1 (2014-03-17)

### Bugs fixed

* [#884](https://github.com/rubocop-hq/rubocop/issues/884): Fix --auto-gen-config for `NumericLiterals` so MinDigits is correct. ([@tmorris-fiksu][])
* [#879](https://github.com/rubocop-hq/rubocop/issues/879): Fix --auto-gen-config for `RegexpLiteral` so we don't generate illegal values for `MaxSlashes`. ([@jonas054][])
* Fix the name of the `Include` param in the default config of the Rails cops. ([@bbatsov][])
* [#878](https://github.com/rubocop-hq/rubocop/pull/878): Blacklist `Rakefile`, `Gemfile` and `Capfile` by default in the `FileName` cop. ([@bbatsov][])
* [#875](https://github.com/rubocop-hq/rubocop/issues/875): Handle `separator` style hashes in `IndentHash`. ([@jonas054][])
* Fix a bug where multiple cli options that result in exit can be specified at once (e.g. `-vV`, `-v --show-cops`). ([@jkogara][])
* [#889](https://github.com/rubocop-hq/rubocop/issues/889): Fix a false positive for `LiteralInCondition` when the condition is non-primitive array. ([@bbatsov][])

## 0.19.0 (2014-03-13)

### New features

* New cop `FileName` makes sure that source files have snake_case names. ([@bbatsov][])
* New cop `DeprecatedClassMethods` checks for deprecated class methods. ([@bbatsov][])
* New cop `StringConversionInInterpolation` checks for redundant `Object#to_s` in string interpolation. ([@bbatsov][])
* New cop `LiteralInInterpolation` checks for interpolated string literals. ([@bbatsov][])
* New cop `SelfAssignment` checks for places where the self-assignment shorthand should have been used. ([@bbatsov][])
* New cop `DoubleNegation` checks for uses of `!!`. ([@bbatsov][])
* New cop `PercentLiteralDelimiters` enforces consistent usage of `%`-literal delimiters. ([@hannestyden][])
* New Rails cop `ActionFilter` enforces the use of `_filter` or `_action` action filter methods. ([@bbatsov][])
* New Rails cop `ScopeArgs` makes sure you invoke the `scope` method properly. ([@bbatsov][])
* Add `with_fixed_indentation` style to `AlignParameters` cop. ([@hannestyden][])
* Add `IgnoreLastArgumentHash` option to `AlignHash` cop. ([@hannestyden][])
* [#743](https://github.com/rubocop-hq/rubocop/issues/743): `SingleLineMethods` cop does auto-correction. ([@jonas054][])
* [#743](https://github.com/rubocop-hq/rubocop/issues/743): `Semicolon` cop does auto-correction. ([@jonas054][])
* [#743](https://github.com/rubocop-hq/rubocop/issues/743): `EmptyLineBetweenDefs` cop does auto-correction. ([@jonas054][])
* [#743](https://github.com/rubocop-hq/rubocop/issues/743): `IndentationWidth` cop does auto-correction. ([@jonas054][])
* [#743](https://github.com/rubocop-hq/rubocop/issues/743): `IndentationConsistency` cop does auto-correction. ([@jonas054][])
* [#809](https://github.com/rubocop-hq/rubocop/issues/809): New formatter `fuubar` displays a progress bar and shows details of offenses as soon as they are detected. ([@yujinakayama][])
* [#797](https://github.com/rubocop-hq/rubocop/issues/797): New cop `IndentHash` checks the indentation of the first key in multi-line hash literals. ([@jonas054][])
* [#797](https://github.com/rubocop-hq/rubocop/issues/797): New cop `IndentArray` checks the indentation of the first element in multi-line array literals. ([@jonas054][])
* [#806](https://github.com/rubocop-hq/rubocop/issues/806): Now excludes files in `vendor/**` by default. ([@jeremyolliver][])
* [#795](https://github.com/rubocop-hq/rubocop/issues/795): `IfUnlessModifier` and `WhileUntilModifier` supports `MaxLineLength`, which is independent of `LineLength` parameter `Max`. ([@agrimm][])
* [#868](https://github.com/rubocop-hq/rubocop/issues/868): New cop `ClassAndModuleChildren` checks the style of children definitions at classes and modules: nested / compact. ([@geniou][])

### Changes

* [#793](https://github.com/rubocop-hq/rubocop/issues/793): Add printing total count when `rubocop --format offences`. ([@ma2gedev][])
* Remove `Ignore` param from the Rails `Output` cop. The standard `Exclude/Include` should be used instead. ([@bbatsov][])
* Renamed `FavorSprintf` to `FormatString` and made it configurable. ([@bbatsov][])
* Renamed `Offence` to `Offense`. ([@bbatsov][])
* Use `offense` in all messages instead of `offence`. ([@bbatsov][])
* For indentation of `if`/`unless`/`while`/`until` bodies when the result is assigned to a variable, instead of supporting two styles simultaneously, `IndentationWidth` now supports one style of indentation at a time, specified by `EndAlignment`/`AlignWith`. ([@jonas054][])
* Renamed `Style` param of `DotPosition` cop to `EnforcedStyle`. ([@bbatsov][])
* Add `length` value to locations of offense in JSON formatter. ([@yujinakayama][])
* `SpaceAroundBlockBraces` cop replaced by `SpaceBeforeBlockBraces` and `SpaceInsideBlockBraces`. ([@jonas054][])
* `SpaceAroundEqualsInParameterDefault` cop is now configurable with the `EnforcedStyle` option. ([@jonas054][])

### Bugs fixed

* [#790](https://github.com/rubocop-hq/rubocop/issues/790): Fix auto-correction interference problem between `MethodDefParentheses` and other cops. ([@jonas054][])
* [#794](https://github.com/rubocop-hq/rubocop/issues/794): Fix handling of modifier keywords with required parentheses in `ParenthesesAroundCondition`. ([@bbatsov][])
* [#804](https://github.com/rubocop-hq/rubocop/issues/804): Fix a false positive with operator assignments in a loop (including `begin..rescue..end` with `retry`) in `UselessAssignment`. ([@yujinakayama][])
* [#815](https://github.com/rubocop-hq/rubocop/issues/815): Fix a false positive for heredocs with blank lines in them in `EmptyLines`. ([@bbatsov][])
* Auto-correction is now more robust and less likely to die because of `RangeError` or "clobbering". ([@jonas054][])
* Offenses always reported in order of position in file, also during `--auto-correct` runs. ([@jonas054][])
* Fix problem with `[Corrected]` tag sometimes missing in output from `--auto-correct` runs. ([@jonas054][])
* Fix message from `EndAlignment` cop when `AlignWith` is `keyword`. ([@jonas054][])
* Handle `case` conditions in `LiteralInCondition`. ([@bbatsov][])
* [#822](https://github.com/rubocop-hq/rubocop/issues/822): Fix a false positive in `DotPosition` when enforced style is set to `trailing`. ([@bbatsov][])
* Handle properly dynamic strings in `LineEndConcatenation`. ([@bbatsov][])
* [#832](https://github.com/rubocop-hq/rubocop/issues/832): Fix auto-correction interference problem between `BracesAroundHashParameters` and `SpaceInsideHashLiteralBraces`. ([@jonas054][])
* Fix bug in auto-correction of alignment so that only space can be removed. ([@jonas054][])
* Fix bug in `IndentationWidth` auto-correction so it doesn't correct things that `IndentationConsistency` should correct. ([@jonas054][])
* [#847](https://github.com/rubocop-hq/rubocop/issues/847): Fix bug in `RegexpLiteral` concerning `--auto-gen-config`. ([@jonas054][])
* [#848](https://github.com/rubocop-hq/rubocop/issues/848): Fix bug in `--show-cops` that made it print the default configuration rather than the current configuration. ([@jonas054][])
* [#862](https://github.com/rubocop-hq/rubocop/issues/862): Fix a bug where single line `rubocop:disable` comments with indentations were treated as multiline cop disabling comments. ([@yujinakayama][])
* Fix a bug where `rubocop:disable` comments with a cop name including `all` (e.g. `MethodCallParentheses`) were disabling all cops. ([@yujinakayama][])
* Fix a bug where string and regexp literals including `# rubocop:disable` were confused with real comments. ([@yujinakayama][])
* [#877](https://github.com/rubocop-hq/rubocop/issues/877): Fix bug in `PercentLiteralDelimiters` concerning auto-correct of regular expressions with interpolation. ([@hannestyden][])

## 0.18.1 (2014-02-02)

### Bugs fixed

* Remove double reporting in `EmptyLinesAroundBody` of empty line inside otherwise empty class/module/method that caused crash in autocorrect. ([@jonas054][])
* [#779](https://github.com/rubocop-hq/rubocop/issues/779): Fix a false positive in `LineEndConcatenation`. ([@bbatsov][])
* [#751](https://github.com/rubocop-hq/rubocop/issues/751): Fix `Documentation` cop so that a comment followed by an empty line and then a class definition is not considered to be class documentation. ([@jonas054][])
* [#783](https://github.com/rubocop-hq/rubocop/issues/783): Fix a false positive in `ParenthesesAroundCondition` when the parentheses are actually required. ([@bbatsov][])
* [#781](https://github.com/rubocop-hq/rubocop/issues/781): Fix problem with back-and-forth auto-correction in `AccessModifierIndentation`. ([@jonas054][])
* [#785](https://github.com/rubocop-hq/rubocop/issues/785): Fix false positive on `%w` arrays in `TrailingComma`. ([@jonas054][])
* [#782](https://github.com/rubocop-hq/rubocop/issues/782): Fix false positive in `AlignHash` for single line hashes. ([@jonas054][])

## 0.18.0 (2014-01-30)

### New features

* [#714](https://github.com/rubocop-hq/rubocop/issues/714): New cop `RequireParentheses` checks for method calls without parentheses together with a boolean operator indicating that a mistake about precedence may have been made. ([@jonas054][])
* [#743](https://github.com/rubocop-hq/rubocop/issues/743): `WordArray` cop does auto-correction. ([@jonas054][])
* [#743](https://github.com/rubocop-hq/rubocop/issues/743): `Proc` cop does auto-correction. ([@bbatsov][])
* [#743](https://github.com/rubocop-hq/rubocop/issues/743): `AccessModifierIndentation` cop does auto-correction. ([@jonas054][])
* [#768](https://github.com/rubocop-hq/rubocop/issues/768): Rake task now supports `requires` and `options`. ([@nevir][])
* [#759](https://github.com/rubocop-hq/rubocop/issues/759): New cop `EndLineConcatenation` checks for string literal concatenation with `+` at line end. ([@bbatsov][])

### Changes

* [#762](https://github.com/rubocop-hq/rubocop/issues/762): Support Rainbow gem both 1.99.x and 2.x. ([@yujinakayama][])
* [#761](https://github.com/rubocop-hq/rubocop/issues/761): Relax `json` requirement to `>= 1.7.7`. ([@bbatsov][])
* [#757](https://github.com/rubocop-hq/rubocop/issues/757): `Include/Exclude` supports relative globbing to some extent. ([@nevir][])

### Bugs fixed

* [#764](https://github.com/rubocop-hq/rubocop/issues/764): Handle heredocs in `TrailingComma`. ([@jonas054][])
* Guide for contributors now points to correct issues page. ([@scottmatthewman][])

## 0.17.0 (2014-01-25)

### New features

* New cop `ConditionPosition` checks for misplaced conditions in expressions like `if/unless/when/until`. ([@bbatsov][])
* New cop `ElseLayout` checks for odd arrangement of code in the `else` branch of a conditional expression. ([@bbatsov][])
* [#694](https://github.com/rubocop-hq/rubocop/issues/694): Support Ruby 1.9.2 until June 2014. ([@yujinakayama][])
* [#702](https://github.com/rubocop-hq/rubocop/issues/702): Improve `rubocop-todo.yml` with comments about offence count, configuration parameters, and auto-correction support. ([@jonas054][])
* Add new command-line flag `-D/--display-cop-names` to trigger the display of cop names in offence messages. ([@bbatsov][])
* [#733](https://github.com/rubocop-hq/rubocop/pull/733): `NumericLiterals` cop does auto-correction. ([@dblock][])
* [#713](https://github.com/rubocop-hq/rubocop/issues/713): New cop `TrailingComma` checks for comma after the last item in a hash, array, or method call parameter list. ([@jonas054][])

### Changes

* [#581](https://github.com/rubocop-hq/rubocop/pull/581): Extracted a new cop `AmbiguousOperator` from `Syntax` cop. It checks for ambiguous operators in the first argument of a method invocation without parentheses. ([@yujinakayama][])
* Extracted a new cop `AmbiguousRegexpLiteral` from `Syntax` cop. It checks for ambiguous regexp literals in the first argument of a method invocation without parentheses. ([@yujinakayama][])
* Extracted a new cop `UselessElseWithoutRescue` from `Syntax` cop. It checks for useless `else` in `begin..end` without `rescue`. ([@yujinakayama][])
* Extracted a new cop `InvalidCharacterLiteral` from `Syntax` cop. It checks for invalid character literals with a non-escaped whitespace character (e.g. `? `). ([@yujinakayama][])
* Removed `Syntax` cop from the configuration. It no longer can be disabled and it reports only invalid syntax offences. ([@yujinakayama][])
* [#688](https://github.com/rubocop-hq/rubocop/issues/688): Output from `rubocop --show-cops` now looks like a YAML configuration file. The `--show-cops` option takes a comma separated list of cops as optional argument. ([@jonas054][])
* New cop `IndentationConsistency` extracted from `IndentationWidth`, which has checked two kinds of offences until now. ([@jonas054][])

### Bugs fixed

* [#698](https://github.com/rubocop-hq/rubocop/pull/698): Support Windows paths on command-line. ([@rifraf][])
* [#498](https://github.com/rubocop-hq/rubocop/issues/498): Disable terminal ANSI escape sequences when a formatter's output is not a TTY. ([@yujinakayama][])
* [#703](https://github.com/rubocop-hq/rubocop/issues/703): BracesAroundHashParameters auto-correction broken with trailing comma. ([@jonas054][])
* [#709](https://github.com/rubocop-hq/rubocop/issues/709): When `EndAlignment` has configuration `AlignWith: variable`, it now handles `@@a = if ...` and `a, b = if ...`. ([@jonas054][])
* `SpaceAroundOperators` now reports an offence for `@@a=0`. ([@jonas054][])
* [#707](https://github.com/rubocop-hq/rubocop/issues/707): Fix error on operator assignments in top level scope in `UselessAssignment`. ([@yujinakayama][])
* Fix a bug where some offences were discarded when any cop that has specific target file path (by `Include` or `Exclude` under each cop configuration) had run. ([@yujinakayama][])
* [#724](https://github.com/rubocop-hq/rubocop/issues/724): Accept colons denoting required keyword argument (a new feature in Ruby 2.1) without trailing space in `SpaceAfterColon`. ([@jonas054][])
* The `--no-color` option works again. ([@jonas054][])
* [#716](https://github.com/rubocop-hq/rubocop/issues/716): Fixed a regression in the auto-correction logic of `MethodDefParentheses`. ([@bbatsov][])
* Inspected projects that lack a `.rubocop.yml` file, and therefore get their configuration from RuboCop's `config/default.yml`, no longer get configuration from RuboCop's `.rubocop.yml` and `rubocop-todo.yml`. ([@jonas054][])
* [#730](https://github.com/rubocop-hq/rubocop/issues/730): `EndAlignment` now handles for example `private def some_method`, which is allowed in Ruby 2.1. It requires `end` to be aligned with `private`, not `def`, in such cases. ([@jonas054][])
* [#744](https://github.com/rubocop-hq/rubocop/issues/744): Any new offences created by `--auto-correct` are now handled immediately and corrected when possible, so running `--auto-correct` once is enough. ([@jonas054][])
* [#748](https://github.com/rubocop-hq/rubocop/pull/748): Auto-correction conflict between `EmptyLinesAroundBody` and `TrailingWhitespace` resolved. ([@jonas054][])
* `ParenthesesAroundCondition` no longer crashes on parentheses around the condition in a ternary if. ([@jonas054][])
* [#738](https://github.com/rubocop-hq/rubocop/issues/738): Fix a false positive in `StringLiterals`. ([@bbatsov][])

## 0.16.0 (2013-12-25)

### New features

* [#612](https://github.com/rubocop-hq/rubocop/pull/612): `BracesAroundHashParameters` cop does auto-correction. ([@dblock][])
* [#614](https://github.com/rubocop-hq/rubocop/pull/614): `ParenthesesAroundCondition` cop does auto-correction. ([@dblock][])
* [#624](https://github.com/rubocop-hq/rubocop/pull/624): `EmptyLines` cop does auto-correction. ([@dblock][])
* New Rails cop `DefaultScope` ensures `default_scope` is called properly with a block argument. ([@bbatsov][])
* All cops now support the `Include` param, which specifies the files on which they should operate. ([@bbatsov][])
* All cops now support the `Exclude` param, which specifies the files on which they should not operate. ([@bbatsov][])
* [#631](https://github.com/rubocop-hq/rubocop/issues/631): `IndentationWidth` cop now detects inconsistent indentation between lines that should have the same indentation. ([@jonas054][])
* [#649](https://github.com/rubocop-hq/rubocop/pull/649): `EmptyLinesAroundBody` cop does auto-correction. ([@dblock][])
* [#657](https://github.com/rubocop-hq/rubocop/pull/657): `Alias` cop does auto-correction. ([@dblock][])
* Rake task now support setting formatters. ([@pmenglund][])
* [#653](https://github.com/rubocop-hq/rubocop/issues/653): `CaseIndentation` cop is now configurable with parameters `IndentWhenRelativeTo` and `IndentOneStep`. ([@jonas054][])
* [#654](https://github.com/rubocop-hq/rubocop/pull/654): `For` cop is now configurable to enforce either `each` (default) or `for`. ([@jonas054][])
* [#661](https://github.com/rubocop-hq/rubocop/issues/661): `EndAlignment` cop is now configurable for alignment with `keyword` (default) or `variable`. ([@jonas054][])
* Allow to overwrite the severity of a cop with the new `Severity` param. ([@codez][])
* New cop `FlipFlop` checks for flip flops. ([@agrimm][])
* [#577](https://github.com/rubocop-hq/rubocop/issues/577): Introduced `MethodDefParentheses` to allow for for requiring either parentheses or no parentheses in method definitions. Replaces `DefWithoutParentheses`. ([@skanev][])
* [#693](https://github.com/rubocop-hq/rubocop/pull/693): Generation of parameter values (i.e., not only `Enabled: false`) in `rubocop-todo.yml` by the `--auto-gen-config` option is now supported for some cops. ([@jonas054][])
* New cop `AccessorMethodName` checks accessor method names for non-idiomatic names like `get_attribute` and `set_attribute`. ([@bbatsov][])
* New cop `PredicateName` checks the names of predicate methods for non-idiomatic names like `is_something`, `has_something`, etc. ([@bbatsov][])
* Support Ruby 2.1 with Parser 2.1. ([@yujinakayama][])

### Changes

* Removed `SymbolNames` as it was generating way too many false positives. ([@bbatsov][])
* Renamed `ReduceArguments` to `SingleLineBlockParams` and made it configurable. ([@bbatsov][])

### Bugs fixed

* Handle properly heredocs in `StringLiterals` cop. ([@bbatsov][])
* Fix `SpaceAroundOperators` to not report missing space around operator for `def self.method *args`. ([@jonas054][])
* Properly handle `['AllCops']['Includes']` and `['AllCops']['Excludes']` when passing config via `-c`. ([@fancyremarker][], [@codez][])
* [#611](https://github.com/rubocop-hq/rubocop/pull/611): Fix crash when loading an empty config file. ([@sinisterchipmunk][])
* Fix `DotPosition` cop with `trailing` style for method calls on same line. ([@vonTronje][])
* [#627](https://github.com/rubocop-hq/rubocop/pull/627): Fix counting of slashes in complicated regexps in `RegexpLiteral` cop. ([@jonas054][])
* [#638](https://github.com/rubocop-hq/rubocop/issues/638): Fix bug in auto-correct that changes `each{ |x|` to `each d o |x|`. ([@jonas054][])
* [#418](https://github.com/rubocop-hq/rubocop/issues/418): Stop searching for configuration files above the work directory of the isolated environment when running specs. ([@jonas054][])
* Fix error on implicit match conditionals (e.g. `if /pattern/; end`) in `MultilineIfThen`. ([@agrimm][])
* [#651](https://github.com/rubocop-hq/rubocop/issues/651): Handle properly method arguments in `RedundantSelf`. ([@bbatsov][])
* [#628](https://github.com/rubocop-hq/rubocop/issues/628): Allow `self.Foo` in `RedundantSelf` cop. ([@chulkilee][])
* [#668](https://github.com/rubocop-hq/rubocop/issues/668): Fix crash in `EndOfLine` that occurs when default encoding is `US_ASCII` and an inspected file has non-ascii characters. ([@jonas054][])
* [#664](https://github.com/rubocop-hq/rubocop/issues/664): Accept oneline while when condition has local variable assignment. ([@emou][])
* Fix auto-correct for `MethodDefParentheses` when parentheses are required. ([@skanev][])

## 0.15.0 (2013-11-06)

### New features

* New cop `Output` checks for calls to print, puts, etc. in Rails. ([@daviddavis][])
* New cop `EmptyLinesAroundBody` checks for empty lines around the bodies of class, method and module definitions. ([@bbatsov][])
* `LeadingCommentSpace` cop does auto-correction. ([@jonas054][])
* `SpaceAfterControlKeyword` cop does auto-correction. ([@jonas054][])
* `SpaceAfterColon` cop does auto-correction. ([@jonas054][])
* `SpaceAfterComma` cop does auto-correction. ([@jonas054][])
* `SpaceAfterSemicolon` cop does auto-correction. ([@jonas054][])
* `SpaceAfterMethodName` cop does auto-correction. ([@jonas054][])
* `SpaceAroundBlockBraces` cop does auto-correction. ([@jonas054][])
* `SpaceAroundEqualsInParameterDefault` cop does auto-correction. ([@jonas054][])
* `SpaceAroundOperators` cop does auto-correction. ([@jonas054][])
* `SpaceBeforeModifierKeyword` cop does auto-correction. ([@jonas054][])
* `SpaceInsideHashLiteralBraces` cop does auto-correction. ([@jonas054][])
* `SpaceInsideBrackets` cop does auto-correction. ([@jonas054][])
* `SpaceInsideParens` cop does auto-correction. ([@jonas054][])
* `TrailingWhitespace` cop does auto-correction. ([@jonas054][])
* `TrailingBlankLines` cop does auto-correction. ([@jonas054][])
* `FinalNewline` cop does auto-correction. ([@jonas054][])
* New cop `CyclomaticComplexity` checks the cyclomatic complexity of methods against a configurable max value. ([@jonas054][])
* [#594](https://github.com/rubocop-hq/rubocop/pull/594): New parameter `EnforcedStyleForEmptyBraces` with values `space` and `no_space` (default) added to `SpaceAroundBlockBraces`. ([@jonas054][])
* [#603](https://github.com/rubocop-hq/rubocop/pull/603): New parameter `MinSize` added to `WordArray` to allow small string arrays, retaining the default (0). ([@claco][])

### Changes

* [#557](https://github.com/rubocop-hq/rubocop/pull/557): Configuration files for excluded files are no longer loaded. ([@jonas054][])
* [#571](https://github.com/rubocop-hq/rubocop/pull/571): The default rake task now runs RuboCop over itself! ([@nevir][])
* Encoding errors are reported as fatal offences rather than printed with red text. ([@jonas054][])
* `AccessControl` cop is now configurable with the `EnforcedStyle` option. ([@sds][])
* Split `AccessControl` cop to `AccessModifierIndentation` and `EmptyLinesAroundAccessModifier`. ([@bbatsov][])
* [#594](https://github.com/rubocop-hq/rubocop/pull/594): Add configuration parameter `EnforcedStyleForEmptyBraces` to `SpaceInsideHashLiteralBraces` cop, and change `EnforcedStyleIsWithSpaces` (values `true`, `false`) to `EnforcedStyle` (values `space`, `no_space`). ([@jonas054][])
* Coverage builds linked from the README page are enabled again. ([@jonas054][])

### Bugs fixed

* [#561](https://github.com/rubocop-hq/rubocop/pull/561): Handle properly negative literals in `NumericLiterals` cop. ([@bbatsov][])
* [#567](https://github.com/rubocop-hq/rubocop/pull/567): Register an offence when the last hash parameter has braces in `BracesAroundHashParameters` cop. ([@dblock][])
* `StringLiterals` cop no longer reports errors for character literals such as ?/. That should be done only by the `CharacterLiterals` cop. ([@jonas054][])
* Made auto-correct much less likely to crash due to conflicting corrections ("clobbering"). ([@jonas054][])
* [#565](https://github.com/rubocop-hq/rubocop/pull/565): `$GLOBAL_VAR from English library` should no longer be inserted when autocorrecting short-form global variables like `$!`. ([@nevir][])
* [#566](https://github.com/rubocop-hq/rubocop/pull/566): Methods that just assign a splat to an ivar are no longer considered trivial writers. ([@nevir][])
* [#585](https://github.com/rubocop-hq/rubocop/pull/585): `MethodCallParentheses` should allow methods starting with uppercase letter. ([@bbatsov][])
* [#574](https://github.com/rubocop-hq/rubocop/issues/574): Fix error on multiple-assignment with non-array right hand side in `UselessSetterCall`. ([@yujinakayama][])
* [#576](https://github.com/rubocop-hq/rubocop/issues/576): Output config validation warning to STDERR so that it won't be mixed up with formatter's output. ([@yujinakayama][])
* [#599](https://github.com/rubocop-hq/rubocop/pull/599): `EndOfLine` cop is operational again. ([@jonas054][])
* [#604](https://github.com/rubocop-hq/rubocop/issues/604): Fix error on implicit match conditionals (e.g. `if /pattern/; end`) in `FavorModifier`. ([@yujinakayama][])
* [#600](https://github.com/rubocop-hq/rubocop/pull/600): Don't require an empty line for access modifiers at the beginning of class/module body. ([@bbatsov][])
* [#608](https://github.com/rubocop-hq/rubocop/pull/608): `RescueException` no longer crashes when the namespace of a rescued class is in a local variable. ([@jonas054][])
* [#173](https://github.com/rubocop-hq/rubocop/issues/173): Allow the use of `alias` in the body of an `instance_exec`. ([@bbatsov][])
* [#554](https://github.com/rubocop-hq/rubocop/issues/554): Handle properly multi-line arrays with comments in them in `WordArray`. ([@bbatsov][])

## 0.14.1 (2013-10-10)

### New features

* [#551](https://github.com/rubocop-hq/rubocop/pull/551): New cop `BracesAroundHashParameters` checks for braces in function calls with hash parameters. ([@dblock][])
* New cop `SpaceAfterNot` tracks redundant space after the `!` operator. ([@bbatsov][])

### Bugs fixed

* Fix bug concerning table and separator alignment of multi-line hash with multiple keys on the same line. ([@jonas054][])
* [#550](https://github.com/rubocop-hq/rubocop/pull/550): Fix a bug where `ClassLength` counted lines of inner classes/modules. ([@yujinakayama][])
* [#550](https://github.com/rubocop-hq/rubocop/pull/550): Fix a false positive for namespace class in `Documentation`. ([@yujinakayama][])
* [#556](https://github.com/rubocop-hq/rubocop/pull/556): Fix "Parser::Source::Range spans more than one line" bug in clang formatter. ([@yujinakayama][])
* [#552](https://github.com/rubocop-hq/rubocop/pull/552): `RaiseArgs` allows exception constructor calls with more than one 1 argument. ([@bbatsov][])

## 0.14.0 (2013-10-07)

### New features

* [#491](https://github.com/rubocop-hq/rubocop/issues/491): New cop `MethodCalledOnDoEndBlock` keeps track of methods called on `do`...`end` blocks.
* [#456](https://github.com/rubocop-hq/rubocop/issues/456): New configuration parameter `AllCops`/`RunRailsCops` can be set to `true` for a project, removing the need to give the `-R`/`--rails` option with every invocation of `rubocop`.
* [#501](https://github.com/rubocop-hq/rubocop/issues/501): `simple`/`clang`/`progress`/`emacs` formatters now print `[Corrected]` along with offence message when the offence is automatically corrected.
* [#501](https://github.com/rubocop-hq/rubocop/issues/501): `simple`/`clang`/`progress` formatters now print count of auto-corrected offences in the final summary.
* [#501](https://github.com/rubocop-hq/rubocop/issues/501): `json` formatter now outputs `corrected` key with boolean value in offence objects whether the offence is automatically corrected.
* New cop `ClassLength` checks for overly long class definitions.
* New cop `Debugger` checks for forgotten calls to debugger or pry.
* New cop `RedundantException` checks for code like `raise RuntimeError, message`.
* [#526](https://github.com/rubocop-hq/rubocop/issues/526): New cop `RaiseArgs` checks the args passed to `raise/fail`.

### Changes

* Cop `MethodAndVariableSnakeCase` replaced by `MethodName` and `VariableName`, both having the configuration parameter `EnforcedStyle` with values `snake_case` (default) and `camelCase`.
* [#519](https://github.com/rubocop-hq/rubocop/issues/519): `HashSyntax` cop is now configurable and can enforce the use of the classic hash rockets syntax.
* [#520](https://github.com/rubocop-hq/rubocop/issues/520): `StringLiterals` cop is now configurable and can enforce either single-quoted or double-quoted strings.
* [#528](https://github.com/rubocop-hq/rubocop/issues/528): Added a config option to `RedundantReturn` to allow a `return` with multiple values.
* [#524](https://github.com/rubocop-hq/rubocop/issues/524): Added a config option to `Semicolon` to allow the use of `;` as an expression separator.
* [#525](https://github.com/rubocop-hq/rubocop/issues/525): `SignalException` cop is now configurable and can enforce the semantic rule or an exclusive use of `raise` or `fail`.
* `LambdaCall` is now configurable and enforce either `Proc#call` or `Proc#()`.
* [#529](https://github.com/rubocop-hq/rubocop/issues/529): Added config option `EnforcedStyle` to `SpaceAroundBraces`.
* [#529](https://github.com/rubocop-hq/rubocop/issues/529): Changed config option `NoSpaceBeforeBlockParameters` to `SpaceBeforeBlockParameters`.
* Support Parser 2.0.0 (non-beta).

### Bugs fixed

* [#514](https://github.com/rubocop-hq/rubocop/issues/514): Fix alignment of the hash containing different key lengths in one line.
* [#496](https://github.com/rubocop-hq/rubocop/issues/496): Fix corner case crash in `AlignHash` cop: single key/value pair when configuration is `table` for '=>' and `separator` for `:`.
* [#502](https://github.com/rubocop-hq/rubocop/issues/502): Don't check non-decimal literals with `NumericLiterals`.
* [#448](https://github.com/rubocop-hq/rubocop/issues/448): Fix auto-correction of parameters spanning more than one line in `AlignParameters` cop.
* [#493](https://github.com/rubocop-hq/rubocop/issues/493): Support disabling `Syntax` offences with `warning` severity.
* Fix bug appearing when there were different values for the `AllCops`/`RunRailsCops` configuration parameter in different directories.
* [#512](https://github.com/rubocop-hq/rubocop/issues/512): Fix bug causing crash in `AndOr` auto-correction.
* [#515](https://github.com/rubocop-hq/rubocop/issues/515): Fix bug causing `AlignParameters` and `AlignArray` auto-correction to destroy code.
* [#516](https://github.com/rubocop-hq/rubocop/issues/516): Fix bug causing `RedundantReturn` auto-correction to produce invalid code.
* [#527](https://github.com/rubocop-hq/rubocop/issues/527): Handle `!=` expressions in `EvenOdd` cop.
* `SignalException` cop now finds `raise` calls anywhere, not only in `begin` sections.
* [#538](https://github.com/rubocop-hq/rubocop/issues/538): Fix bug causing `Blocks` auto-correction to produce invalid code.

## 0.13.1 (2013-09-19)

### New features

* `HashSyntax` cop does auto-correction.
* [#484](https://github.com/rubocop-hq/rubocop/pull/484): Allow calls to self to fix name clash with argument.
* Renamed `SpaceAroundBraces` to `SpaceAroundBlockBraces`.
* `SpaceAroundBlockBraces` now has a `NoSpaceBeforeBlockParameters` config option to enforce a style for blocks with parameters like `{|foo| puts }`.
* New cop `LambdaCall` tracks uses of the obscure `lambda.(...)` syntax.

### Bugs fixed

* Fix crash on empty input file in `FinalNewline`.
* [#485](https://github.com/rubocop-hq/rubocop/issues/485): Fix crash on multiple-assignment and op-assignment in `UselessSetterCall`.
* [#497](https://github.com/rubocop-hq/rubocop/issues/497): Fix crash in `UselessComparison` and `NilComparison`.

## 0.13.0 (2013-09-13)

### New features

* New configuration parameter `AllowAdjacentOneLineDefs` for `EmptyLineBetweenDefs`.
* New cop `MultilineBlockChain` keeps track of chained blocks spanning multiple lines.
* `RedundantSelf` cop does auto-correction.
* `AvoidPerlBackrefs` cop does auto-correction.
* `AvoidPerlisms` cop does auto-correction.
* `RedundantReturn` cop does auto-correction.
* `Blocks` cop does auto-correction.
* New cop `TrailingBlankLines` keeps track of extra blanks lines at the end of source file.
* New cop `AlignHash` keeps track of bad alignment in multi-line hash literals.
* New cop `AlignArray` keeps track of bad alignment in multi-line array literals.
* New cop `SpaceBeforeModifierKeyword` keeps track of missing space before a modifier keyword (`if`, `unless`, `while`, `until`).
* New cop `FinalNewline` keeps tracks of the required final newline in a source file.
* Highlightling corrected in `SpaceInsideHashLiteralBraces` and `SpaceAroundBraces` cops.

### Changes

* [#447](https://github.com/rubocop-hq/rubocop/issues/447): `BlockAlignment` cop now allows `end` to be aligned with the start of the line containing `do`.
* `SymbolName` now has an `AllowDots` config option to allow symbols like `:'whatever.submit_button'`.
* [#469](https://github.com/rubocop-hq/rubocop/issues/469): Extracted useless setter call tracking part of `UselessAssignment` cop to `UselessSetterCall`.
* [#469](https://github.com/rubocop-hq/rubocop/issues/469): Merged `UnusedLocalVariable` cop into `UselessAssignment`.
* [#458](https://github.com/rubocop-hq/rubocop/issues/458): The merged `UselessAssignment` cop now has advanced logic that tracks not only assignment at the end of the method but also every assignment in every scope.
* [#466](https://github.com/rubocop-hq/rubocop/issues/466): Allow built-in JRuby global vars in `AvoidGlobalVars`.
* Added a config option `AllowedVariables` to `AvoidGlobalVars` to allow users to whitelist certain global variables.
* Renamed `AvoidGlobalVars` to `GlobalVars`.
* Renamed `AvoidPerlisms` to `SpecialGlobalVars`.
* Renamed `AvoidFor` to `For`.
* Renamed `AvoidClassVars` to `ClassVars`.
* Renamed `AvoidPerlBackrefs` to `PerlBackrefs`.
* `NumericLiterals` now accepts a config param `MinDigits` - the minimal number of digits in the integer portion of number for the cop to check it.

### Bugs fixed

* [#449](https://github.com/rubocop-hq/rubocop/issues/449): Remove whitespaces between condition and `do` with `WhileUntilDo` auto-correction.
* Continue with file inspection after parser warnings. Give up only on syntax errors.
* Don't trigger the HashSyntax cop on digit-starting keys.
* Fix crashes while inspecting class definition subclassing another class stored in a local variable in `UselessAssignment` (formerly of `UnusedLocalVariable`) and `ShadowingOuterLocalVariable` (like `clazz = Array; class SomeClass < clazz; end`).
* [#463](https://github.com/rubocop-hq/rubocop/issues/463): Do not warn if using destructuring in second `reduce` argument (`ReduceArguments`).

## 0.12.0 (2013-08-23)

### New features

* [#439](https://github.com/rubocop-hq/rubocop/issues/439): Added formatter 'OffenceCount' which outputs a summary list of cops and their offence count.
* [#395](https://github.com/rubocop-hq/rubocop/issues/395): Added `--show-cops` option to show available cops.
* New cop `NilComparison` keeps track of comparisons like `== nil`.
* New cop `EvenOdd` keeps track of occasions where `Fixnum#even?` or `Fixnum#odd?` should have been used (like `x % 2 == 0`).
* New cop `IndentationWidth` checks for files using indentation that is not two spaces.
* New cop `SpaceAfterMethodName` keeps track of method definitions with a space between the method name and the opening parenthesis.
* New cop `ParenthesesAsGroupedExpression` keeps track of method calls with a space before the opening parenthesis.
* New cop `HashMethods` keeps track of uses of deprecated `Hash` methods.
* New Rails cop `HasAndBelongsToMany` checks for uses of `has_and_belongs_to_many`.
* New Rails cop `ReadAttribute` tracks uses of `read_attribute`.
* `Attr` cop does auto-correction.
* `CollectionMethods` cop does auto-correction.
* `SignalException` cop does auto-correction.
* `EmptyLiteral` cop does auto-correction.
* `MethodCallParentheses` cop does auto-correction.
* `DefWithParentheses` cop does auto-correction.
* `DefWithoutParentheses` cop does auto-correction.

### Changes

* Dropped `-s`/`--silent` option. Now `progress`/`simple`/`clang` formatters always report summary and `emacs`/`files` formatters no longer report.
* Dropped the `LineContinuation` cop.

### Bugs fixed

* [#432](https://github.com/rubocop-hq/rubocop/issues/432): Fix false positive for constant assignments when rhs is a method call with block in `ConstantName`.
* [#434](https://github.com/rubocop-hq/rubocop/issues/434): Support classes and modules defined with `Class.new`/`Module.new` in `AccessControl`.
* Fix which ranges are highlighted in reports from IfUnlessModifier, WhileUntilModifier, and MethodAndVariableSnakeCase cop.
* [#438](https://github.com/rubocop-hq/rubocop/issues/438): Accept setting attribute on method argument in `UselessAssignment`.

## 0.11.1 (2013-08-12)

### Changes

* [#425](https://github.com/rubocop-hq/rubocop/issues/425): `ColonMethodCalls` now allows constructor methods (like `Nokogiri::HTML()` to be called with double colon.

### Bugs fixed

* [#427](https://github.com/rubocop-hq/rubocop/issues/427): FavorUnlessOverNegatedIf triggered when using elsifs.
* [#429](https://github.com/rubocop-hq/rubocop/issues/429): Fix `LeadingCommentSpace` offence reporting.
* Fixed `AsciiComments` offence reporting.
* Fixed `BlockComments` offence reporting.

## 0.11.0 (2013-08-09)

### New features

* [#421](https://github.com/rubocop-hq/rubocop/issues/421): `TrivialAccessors` now ignores methods on user-configurable whitelist (such as `to_s` and `to_hash`).
* [#369](https://github.com/rubocop-hq/rubocop/issues/369): New option `--auto-gen-config` outputs RuboCop configuration that disables all cops that detect any offences.
* The list of annotation keywords recognized by the `CommentAnnotation` cop is now configurable.
* Configuration file names are printed as they are loaded in `--debug` mode.
* Auto-correct support added in `AlignParameters` cop.
* New cop `UselessComparison` checks for comparisons of the same arguments.
* New cop `UselessAssignment` checks for useless assignments to local variables.
* New cop `SignalException` checks for proper usage of `fail` and `raise`.
* New cop `ModuleFunction` checks for usage of `extend self` in modules.

### Bugs fixed

* [#374](https://github.com/rubocop-hq/rubocop/issues/374): Fixed error at post condition loop (`begin-end-while`, `begin-end-until`) in `UnusedLocalVariable` and `ShadowingOuterLocalVariable`.
* [#373](https://github.com/rubocop-hq/rubocop/issues/373) and [#376](https://github.com/rubocop-hq/rubocop/issues/376): Allow braces around multi-line blocks if `do`-`end` would change the meaning of the code.
* `RedundantSelf` now allows `self.` followed by any ruby keyword.
* [#391](https://github.com/rubocop-hq/rubocop/issues/391): Fix bug in counting slashes in a regexp.
* [#394](https://github.com/rubocop-hq/rubocop/issues/394): `DotPosition` cop handles correctly code like `l.(1)`.
* [#390](https://github.com/rubocop-hq/rubocop/issues/390): `CommentAnnotation` cop allows keywords (e.g. Review, Optimize) if they just begin a sentence.
* [#400](https://github.com/rubocop-hq/rubocop/issues/400): Fix bug concerning nested defs in `EmptyLineBetweenDefs` cop.
* [#399](https://github.com/rubocop-hq/rubocop/issues/399): Allow assignment inside blocks in `AssignmentInCondition` cop.
* Fix bug in favor_modifier.rb regarding missed offences after else etc.
* [#393](https://github.com/rubocop-hq/rubocop/issues/393): Retract support for multiline chaining of blocks (which fixed [#346](https://github.com/rubocop-hq/rubocop/issues/346)), thus rejecting issue 346.
* [#389](https://github.com/rubocop-hq/rubocop/issues/389): Ignore symbols that are arguments to Module#private_constant in `SymbolName` cop.
* [#387](https://github.com/rubocop-hq/rubocop/issues/387): Do autocorrect in `AndOr` cop only if it does not change the meaning of the code.
* [#398](https://github.com/rubocop-hq/rubocop/issues/398): Don't display blank lines in the output of the clang formatter.
* [#283](https://github.com/rubocop-hq/rubocop/issues/283): Refine `StringLiterals` string content check.

## 0.10.0 (2013-07-17)

### New features

* New cop `RedundantReturn` tracks redundant `return`s in method bodies.
* New cop `RedundantBegin` tracks redundant `begin` blocks in method definitions.
* New cop `RedundantSelf` tracks redundant uses of `self`.
* New cop `EmptyEnsure` tracks empty `ensure` blocks.
* New cop `CommentAnnotation` tracks formatting of annotation comments such as TODO.
* Added custom rake task.
* New formatter `FileListFormatter` outputs just a list of files with offences in them (related to [#357](https://github.com/rubocop-hq/rubocop/issues/357)).

### Changes

* `TrivialAccessors` now has an `ExactNameMatch` config option (related to [#308](https://github.com/rubocop-hq/rubocop/issues/308)).
* `TrivialAccessors` now has an `ExcludePredicates` config option (related to [#326](https://github.com/rubocop-hq/rubocop/issues/326)).
* Cops don't inherit from `Parser::AST::Rewriter` anymore. All 3rd party Cops should remove the call to `super` in their callbacks. If you implement your own processing you need to define the `#investigate` method instead of `#inspect`. Refer to the documentation of `Cop::Commissioner` and `Cop::Cop` classes for more information.
* `EndAlignment` cop split into `EndAlignment` and `BlockAlignment` cops.

### Bugs fixed

* [#288](https://github.com/rubocop-hq/rubocop/issues/288): Work with absolute Excludes paths internally (2nd fix for this issue).
* `TrivialAccessors` now detects class attributes as well as instance attributes.
* [#338](https://github.com/rubocop-hq/rubocop/issues/338): Fix end alignment of blocks in chained assignments.
* [#345](https://github.com/rubocop-hq/rubocop/issues/345): Add `$SAFE` to the list of built-in global variables.
* [#340](https://github.com/rubocop-hq/rubocop/issues/340): Override config parameters rather than merging them.
* [#349](https://github.com/rubocop-hq/rubocop/issues/349): Fix false positive for `CharacterLiteral` (`%w(?)`).
* [#346](https://github.com/rubocop-hq/rubocop/issues/346): Support method chains for block end alignment checks.
* [#350](https://github.com/rubocop-hq/rubocop/issues/350): Support line breaks between variables on left hand side for block end alignment checks.
* [#356](https://github.com/rubocop-hq/rubocop/issues/356): Allow safe assignment in `ParenthesesAroundCondition`.

### Misc

* Improved performance on Ruby 1.9 by about 20%.
* Improved overall performance by about 35%.

## 0.9.1 (2013-07-05)

### New features

* Added `-l/--lint` option to allow doing only linting with no style checks (similar to running `ruby -wc`).

### Changes

* Removed the `BlockAlignSchema` configuration option from `EndAlignment`. We now support only the default alignment schema - `StartOfAssignment`.
* Made the preferred collection methods in `CollectionMethods` configurable.
* Made the `DotPosition` cop configurable - now both `leading` and `trailing` styles are supported.

### Bugs fixed

* [#318](https://github.com/rubocop-hq/rubocop/issues/318): Correct some special cases of block end alignment.
* [#317](https://github.com/rubocop-hq/rubocop/issues/317): Fix a false positive in `LiteralInCondition`.
* [#321](https://github.com/rubocop-hq/rubocop/issues/321): Ignore variables whose name start with `_` in `ShadowingOuterLocalVariable`.
* [#322](https://github.com/rubocop-hq/rubocop/issues/322): Fix exception of `UnusedLocalVariable` and `ShadowingOuterLocalVariable` when inspecting keyword splat argument.
* [#316](https://github.com/rubocop-hq/rubocop/issues/316): Correct nested postfix unless in `MultilineIfThen`.
* [#327](https://github.com/rubocop-hq/rubocop/issues/327): Fix false offences for block expression that span on two lines in `EndAlignment`.
* [#332](https://github.com/rubocop-hq/rubocop/issues/332): Fix exception of `UnusedLocalVariable` and `ShadowingOuterLocalVariable` when inspecting named captures.
* [#333](https://github.com/rubocop-hq/rubocop/issues/333): Fix a case that `EnsureReturn` throws an exception when ensure has no body.

## 0.9.0 (2013-07-01)

### New features

* Introduced formatter feature, enables custom formatted output and multiple outputs.
* Added progress formatter and now it's the default. (`--format progress`).
* Added JSON formatter. (`--format json`).
* Added clang style formatter showing the offending source. code. (`--format clang`). The `clang` formatter marks a whole range rather than just the starting position, to indicate more clearly where the problem is.
* Added `-f`/`--format` option to specify formatter.
* Added `-o`/`--out` option to specify output file for each formatter.
* Added `-r/--require` option to inject external Ruby code into RuboCop.
* Added `-V/--verbose-version` option that displays Parser version and Ruby version as well.
* Added `-R/--rails` option that enables extra Rails-specific cops.
* Added support for auto-correction of some offences with `-a`/`--auto-correct`.
* New cop `CaseEquality` checks for explicit use of `===`.
* New cop `AssignmentInCondition` checks for assignment in conditions.
* New cop `EndAlignment` tracks misaligned `end` keywords.
* New cop `Void` tracks uses of literals/variables/operators in possibly void context.
* New cop `Documentation` checks for top level class/module doc comments.
* New cop `UnreachableCode` tracks unreachable code segments.
* New cop `MethodCallParentheses` tracks unwanted braces in method calls.
* New cop `UnusedLocalVariable` tracks unused local variables for each scope.
* New cop `ShadowingOuterLocalVariable` tracks use of the same name as outer local variables for block arguments or block local variables.
* New cop `WhileUntilDo` tracks uses of `do` with multi-line `while/until`.
* New cop `CharacterLiteral` tracks uses of character literals (`?x`).
* New cop `EndInMethod` tracks uses of `END` in method definitions.
* New cop `LiteralInCondition` tracks uses of literals in the conditions of `if/while/until`.
* New cop `BeginBlock` tracks uses of `BEGIN` blocks.
* New cop `EndBlock` tracks uses of `END` blocks.
* New cop `DotPosition` tracks the dot position in multi-line method calls.
* New cop `Attr` tracks uses of `Module#attr`.
* Add support for auto-correction of some offences with `-a`/`--auto-correct`.

### Changes

* Deprecated `-e`/`--emacs` option. (Use `--format emacs` instead).
* Made `progress` formatter the default.
* Most formatters (`progress`, `simple` and `clang`) now print relative file paths if the paths are under the current working directory.
* Migrate all cops to new namespaces. `Rubocop::Cop::Lint` is for cops that emit warnings. `Rubocop::Cop::Style` is for cops that do not belong in other namespaces.
* Merge `FavorPercentR` and `PercentR` into one cop called `RegexpLiteral`, and add configuration parameter `MaxSlashes`.
* Add `CountKeywordArgs` configuration option to `ParameterLists` cop.

### Bugs fixed

* [#239](https://github.com/rubocop-hq/rubocop/issues/239): Fixed double quotes false positives.
* [#233](https://github.com/rubocop-hq/rubocop/issues/233): Report syntax cop offences.
* Fix off-by-one error in favor_modifier.
* [#229](https://github.com/rubocop-hq/rubocop/issues/229): Recognize a line with CR+LF as a blank line in AccessControl cop.
* [#235](https://github.com/rubocop-hq/rubocop/issues/235): Handle multiple constant assignment in ConstantName cop.
* [#246](https://github.com/rubocop-hq/rubocop/issues/246): Correct handling of unicode escapes within double quotes.
* Fix crashes in Blocks, CaseEquality, CaseIndentation, ClassAndModuleCamelCase, ClassMethods, CollectionMethods, and ColonMethodCall.
* [#263](https://github.com/rubocop-hq/rubocop/issues/263): Do not check for space around operators called with method syntax.
* [#271](https://github.com/rubocop-hq/rubocop/issues/271): Always allow line breaks inside hash literal braces.
* [#270](https://github.com/rubocop-hq/rubocop/issues/270): Fixed a false positive in ParenthesesAroundCondition.
* [#288](https://github.com/rubocop-hq/rubocop/issues/288): Get config parameter AllCops/Excludes from highest config file in path.
* [#276](https://github.com/rubocop-hq/rubocop/issues/276): Let columns start at 1 instead of 0 in all output of column numbers.
* [#292](https://github.com/rubocop-hq/rubocop/issues/292): Don't check non-regular files (like sockets, etc).
* Fix crashes in WordArray on arrays of character literals such as `[?\r, ?\n]`.
* Fix crashes in Documentation on empty modules.

## 0.8.3 (2013-06-18)

### Bug fixes

* Lock Parser dependency to version 2.0.0.beta5.

## 0.8.2 (2013-06-05)

### New features

* New cop `BlockNesting` checks for excessive block nesting.

### Bug fixes

* Correct calculation of whether a modifier version of a conditional statement will fit.
* Fix an error in `MultilineIfThen` cop that occurred in some special cases.
* [#231](https://github.com/rubocop-hq/rubocop/issues/231): Fix a false positive for modifier if.

## 0.8.1 (2013-05-30)

### New features

* New cop `Proc` tracks uses of `Proc.new`.

### Changes

* Renamed `NewLambdaLiteral` to `Lambda`.
* Aligned the `Lambda` cop more closely to the style guide - it now allows the use of `lambda` for multi-line blocks.

### Bugs fixed

* [#210](https://github.com/rubocop-hq/rubocop/issues/210): Fix a false positive for double quotes in regexp literals.
* [#211](https://github.com/rubocop-hq/rubocop/issues/211): Fix a false positive for `initialize` method looking like a trivial writer.
* [#215](https://github.com/rubocop-hq/rubocop/issues/215): Fixed a lot of modifier `if/unless/while/until` issues.
* [#213](https://github.com/rubocop-hq/rubocop/issues/213): Make sure even disabled cops get their configuration set.
* [#214](https://github.com/rubocop-hq/rubocop/issues/214): Fix SpaceInsideHashLiteralBraces to handle string interpolation right.

## 0.8.0 (2013-05-28)

### Changes

* Folded `ArrayLiteral` and `HashLiteral` into `EmptyLiteral` cop.
* The maximum number of params `ParameterLists` accepts in now configurable.
* Reworked `SymbolSnakeCase` into `SymbolName`, which has an option `AllowCamelCase` enabled by default.
* Migrated from `Ripper` to the portable [Parser](https://github.com/whitequark/parser).

### New features

* New cop `ConstantName` checks for constant which are not using `SCREAMING_SNAKE_CASE`.
* New cop `AccessControl` checks private/protected indentation and surrounding blank lines.
* New cop `Loop` checks for `begin/end/while(until)` and suggests the use of `Kernel#loop`.

## 0.7.2 (2013-05-13)

### Bugs fixed

* [#155](https://github.com/rubocop-hq/rubocop/issues/155): 'Do not use semicolons to terminate expressions.' is not implemented correctly.
* `OpMethod` now handles definition of unary operators without crashing.
* `SymbolSnakeCase` now handles aliasing of operators without crashing.
* `RescueException` now handles the splat operator `*` in a `rescue` clause without crashing.
* [#159](https://github.com/rubocop-hq/rubocop/issues/159): AvoidFor cop misses many violations.

## 0.7.1 (2013-05-11)

### Bugs fixed

* Added missing files to the gemspec.

## 0.7.0 (2013-05-11)

### New features

* Added ability to include or exclude files/directories through `.rubocop.yml`.
* Added option --only for running a single cop.
* Relax semicolon rule for one line methods, classes and modules.
* Configuration files, such as `.rubocop.yml`, can now include configuration from other files through the `inherit_from` directive. All configuration files implicitly inherit from `config/default.yml`.
* New cop `ClassMethods` checks for uses for class/module names in definitions of class/module methods.
* New cop `SingleLineMethods` checks for methods implemented on a single line.
* New cop `FavorJoin` checks for usages of `Array#*` with a string argument.
* New cop `BlockComments` tracks uses of block comments(`=begin/=end` comments).
* New cop `EmptyLines` tracks consecutive blank lines.
* New cop `WordArray` tracks arrays of words.
* [#108](https://github.com/rubocop-hq/rubocop/issues/108): New cop `SpaceInsideHashLiteralBraces` checks for spaces inside hash literal braces - style is configurable.
* New cop `LineContinuation` tracks uses of the line continuation character (`\`).
* New cop `SymbolArray` tracks arrays of symbols.
* Print warnings for unrecognized names in configuration files.
* New cop `TrivialAccessors` tracks method definitions that could be automatically generated with `attr_*` methods.
* New cop `LeadingCommentSpace` checks for missing space after `#` in comments.
* New cop `ColonMethodCall` tracks uses of `::` for method calls.
* New cop `AvoidGlobalVars` tracks uses of non built-in global variables.
* New cop `SpaceAfterControlKeyword` tracks missing spaces after `if/elsif/case/when/until/unless/while`.
* New cop `Not` tracks uses of the `not` keyword.
* New cop `Eval` tracks uses of the `eval` function.

### Bugs fixed

* [#101](https://github.com/rubocop-hq/rubocop/issues/101): `SpaceAroundEqualsInParameterDefault` doesn't work properly with empty string.
* Fix `BraceAfterPercent` for `%W`, `%i` and `%I` and added more tests.
* Fix a false positive in the `Alias` cop. `:alias` is no longer treated as keyword.
* `ArrayLiteral` now properly detects `Array.new`.
* `HashLiteral` now properly detects `Hash.new`.
* `VariableInterpolation` now detects regexp back references and doesn't crash.
* Don't generate pathnames like some/project//some.rb.
* [#151](https://github.com/rubocop-hq/rubocop/issues/151): Don't print the unrecognized cop warning several times for the same `.rubocop.yml`.

### Misc

* Renamed `Indentation` cop to `CaseIndentation` to avoid confusion.
* Renamed `EmptyLines` cop to `EmptyLineBetweenDefs` to avoid confusion.

## 0.6.1 (2013-04-28)

### New features

* Split `AsciiIdentifiersAndComments` cop in two separate cops.

### Bugs fixed

* [#90](https://github.com/rubocop-hq/rubocop/issues/90): Two cops crash when scanning code using `super`.
* [#93](https://github.com/rubocop-hq/rubocop/issues/93): Issue with `whitespace?': undefined method`.
* [#97](https://github.com/rubocop-hq/rubocop/issues/97): Build fails.
* [#100](https://github.com/rubocop-hq/rubocop/issues/100): `OpMethod` cop doesn't work if method arg is not in braces.
* `SymbolSnakeCase` now tracks Ruby 1.9 hash labels as well as regular symbols.

### Misc

* [#88](https://github.com/rubocop-hq/rubocop/issues/88): Abort gracefully when interrupted with Ctrl-C.
* No longer crashes on bugs within cops. Now problematic checks are skipped and a message is displayed.
* Replaced `Term::ANSIColor` with `Rainbow`.
* Add an option to disable colors in the output.
* Cop names are now displayed alongside messages when `-d/--debug` is passed.

## 0.6.0 (2013-04-23)

### New features

* New cop `ReduceArguments` tracks argument names in reduce calls.
* New cop `MethodLength` tracks number of LOC (lines of code) in methods.
* New cop `RescueModifier` tracks uses of `rescue` in modifier form.
* New cop `PercentLiterals` tracks uses of `%q`, `%Q`, `%s` and `%x`.
* New cop `BraceAfterPercent` tracks uses of % literals with delimiters other than ().
* Support for disabling cops locally in a file with rubocop:disable comments.
* New cop `EnsureReturn` tracks usages of `return` in `ensure` blocks.
* New cop `HandleExceptions` tracks suppressed exceptions.
* New cop `AsciiIdentifiersAndComments` tracks uses of non-ascii characters in identifiers and comments.
* New cop `RescueException` tracks uses of rescuing the `Exception` class.
* New cop `ArrayLiteral` tracks uses of Array.new.
* New cop `HashLiteral` tracks uses of Hash.new.
* New cop `OpMethod` tracks the argument name in operator methods.
* New cop `PercentR` tracks uses of %r literals with zero or one slash in the regexp.
* New cop `FavorPercentR` tracks uses of // literals with more than one slash in the regexp.

### Bugs fixed

* [#62](https://github.com/rubocop-hq/rubocop/issues/62): Config files in ancestor directories are ignored if another exists in home directory.
* [#65](https://github.com/rubocop-hq/rubocop/issues/65): Suggests to convert symbols `:==`, `:<=>` and the like to snake_case.
* [#66](https://github.com/rubocop-hq/rubocop/issues/66): Does not crash on unreadable or unparseable files.
* [#70](https://github.com/rubocop-hq/rubocop/issues/70): Support `alias` with bareword arguments.
* [#64](https://github.com/rubocop-hq/rubocop/issues/64): Performance issue with Bundler.
* [#75](https://github.com/rubocop-hq/rubocop/issues/75): Make it clear that some global variables require the use of the English library.
* [#79](https://github.com/rubocop-hq/rubocop/issues/79): Ternary operator missing whitespace detection.

### Misc

* Dropped Jeweler for gem release management since it's no longer actively maintained.
* Handle pluralization properly in the final summary.

## 0.5.0 (2013-04-17)

### New features

* New cop `FavorSprintf` that checks for usages of `String#%`.
* New cop `Semicolon` that checks for usages of `;` as expression separator.
* New cop `VariableInterpolation` that checks for variable interpolation in double quoted strings.
* New cop `Alias` that checks for uses of the keyword `alias`.
* Automatically detect extensionless Ruby files with shebangs when search for Ruby source files in a directory.

### Bugs fixed

* [#59](https://github.com/rubocop-hq/rubocop/issues/59): Interpolated variables not enclosed in braces are not noticed.
* [#42](https://github.com/rubocop-hq/rubocop/issues/42): Received malformed format string ArgumentError from rubocop.

[@bbatsov]: https://github.com/bbatsov
[@jonas054]: https://github.com/jonas054
[@yujinakayama]: https://github.com/yujinakayama
[@dblock]: https://github.com/dblock
[@nevir]: https://github.com/nevir
[@daviddavis]: https://github.com/daviddavis
[@sds]: https://github.com/sds
[@fancyremarker]: https://github.com/fancyremarker
[@sinisterchipmunk]: https://github.com/sinisterchipmunk
[@vonTronje]: https://github.com/vonTronje
[@agrimm]: https://github.com/agrimm
[@pmenglund]: https://github.com/pmenglund
[@chulkilee]: https://github.com/chulkilee
[@codez]: https://github.com/codez
[@cyberdelia]: https://github.com/cyberdelia
[@emou]: https://github.com/emou
[@skanev]: https://github.com/skanev
[@claco]: https://github.com/claco
[@rifraf]: https://github.com/rifraf
[@scottmatthewman]: https://github.com/scottmatthewman
[@ma2gedev]: https://github.com/ma2gedev
[@jeremyolliver]: https://github.com/jeremyolliver
[@hannestyden]: https://github.com/hannestyden
[@geniou]: https://github.com/geniou
[@jkogara]: https://github.com/jkogara
[@tmorris-fiksu]: https://github.com/tmorris-fiksu
[@mockdeep]: https://github.com/mockdeep
[@hiroponz]: https://github.com/hiroponz
[@tamird]: https://github.com/tamird
[@fshowalter]: https://github.com/fshowalter
[@cschramm]: https://github.com/cschramm
[@bquorning]: https://github.com/bquorning
[@bcobb]: https://github.com/bcobb
[@irrationalfab]: https://github.com/irrationalfab
[@tommeier]: https://github.com/tommeier
[@sfeldon]: https://github.com/sfeldon
[@biinari]: https://github.com/biinari
[@barunio]: https://github.com/barunio
[@molawson]: https://github.com/molawson
[@wndhydrnt]: https://github.com/wndhydrnt
[@ggilder]: https://github.com/ggilder
[@salbertson]: https://github.com/salbertson
[@camilleldn]: https://github.com/camilleldn
[@mcls]: https://github.com/mcls
[@yous]: https://github.com/yous
[@vrthra]: https://github.com/vrthra
[@SkuliOskarsson]: https://github.com/SkuliOskarsson
[@jspanjers]: https://github.com/jspanjers
[@sch1zo]: https://github.com/sch1zo
[@smangelsdorf]: https://github.com/smangelsdorf
[@mvz]: https://github.com/mvz
[@jfelchner]: https://github.com/jfelchner
[@janraasch]: https://github.com/janraasch
[@jcarbo]: https://github.com/jcarbo
[@oneamtu]: https://github.com/oneamtu
[@toy]: https://github.com/toy
[@Koronen]: https://github.com/Koronen
[@blainesch]: https://github.com/blainesch
[@marxarelli]: https://github.com/marxarelli
[@katieschilling]: https://github.com/katieschilling
[@kakutani]: https://github.com/kakutani
[@rrosenblum]: https://github.com/rrosenblum
[@mattjmcnaughton]: https://github.com/mattjmcnaughton
[@huerlisi]: https://github.com/huerlisi
[@volkert]: https://github.com/volkert
[@lumeet]: https://github.com/lumeet
[@mmozuras]: https://github.com/mmozuras
[@d4rk5eed]: https://github.com/d4rk5eed
[@cshaffer]: https://github.com/cshaffer
[@eitoball]: https://github.com/eitoball
[@iainbeeston]: https://github.com/iainbeeston
[@pimterry]: https://github.com/pimterry
[@palkan]: https://github.com/palkan
[@jdoconnor]: https://github.com/jdoconnor
[@meganemura]: https://github.com/meganemura
[@zvkemp]: https://github.com/zvkemp
[@vassilevsky]: https://github.com/vassilevsky
[@gerry3]: https://github.com/gerry3
[@ypresto]: https://github.com/ypresto
[@clowder]: https://github.com/clowder
[@mudge]: https://github.com/mudge
[@mzp]: https://github.com/mzp
[@bankair]: https://github.com/bankair
[@crimsonknave]: https://github.com/crimsonknave
[@renuo]: https://github.com/renuo
[@sdeframond]: https://github.com/sdeframond
[@til]: https://github.com/til
[@carhartl]: https://github.com/carhartl
[@dylandavidson]: https://github.com/dylandavidson
[@tmr08c]: https://github.com/tmr08c
[@hbd225]: https://github.com/hbd225
[@l8nite]: https://github.com/l8nite
[@sumeet]: https://github.com/sumeet
[@ojab]: https://github.com/ojab
[@chastell]: https://github.com/chastell
[@glasnt]: https://github.com/glasnt
[@crazydog115]: https://github.com/crazydog115
[@RGBD]: https://github.com/RGBD
[@panthomakos]: https://github.com/panthomakos
[@matugm]: https://github.com/matugm
[@m1foley]: https://github.com/m1foley
[@tejasbubane]: https://github.com/tejasbubane
[@bmorrall]: https://github.com/bmorrall
[@fphilipe]: https://github.com/fphilipe
[@gotrevor]: https://github.com/gotrevor
[@awwaiid]: https://github.com/awwaiid
[@segiddins]: https://github.com/segiddins
[@urbanautomaton]: https://github.com/urbanautomaton.com
[@unmanbearpig]: https://github.com/unmanbearpig
[@maxjacobson]: https://github.com/maxjacobson
[@sliuu]: https://github.com/sliuu
[@edmz]: https://github.com/edmz
[@syndbg]: https://github.com/syndbg
[@wli]: https://github.com/wli
[@caseywebdev]: https://github.com/caseywebdev
[@MGerrior]: https://github.com/MGerrior
[@imtayadeway]: https://github.com/imtayadeway
[@mrfoto]: https://github.com/mrfoto
[@karreiro]: https://github.com/karreiro
[@dreyks]: https://github.com/dreyks
[@hmadison]: https://github.com/hmadison
[@miquella]: https://github.com/miquella
[@jhansche]: https://github.com/jhansche
[@cornelius]: https://github.com/cornelius
[@eagletmt]: https://github.com/eagletmt
[@apiology]: https://github.com/apiology
[@alexdowad]: https://github.com/alexdowad
[@minustehbare]: https://github.com/minustehbare
[@tansaku]: https://github.com/tansaku
[@ptrippett]: https://github.com/ptrippett
[@br3nda]: https://github.com/br3nda
[@jujugrrr]: https://github.com/jujugrrr
[@sometimesfood]: https://github.com/sometimesfood
[@cgriego]: https://github.com/cgriego
[@savef]: https://github.com/savef
[@volmer]: https://github.com/volmer
[@domcleal]: https://github.com/domcleal
[@codebeige]: https://github.com/codebeige
[@weh]: https://github.com/weh
[@bfontaine]: https://github.com/bfontaine
[@jawshooah]: https://github.com/jawshooah
[@DNNX]: https://github.com/DNNX
[@mvidner]: https://github.com/mvidner
[@mattparlane]: https://github.com/mattparlane
[@drenmi]: https://github.com/drenmi
[@georgyangelov]: https://github.com/georgyangelov
[@owst]: https://github.com/owst
[@seikichi]: https://github.com/seikichi
[@madwort]: https://github.com/madwort
[@annih]: https://github.com/annih
[@mmcguinn]: https://github.com/mmcguinn
[@pocke]: https://github.com/pocke
[@prsimp]: https://github.com/prsimp
[@ptarjan]: https://github.com/ptarjan
[@jweir]: https://github.com/jweir
[@Fryguy]: https://github.com/Fryguy
[@mikegee]: https://github.com/mikegee
[@tbrisker]: https://github.com/tbrisker
[@necojackarc]: https://github.com/necojackarc
[@laurelfan]: https://github.com/laurelfan
[@amuino]: https://github.com/amuino
[@dylanahsmith]: https://github.com/dylanahsmith
[@gerrywastaken]: https://github.com/gerrywastaken
[@bolshakov]: https://github.com/bolshakov
[@jastkand]: https://github.com/jastkand
[@graemeboy]: https://github.com/graemeboy
[@akihiro17]: https://github.com/akihiro17
[@magni-]: https://github.com/magni-
[@NobodysNightmare]: https://github.com/NobodysNightmare
[@gylaz]: https://github.com/gylaz
[@tjwp]: https://github.com/tjwp
[@neodelf]: https://github.com/neodelf
[@josh]: https://github.com/josh
[@natalzia-paperless]: https://github.com/natalzia-paperless
[@jules2689]: https://github.com/jules2689
[@giannileggio]: https://github.com/giannileggio
[@deivid-rodriguez]: https://github.com/deivid-rodriguez
[@pclalv]: https://github.com/pclalv
[@flexoid]: https://github.com/flexoid
[@sgringwe]: https://github.com/sgringwe
[@Tei]: https://github.com/Tei
[@haziqhafizuddin]: https://github.com/haziqhafizuddin
[@dvandersluis]: https://github.com/dvandersluis
[@QuinnHarris]: https://github.com/QuinnHarris
[@sooyang]: https://github.com/sooyang
[@metcalf]: https://github.com/metcalf
[@annaswims]: https://github.com/annaswims
[@soutaro]: https://github.com/soutaro
[@nicklamuro]: https://github.com/nicklamuro
[@mikezter]: https://github.com/mikezter
[@joejuzl]: https://github.com/joejuzl
[@hedgesky]: https://github.com/hedgesky
[@tjwallace]: https://github.com/tjwallace
[@scottohara]: https://github.com/scottohara
[@koic]: https://github.com/koic
[@groddeck]: https://github.com/groddeck
[@b-t-g]: https://github.com/b-t-g
[@coorasse]: https://github.com/coorasse
[@tcdowney]: https://github.com/tcdowney
[@logicminds]: https://github.com/logicminds
[@abrom]: https://github.com/abrom
[@thegedge]: https://github.com/thegedge
[@jmks]: https://github.com/jmks/
[@connorjacobsen]: https://github.com/connorjacobsen
[@legendetm]: https://github.com/legendetm
[@bronson]: https://github.com/bronson
[@albus522]: https://github.com/albus522
[@sihu]: https://github.com/sihu
[@kamaradclimber]: https://github.com/kamaradclimber
[@swcraig]: https://github.com/swcraig
[@jessieay]: https://github.com/jessieay
[@tiagocasanovapt]: https://github.com/tiagocasanovapt
[@iGEL]: https://github.com/iGEL
[@tessi]: https://github.com/tessi
[@ivanovaleksey]: https://github.com/ivanovaleksey
[@Ana06]: https://github.com/Ana06
[@aroben]: https://github.com/aroben
[@olliebennett]: https://github.com/olliebennett
[@aesthetikx]: https://github.com/aesthetikx
[@tdeo]: https://github.com/tdeo
[@AlexWayfer]: https://github.com/AlexWayfer
[@amogil]: https://github.com/amogil
[@kevindew]: https://github.com/kevindew
[@lucasuyezu]: https://github.com/lucasuyezu
[@breckenedge]: https://github.com/breckenedge
[@enriikke]: https://github.com/enriikke
[@iguchi1124]: https://github.com/iguchi1124
[@vergenzt]: https://github.com/vergenzt
[@rahulcs]: https://github.com/rahulcs
[@dominh]: https://github.com/dominh
[@sue445]: https://github.com/sue445
[@zverok]: https://github.com/zverok
[@backus]: https://github.com/backus
[@pat]: https://github.com/pat
[@sinsoku]: https://github.com/sinsoku
[@nodo]: https://github.com/nodo
[@onk]: https://github.com/onk
[@dabroz]: https://github.com/dabroz
[@buenaventure]: https://github.com/buenaventure
[@dorian]: https://github.com/dorian
[@attilahorvath]: https://github.com/attilahorvath
[@droptheplot]: https://github.com/droptheplot
[@wkurniawan07]: https://github.com/wkurniawan07
[@kddeisz]: https://github.com/kddeisz
[@ota42y]: https://github.com/ota42y
[@smakagon]: https://github.com/smakagon
[@musialik]: https://github.com/musialik
[@twe4ked]: https://github.com/twe4ked
[@maxbeizer]: https://github.com/maxbeizer
[@andriymosin]: https://github.com/andriymosin
[@brandonweiss]: https://github.com/brandonweiss
[@betesh]: https://github.com/betesh
[@dpostorivo]: https://github.com/dpostorivo
[@konto-andrzeja]: https://github.com/konto-andrzeja
[@sadovnik]: https://github.com/sadovnik
[@cjlarose]: https://github.com/cjlarose
[@alpaca-tc]: https://github.com/alpaca-tc
[@ilansh]: https://github.com/ilansh
[@mclark]: https://github.com/mclark
[@klesse413]: https://github.com/klesse413
[@gprado]: https://github.com/gprado
[@yhirano55]: https://github.com/yhirano55
[@hoshinotsuyoshi]: https://github.com/hoshinotsuyoshi
[@timrogers]: https://github.com/timrogers
[@harold-s]: https://github.com/harold-s
[@daniloisr]: https://github.com/daniloisr
[@promisedlandt]: https://github.com/promisedlandt
[@oboxodo]: https://github.com/oboxodo
[@gohdaniel15]: https://github.com/gohdaniel15
[@barthez]: https://github.com/barthez
[@Envek]: https://github.com/Envek
[@petehamilton]: https://github.com/petehamilton
[@donjar]: https://github.com/donjar
[@highb]: https://github.com/highb
[@JoeCohen]: https://github.com/JoeCohen
[@theRealNG]: https://github.com/theRealNG
[@akhramov]: https://github.com/akhramov
[@jekuta]: https://github.com/jekuta
[@fujimura]: https://github.com/fujimura
[@kristjan]: https://github.com/kristjan
[@frodsan]: https://github.com/frodsan
[@erikdstock]: https://github.com/erikdstock
[@GauthamGoli]: https://github.com/GauthamGoli
[@nelsonjr]: https://github.com/nelsonjr
[@jonatas]: https://github.com/jonatas
[@jaredbeck]: https://www.jaredbeck.com
[@michniewicz]: https://github.com/michniewicz
[@bgeuken]: https://github.com/bgeuken
[@mtsmfm]: https://github.com/mtsmfm
[@bdewater]: https://github.com/bdewater
[@garettarrowood]: https://github.com/garettarrowood
[@sambostock]: https://github.com/sambostock
[@asherkach]: https://github.com/asherkach
[@tiagotex]: https://github.com/tiagotex
[@wata727]: https://github.com/wata727
[@marcandre]: https://github.com/marcandre
[@walf443]: https://github.com/walf443
[@reitermarkus]: https://github.com/reitermarkus
[@chrishulton]: https://github.com/chrishulton
[@siggymcfried]: https://github.com/siggymcfried
[@melch]: https://github.com/melch
[@nattfodd]: https://github.com/nattfodd
[@flyerhzm]: https://github.com/flyerhzm
[@ybiquitous]: https://github.com/ybiquitous
[@mame]: https://github.com/mame
[@dominicsayers]: https://github.com/dominicsayers
[@albertpaulp]: https://github.com/albertpaulp
[@orgads]: https://github.com/orgads
[@leklund]: https://github.com/leklund
[@untitaker]: https://github.com/untitaker
[@walinga]: https://github.com/walinga
[@georf]: https://github.com/georf
[@Edouard-chin]: https://github.com/Edouard-chin
[@eostrom]: https://github.com/eostrom
[@roberts1000]: https://github.com/roberts1000
[@satyap]: https://github.com/satyap
[@unkmas]: https://github.com/unkmas
[@elebow]: https://github.com/elebow
[@colorbox]: https://github.com/colorbox
[@mmyoji]: https://github.com/mmyoji
[@unused]: https://github.com/unused
[@htwroclau]: https://github.com/htwroclau
[@hamada14]: https://github.com/hamada14
[@anthony-robin]: https://github.com/anthony-robin
[@YukiJikumaru]: https://github.com/YukiJikumaru
[@jlfaber]: https://github.com/jlfaber
[@drewpterry]: https://github.com/drewpterry
[@mcfisch]: https://github.com/mcfisch
[@istateside]: https://github.com/istateside
[@parkerfinch]: https://github.com/parkerfinch
[@joshuapinter]: https://github.com/joshuapinter
[@Darhazer]: https://github.com/Darhazer
[@Wei-LiangChew]: https://github.com/Wei-LiangChew
[@svendittmer]: https://github.com/svendittmer
[@composerinteralia]: https://github.com/composerinteralia
[@PointlessOne]: https://github.com/PointlessOne
[@JacobEvelyn]: https://github.com/JacobEvelyn
[@shanecav84]: https://github.com/shanecav84
[@thomasbrus]: https://github.com/thomasbrus
[@balbesina]: https://github.com/balbesina
[@cupakromer]: https://github.com/cupakromer
[@TikiTDO]: https://github.com/TikiTDO
[@EiNSTeiN-]: https://github.com/EiNSTeiN-
[@nroman-stripe]: https://github.com/nroman-stripe
[@sunny]: https://github.com/sunny
[@tatsuyafw]: https://github.com/tatsuyafw
[@alexander-lazarov]: https://github.com/alexander-lazarov
[@r7kamura]: https://github.com/r7kamura
[@Vasfed]: https://github.com/Vasfed
[@drn]: https://github.com/drn
[@maxh]: https://github.com/maxh
[@kenman345]: https://github.com/kenman345
[@nijikon]: https://github.com/nijikon
[@mikeyhew]: https://github.com/mikeyhew
[@mkenyon]: https://github.com/mkenyon
[@repinel]: https://github.com/repinel
[@gmalette]: https://github.com/gmalette
[@MagedMilad]: https://github.com/MagedMilad
[@robotdana]: https://github.com/robotdana
[@bacchir]: https://github.com/bacchir
[@khiav223577]: https://github.com/khiav223577
[@schneems]: https://github.com/schneems
[@ShockwaveNN]: https://github.com/ShockwaveNN
[@Knack]: https://github.com/Knack
[@akanoi]: https://github.com/akanoi
[@yensaki]: https://github.com/yensaki
[@ryanhageman]: https://github.com/ryanhageman
[@autopp]: https://github.com/autopp
[@lukasz-wojcik]: https://github.com/lukasz-wojcik
[@albaer]: https://github.com/albaer
[@Kevinrob]: https://github.com/Kevinrob
[@andrew-aladev]: https://github.com/andrew-aladev
[@y-yagi]: https://github.com/y-yagi
[@DiscoStarslayer]: https://github.com/DiscoStarslayer
[@gsamokovarov]: https://github.com/gsamokovarov
[@itsWill]: https://github.com/itsWill
[@xlts]: https://github.com/xlts
[@takaram]: https://github.com/takaram<|MERGE_RESOLUTION|>--- conflicted
+++ resolved
@@ -26,11 +26,8 @@
 * [#6482](https://github.com/rubocop-hq/rubocop/issues/6482): Fix a false positive for `Lint/FormatParameterMismatch` when using (digit)$ flag. ([@koic][])
 * [#6489](https://github.com/rubocop-hq/rubocop/issues/6489): Fix an error for `Style/UnneededCondition` when `if` condition and `then` branch are the same and it has no `else` branch. ([@koic][])
 * Fix NoMethodError for `Style/FrozenStringLiteral` when a file contains only a shebang. ([@takaram][])
-<<<<<<< HEAD
 * [#6511](https://github.com/rubocop-hq/rubocop/issues/6511): Fix an incorrect auto-correct for `Style/EmptyCaseCondition` when used as an argument of a method. ([@koic][])
-=======
 * [#6509](https://github.com/rubocop-hq/rubocop/issues/6509): Fix an incorrect auto-correct for `Style/RaiseArgs` when an exception object is assigned to a local variable. ([@koic][])
->>>>>>> 9c3d7561
 
 ### Changes
 
