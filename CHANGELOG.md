# Change log

## master (unreleased)

### New features

* [#5973](https://github.com/bbatsov/rubocop/issues/5973): Add new `Style/IpAddresses` cop. ([@dvandersluis][])
* [#5843](https://github.com/bbatsov/rubocop/issues/5843): Add configuration options to `Naming/MemoizedInstanceVariableName` cop to allow leading underscores. ([@leklund][])
* [#5843](https://github.com/bbatsov/rubocop/issues/5843): Add `EnforcedStyleForLeadingUnderscores` to `Naming/MemoizedInstanceVariableName` cop to allow leading underscores. ([@leklund][])

### Bug fixes

* [#5987](https://github.com/rubocop-hq/rubocop/issues/5987): Suppress errors when using ERB template in Rails/BulkChangeTable. ([@wata727][])
<<<<<<< HEAD
* [#4878](https://github.com/rubocop-hq/rubocop/issues/4878): Fix false positive in `Layout/IndentationWidth` when multiple modifiers and def are on the same line. ([@tatsuyafw][])
=======
* [#5966](https://github.com/bbatsov/rubocop/issues/5966): Fix a false positive for `Layout/ClosingHeredocIndentation` when heredoc content is outdented compared to the closing. ([@koic][])
* Fix auto-correct support check for custom cops on --auto-gen-config. ([@r7kamura][])

### Changes

* [#6006](https://github.com/bbatsov/rubocop/pull/6006): Remove `rake repl` task. ([@koic][])
* [#5990](https://github.com/bbatsov/rubocop/pull/5990): Drop support for MRI 2.1. ([@drenmi][])
>>>>>>> 0ad211b6

## 0.57.2 (2018-06-12)

### Bug fixes

* [#5968](https://github.com/bbatsov/rubocop/issues/5968): Prevent `Layout/ClosingHeredocIndentation` from raising an error on `<<` heredocs. ([@dvandersluis][])
* [#5965](https://github.com/bbatsov/rubocop/issues/5965): Prevent `Layout/ClosingHeredocIndentation` from raising an error on heredocs containing only a newline. ([@drenmi][])
* Prevent a crash in `Layout/IndentationConsistency` cop triggered by an empty expression string interpolation. ([@alexander-lazarov][])
* [#5951](https://github.com/bbatsov/rubocop/issues/5951): Prevent `Style/MethodCallWithArgsParentheses` from raising an error in certain cases. ([@drenmi][])

## 0.57.1 (2018-06-07)

### Bug fixes

* [#5963](https://github.com/bbatsov/rubocop/issues/5963): Allow Performance/ReverseEach to apply to any receiver. ([@dvandersluis][])
* [#5917](https://github.com/bbatsov/rubocop/issues/5917): Fix erroneous warning for `inherit_mode` directive. ([@jonas054][])
* [#5380](https://github.com/rubocop-hq/rubocop/issues/5380): Fix false negative in `Layout/IndentationWidth` when an access modifier section has an invalid indentation body. ([@tatsuyafw][])
* [#5909](https://github.com/rubocop-hq/rubocop/pull/5909): Even when a module has no public methods, `Layout/IndentationConsistency` should still register an offense for private methods. ([@jaredbeck][])
* [#5958](https://github.com/rubocop-hq/rubocop/issues/5958): Handle empty method body in `Rails/BulkChangeTable`. ([@wata727][])
* [#5954](https://github.com/bbatsov/rubocop/issues/5954): Make `Style/UnneededCondition` cop accepts a case of condition and `if_branch` are same when using `elsif` branch. ([@koic][])

## 0.57.0 (2018-06-06)

### New features

* [#5881](https://github.com/bbatsov/rubocop/pull/5881): Add new `Rails/BulkChangeTable` cop. ([@wata727][])
* [#5444](https://github.com/bbatsov/rubocop/pull/5444): Add new `Style/AccessModifierDeclarations` cop. ([@brandonweiss][])
* [#5803](https://github.com/bbatsov/rubocop/issues/5803): Add new `Style/UnneededCondition` cop. ([@balbesina][])
* [#5406](https://github.com/bbatsov/rubocop/issues/5406): Add new `Layout/ClosingHeredocIndentation` cop. ([@siggymcfried][])
* [#5823](https://github.com/bbatsov/rubocop/issues/5823): Add new `slashes` style to `Rails/FilePath` since Ruby accepts forward slashes even on Windows. ([@sunny][])
* New cop `Layout/LeadingBlankLines` checks for empty lines at the beginning of a file. ([@rrosenblum][])

### Bug fixes

* [#5897](https://github.com/bbatsov/rubocop/issues/5897): Fix `Style/SymbolArray` and `Style/WordArray` not working on arrays of size 1. ([@TikiTDO][])
* [#5894](https://github.com/bbatsov/rubocop/pull/5894): Fix `Rails/AssertNot` to allow it to have failure message. ([@koic][])
* [#5888](https://github.com/bbatsov/rubocop/issues/5888): Do not register an offense for `headers` or `env` keyword arguments in `Rails/HttpPositionalArguments`. ([@rrosenblum][])
* Fix the indentation of autocorrected closing squiggly heredocs. ([@garettarrowood][])
* [#5908](https://github.com/bbatsov/rubocop/pull/5908): Fix `Style/BracesAroundHashParameters` auto-correct going past the end of the file when the closing curly brace is on the last line of a file. ([@EiNSTeiN-][])
* Fix a bug where `Style/FrozenStringLiteralComment` would be added to the second line if the first line is empty. ([@rrosenblum][])
* [#5914](https://github.com/bbatsov/rubocop/issues/5914): Make `Layout/SpaceInsideReferenceBrackets` aware of `no_space` when using nested reference brackets. ([@koic][])
* [#5799](https://github.com/bbatsov/rubocop/issues/5799): Fix false positive in `Style/MixinGrouping` when method named `include` accepts block. ([@Darhazer][])

### Changes

* [#5937](https://github.com/rubocop-hq/rubocop/pull/5937): Add new `--fix-layout/-x` command line alias. ([@scottmatthewman][])
* [#5887](https://github.com/bbatsov/rubocop/issues/5887): Remove `Lint/SplatKeywordArguments` cop. ([@koic][])
* [#5761](https://github.com/bbatsov/rubocop/pull/5761): Add `httpdate` to accepted `Rails/TimeZone` methods. ([@cupakromer][])
* [#5899](https://github.com/bbatsov/rubocop/pull/5899): Add `xmlschema` to accepted `Rails/TimeZone` methods. ([@koic][])
* [#5906](https://github.com/bbatsov/rubocop/pull/5906): Move REPL command from `rake repl` task to `bin/console` command. ([@koic][])
* [#5917](https://github.com/bbatsov/rubocop/issues/5917): Let `inherit_mode` work for default configuration too. ([@jonas054][])
* [#5929](https://github.com/bbatsov/rubocop/pull/5929): Stop including string extensions from `unicode/display_width`. ([@nroman-stripe][])

## 0.56.0 (2018-05-14)

### New features

* [#5848](https://github.com/bbatsov/rubocop/pull/5848): Add new `Performance/InefficientHashSearch` cop. ([@JacobEvelyn][])
* [#5801](https://github.com/bbatsov/rubocop/pull/5801): Add new `Rails/RefuteMethods` cop. ([@koic][])
* [#5805](https://github.com/bbatsov/rubocop/pull/5805): Add new `Rails/AssertNot` cop. ([@composerinteralia][])
* [#4136](https://github.com/bbatsov/rubocop/issues/4136): Allow more robust `Layout/ClosingParenthesisIndentation` detection including method chaining. ([@jfelchner][])
* [#5699](https://github.com/bbatsov/rubocop/pull/5699): Add `consistent_relative_to_receiver` style option to `Layout/FirstParameterIndentation`. ([@jfelchner][])
* [#5821](https://github.com/bbatsov/rubocop/pull/5821): Support `AR::Migration#up_only` for `Rails/ReversibleMigration` cop. ([@koic][])
* [#5800](https://github.com/bbatsov/rubocop/issues/5800): Don't show a stracktrace for invalid command-line params. ([@shanecav84][])
* [#5845](https://github.com/bbatsov/rubocop/pull/5845): Add new `Lint/ErbNewArguments` cop. ([@koic][])
* [#5871](https://github.com/bbatsov/rubocop/pull/5871): Add new `Lint/SplatKeywordArguments` cop. ([@koic][])
* [#4247](https://github.com/bbatsov/rubocop/issues/4247): Remove hard-coded file patterns and use only `Include`, `Exclude` and the new `RubyInterpreters` parameters for file selection. ([@jonas054][])

### Bug fixes

* Fix bug in `Style/EmptyMethod` which concatenated the method name and first argument if no method def parentheses are used. ([@thomasbrus][])
* [#5819](https://github.com/bbatsov/rubocop/issues/5819): Fix `Rails/SaveBang` when using negated if. ([@Edouard-chin][])
* [#5286](https://github.com/bbatsov/rubocop/issues/5286): Fix `Lint/SafeNavigationChain` not detecting chained operators after block. ([@Darhazer][])
* Fix bug where `Lint/SafeNavigationConsistency` registers multiple offenses for the same method call. ([@rrosenblum][])
* [#5713](https://github.com/bbatsov/rubocop/issues/5713): Fix `Style/CommentAnnotation` reporting only the first of multiple consecutive offending lines. ([@svendittmer][])
* [#5791](https://github.com/bbatsov/rubocop/issues/5791): Fix exception in `Lint/SafeNavigationConsistency` when there is code around the condition. ([@rrosenblum][])
* [#5784](https://github.com/bbatsov/rubocop/issues/5784): Fix a false positive for `Rails/HasManyOrHasOneDependent` when using nested `with_options`. ([@koic][])
* [#4666](https://github.com/bbatsov/rubocop/issues/4666): `--stdin` always treats input as Ruby source irregardless of filename. ([@PointlessOne][])
* Fix auto-correction for `Style/MethodCallWithArgsParentheses` adding extra parentheses if the method argument was already parenthesized. ([@dvandersluis][])
* [#5668](https://github.com/bbatsov/rubocop/issues/5668): Fix an issue where files with unknown extensions, listed in `AllCops/Include` were not inspected when passing the file name as an option. ([@drenmi][])
* [#5809](https://github.com/bbatsov/rubocop/issues/5809): Fix exception `Lint/PercentStringArray` and `Lint/PercentSymbolArray` when the inspected file is binary encoded. ([@akhramov][])
* [#5840](https://github.com/bbatsov/rubocop/issues/5840): Do not register an offense for methods that `nil` responds to in `Lint/SafeNavigationConsistency`. ([@rrosenblum][])
* [#5862](https://github.com/bbatsov/rubocop/issues/5862): Fix an incorrect auto-correct for `Lint/LiteralInInterpolation` if contains numbers. ([@koic][])
* [#5868](https://github.com/bbatsov/rubocop/pull/5868): Fix `Rails/CreateTableWithTimestamps` when using hash options. ([@wata727][])
* [#5708](https://github.com/bbatsov/rubocop/issues/5708): Fix exception in `Lint/UnneededCopEnableDirective` for instruction '# rubocop:enable **all**'. ([@balbesina][])
* Fix auto-correction of `Rails/HttpPositionalArgumnets` to use `session` instead of `header`. ([@rrosenblum][])

### Changes

* Split `Style/MethodMissing` into two cops, `Style/MethodMissingSuper` and `Style/MissingRespondToMissing`. ([@rrosenblum][])
* [#5757](https://github.com/bbatsov/rubocop/issues/5757): Add `AllowInMultilineConditions` option to `Style/ParenthesesAroundCondition` cop. ([@Darhazer][])
* [#5806](https://github.com/bbatsov/rubocop/issues/5806): Fix `Layout/SpaceInsideReferenceBrackets` when assigning a reference bracket to a reference bracket. ([@joshuapinter][])
* [#5082](https://github.com/bbatsov/rubocop/issues/5082): Allow caching together with `--auto-correct`. ([@jonas054][])
* Add `try!` to the list of whitelisted methods for `Lint/SafeNavigationChain` and `Style/SafeNavigation`. ([@rrosenblum][])
* [#5886](https://github.com/bbatsov/rubocop/pull/5886): Move `Style/EmptyLineAfterGuardClause` cop to `Layout` department. ([@koic][])

## 0.55.0 (2018-04-16)

### New features

* [#5753](https://github.com/bbatsov/rubocop/pull/5753): Add new `Performance/UnneededSort` cop. ([@parkerfinch][])
* Add new `Lint/SafeNavigationConsistency` cop. ([@rrosenblum][])

### Bug fixes

* [#5759](https://github.com/bbatsov/rubocop/pull/5759): Fix `Performance/RegexpMatch` cop not correcting negated match operator. ([@bdewater][])
* [#5726](https://github.com/bbatsov/rubocop/issues/5726): Fix false positive for `:class_name` option in Rails/InverseOf cop. ([@bdewater][])
* [#5686](https://github.com/bbatsov/rubocop/issues/5686): Fix a regression for `Style/SymbolArray` and `Style/WordArray` for multiline Arrays. ([@istateside][])
* [#5730](https://github.com/bbatsov/rubocop/pull/5730): Stop `Rails/InverseOf` cop allowing `inverse_of: nil` to opt-out. ([@bdewater][])
* [#5561](https://github.com/bbatsov/rubocop/issues/5561): Fix `Lint/ShadowedArgument` false positive with shorthand assignments. ([@akhramov][])
* [#5403](https://github.com/bbatsov/rubocop/issues/5403): Fix `Naming/HeredocDelimiterNaming` blacklist patterns. ([@mcfisch][])
* [#4298](https://github.com/bbatsov/rubocop/issues/4298): Fix auto-correction of `Performance/RegexpMatch` to produce code that safe guards against the receiver being `nil`. ([@rrosenblum][])
* [#5738](https://github.com/bbatsov/rubocop/issues/5738): Make `Rails/HttpStatus` ignoring hash order to fix false negative. ([@pocke][])
* [#5720](https://github.com/bbatsov/rubocop/pull/5720): Fix false positive for `Style/EmptyLineAfterGuardClause` when guard clause is after heredoc. ([@koic][])
* [#5760](https://github.com/bbatsov/rubocop/pull/5760): Fix incorrect offense location for `Style/EmptyLineAfterGuardClause` when guard clause is after heredoc argument. ([@koic][])
* [#5764](https://github.com/bbatsov/rubocop/pull/5764): Fix `Style/Unpackfirst` false positive of `unpack('h*').take(1)`. ([@parkerfinch][])
* [#5766](https://github.com/bbatsov/rubocop/issues/5766): Update `Style/FrozenStringLiteralComment` auto-correction to insert a new line between the comment and the code. ([@rrosenblum][])
* [#5551](https://github.com/bbatsov/rubocop/issues/5551): Fix `Lint/Void` not detecting void context in blocks with single expression. ([@Darhazer][])

### Changes

* [#5752](https://github.com/bbatsov/rubocop/pull/5752): Add `String#delete_{prefix,suffix}` to Lint/Void cop. ([@bdewater][])
* [#5734](https://github.com/bbatsov/rubocop/pull/5734): Add `by`, `on`, `in` and `at` to allowed names of `Naming/UncommunicativeMethodParamName` cop in default config. ([@AlexWayfer][])
* [#5666](https://github.com/bbatsov/rubocop/issues/5666): Add spaces as an `EnforcedStyle` option to `Layout/SpaceInsideParens`, allowing you to enforce spaces inside of parentheses. ([@joshuapinter][])
* [#4257](https://github.com/bbatsov/rubocop/issues/4257): Allow specifying module name in `Metrics/BlockLength`'s `ExcludedMethods` configuration option. ([@akhramov][])
* [#4753](https://github.com/bbatsov/rubocop/issues/4753): Add `IgnoredMethods` option to `Style/MethodCallWithoutArgsParentheses` cop. ([@Darhazer][])
* [#4517](https://github.com/bbatsov/rubocop/issues/4517): Add option to allow trailing whitespaces inside heredoc strings. ([@Darhazer][])
* [#5652](https://github.com/bbatsov/rubocop/issues/5652): Make `Style/OptionHash` aware of implicit parameter passing to super. ([@Wei-LiangChew][])
* [#5451](https://github.com/bbatsov/rubocop/issues/5451): When using --auto-gen-config, do not ouput offenses unless the --output-offenses flag is also passed. ([@drewpterry][])

## 0.54.0 (2018-03-21)

### New features

* [#5597](https://github.com/bbatsov/rubocop/pull/5597): Add new `Rails/HttpStatus` cop. ([@anthony-robin][])
* [#5643](https://github.com/bbatsov/rubocop/pull/5643): Add new `Style/UnpackFirst` cop. ([@bdewater][])

### Bug fixes

* [#5744](https://github.com/bbatsov/rubocop/pull/5744): Teach `Performance/StartWith` and `EndWith` cops to look for `Regexp#match?`. ([@bdewater][])
* [#5683](https://github.com/bbatsov/rubocop/issues/5683): Fix message for `Naming/UncommunicativeXParamName` cops. ([@jlfaber][])
* [#5680](https://github.com/bbatsov/rubocop/issues/5680): Fix `Layout/ElseAlignment` for `rescue/else/ensure` inside `do/end` blocks. ([@YukiJikumaru][])
* [#5642](https://github.com/bbatsov/rubocop/pull/5642): Fix `Style/Documentation` `:nodoc:` for compact-style nested modules/classes. ([@ojab][])
* [#5648](https://github.com/bbatsov/rubocop/issues/5648): Suggest valid memoized instance variable for predicate method. ([@satyap][])
* [#5670](https://github.com/bbatsov/rubocop/issues/5670): Suggest valid memoized instance variable for bang method. ([@pocke][])
* [#5623](https://github.com/bbatsov/rubocop/pull/5623): Fix `Bundler/OrderedGems` when a group includes duplicate gems. ([@colorbox][])
* [#5633](https://github.com/bbatsov/rubocop/pull/5633): Fix broken `--fail-fast`. ([@mmyoji][])
* [#5630](https://github.com/bbatsov/rubocop/issues/5630): Fix false positive for `Style/FormatStringToken` when using placeholder arguments in `format` method. ([@koic][])
* [#5651](https://github.com/bbatsov/rubocop/pull/5651): Fix NoMethodError when specified config file that does not exist. ([@onk][])
* [#5647](https://github.com/bbatsov/rubocop/pull/5647): Fix encoding method of RuboCop::MagicComment::SimpleComment. ([@htwroclau][])
* [#5619](https://github.com/bbatsov/rubocop/issues/5619): Do not register an offense in `Style/InverseMethods` when comparing constants with `<`, `>`, `<=`, or `>=`. If the code is being used to determine class hierarchy, the correction might not be accurate. ([@rrosenblum][])
* [#5641](https://github.com/bbatsov/rubocop/issues/5641): Disable `Style/TrivialAccessors` auto-correction for `def` with `private`. ([@pocke][])
* Fix bug where `Style/SafeNavigation` does not auto-correct all chained methods resulting in a `Lint/SafeNavigationChain` offense. ([@rrosenblum][])
* [#5436](https://github.com/bbatsov/rubocop/issues/5436): Allow empty kwrest args in `UncommunicativeName` cops. ([@pocke][])
* [#5674](https://github.com/bbatsov/rubocop/issues/5674): Fix auto-correction of `Layout/EmptyComment` when the empty comment appears on the same line as code. ([@rrosenblum][])
* [#5679](https://github.com/bbatsov/rubocop/pull/5679): Fix a false positive for `Style/EmptyLineAfterGuardClause` when guard clause is before `rescue` or `ensure`. ([@koic][])
* [#5694](https://github.com/bbatsov/rubocop/issues/5694): Match Rails versions with multiple digits when reading the TargetRailsVersion from the bundler lock files. ([@roberts1000][])
* [#5700](https://github.com/bbatsov/rubocop/pull/5700): Fix a false positive for `Style/EmptyLineAfterGuardClause` when guard clause is before `else`. ([@koic][])
* Fix false positive in `Naming/ConstantName` when using conditional assignment. ([@drenmi][])

### Changes

* [#5626](https://github.com/bbatsov/rubocop/pull/5626): Change `Naming/UncommunicativeMethodParamName` add `to` to allowed names in default config. ([@unused][])
* [#5640](https://github.com/bbatsov/rubocop/issues/5640): Warn about user configuration overriding other user configuration only with `--debug`. ([@jonas054][])
* [#5637](https://github.com/bbatsov/rubocop/issues/5637): Fix error for `Layout/SpaceInsideArrayLiteralBrackets` when contains an array literal as an argument after a heredoc is started. ([@koic][])
* [#5610](https://github.com/bbatsov/rubocop/issues/5610): Use `gems.locked` or `Gemfile.lock` to determine the best `TargetRubyVersion` when it is not specified in the config. ([@roberts1000][])
* [#5390](https://github.com/bbatsov/rubocop/issues/5390): Allow exceptions to `Style/InlineComment` for inline comments which enable or disable rubocop cops. ([@jfelchner][])
* Add progress bar to offenses formatter. ([@drewpterry][])
* [#5498](https://github.com/bbatsov/rubocop/issues/5498): Correct `IndentHeredoc` message for Ruby 2.3 when using `<<~` operator with invalid indentation. ([@hamada14][])

## 0.53.0 (2018-03-05)

### New features

* [#3666](https://github.com/bbatsov/rubocop/issues/3666): Add new `Naming/UncommunicativeBlockParamName` cop. ([@garettarrowood][])
* [#3666](https://github.com/bbatsov/rubocop/issues/3666): Add new `Naming/UncommunicativeMethodParamName` cop. ([@garettarrowood][])
* [#5356](https://github.com/bbatsov/rubocop/issues/5356): Add new `Lint/UnneededCopEnableDirective` cop. ([@garettarrowood][])
* [#5248](https://github.com/bbatsov/rubocop/pull/5248): Add new `Lint/BigDecimalNew` cop. ([@koic][])
* Add new `Style/TrailingBodyOnClass` cop. ([@garettarrowood][])
* Add new `Style/TrailingBodyOnModule` cop. ([@garettarrowood][])
* [#3394](https://github.com/bbatsov/rubocop/issues/3394): Add new `Style/TrailingCommaInArrayLiteral` cop. ([@garettarrowood][])
* [#3394](https://github.com/bbatsov/rubocop/issues/3394): Add new `Style/TrailingCommaInHashLiteral` cop. ([@garettarrowood][])
* [#5319](https://github.com/bbatsov/rubocop/pull/5319): Add new `Security/Open` cop. ([@mame][])
* Add `EnforcedStyleForEmptyBrackets` configuration to `Layout/SpaceInsideReferenceBrackets`.([@garettarrowood][])
* [#5050](https://github.com/bbatsov/rubocop/issues/5050): Add auto-correction to `Style/ModuleFunction`. ([@garettarrowood][])
* [#5358](https://github.com/bbatsov/rubocop/pull/5358):  `--no-auto-gen-timestamp` CLI option suppresses the inclusion of the date and time it was generated in auto-generated config. ([@dominicsayers][])
* [#4274](https://github.com/bbatsov/rubocop/issues/4274): Add new `Layout/EmptyComment` cop. ([@koic][])
* [#4477](https://github.com/bbatsov/rubocop/issues/4477): Add new configuration directive: `inherit_mode` for merging arrays. ([@leklund][])
* [#5532](https://github.com/bbatsov/rubocop/pull/5532): Include `.axlsx` file by default. ([@georf][])
* [#5490](https://github.com/bbatsov/rubocop/issues/5490): Add new `Lint/OrderedMagicComments` cop. ([@koic][])
* [#4008](https://github.com/bbatsov/rubocop/issues/4008): Add new `Style/ExpandPathArguments` cop. ([@koic][])
* [#4812](https://github.com/bbatsov/rubocop/issues/4812): Add `beginning_only` and `ending_only` style options to `Layout/EmptyLinesAroundClassBody` cop. ([@jmks][])
* [#5591](https://github.com/bbatsov/rubocop/pull/5591): Include `.arb` file by default. ([@deivid-rodriguez][])
* [#5473](https://github.com/bbatsov/rubocop/issues/5473): Use `gems.locked` or `Gemfile.lock` to determine the best `TargetRailsVersion` when it is not specified in the config. ([@roberts1000][])
* Add new `Naming/MemoizedInstanceVariableName` cop. ([@satyap][])
* [#5376](https://github.com/bbatsov/rubocop/issues/5376): Add new `Style/EmptyLineAfterGuardClause` cop. ([@unkmas][])
* Add new `Rails/ActiveRecordAliases` cop. ([@elebow][])

### Bug fixes

* [#4105](https://github.com/bbatsov/rubocop/issues/4105): Fix `Lint/IndentationWidth` when `Lint/EndAlignment` is configured with `start_of_line`. ([@brandonweiss][])
* [#5453](https://github.com/bbatsov/rubocop/issues/5453): Fix erroneous downcase in `Performance/Casecmp` auto-correction. ([@walinga][])
* [#5343](https://github.com/bbatsov/rubocop/issues/5343): Fix offense detection in `Style/TrailingMethodEndStatement`. ([@garettarrowood][])
* [#5334](https://github.com/bbatsov/rubocop/issues/5334): Fix semicolon removal for `Style/TrailingBodyOnMethodDefinition` autocorrection. ([@garettarrowood][])
* [#5350](https://github.com/bbatsov/rubocop/issues/5350): Fix `Metric/LineLength` false offenses for URLs in double quotes. ([@garettarrowood][])
* [#5333](https://github.com/bbatsov/rubocop/issues/5333): Fix `Layout/EmptyLinesAroundArguments` false positives for inline access modifiers. ([@garettarrowood][])
* [#5339](https://github.com/bbatsov/rubocop/issues/5339): Fix `Layout/EmptyLinesAroundArguments` false positives for multiline heredoc arguments. ([@garettarrowood][])
* [#5383](https://github.com/bbatsov/rubocop/issues/5383): Fix `Rails/Presence` false detection of receiver for locally defined `blank?` & `present?` methods. ([@garettarrowood][])
* [#5314](https://github.com/bbatsov/rubocop/issues/5314): Fix false positives for `Lint/NestedPercentLiteral` when percent characters are nested. ([@asherkach][])
* [#5357](https://github.com/bbatsov/rubocop/issues/5357): Fix `Lint/InterpolationCheck` false positives on escaped interpolations. ([@pocke][])
* [#5409](https://github.com/bbatsov/rubocop/issues/5409): Fix multiline indent for `Style/SymbolArray` and `Style/WordArray` autocorrect. ([@flyerhzm][])
* [#5393](https://github.com/bbatsov/rubocop/issues/5393): Fix `Rails/Delegate`'s false positive with a method call with arguments. ([@pocke][])
* [#5348](https://github.com/bbatsov/rubocop/issues/5348): Fix false positive for `Style/SafeNavigation` when safe guarding more comparison methods. ([@rrosenblum][])
* [#4889](https://github.com/bbatsov/rubocop/issues/4889): Auto-correcting `Style/SafeNavigation` will add safe navigation to all methods in a method chain. ([@rrosenblum][])
* [#5287](https://github.com/bbatsov/rubocop/issues/5287): Do not register an offense in `Style/SafeNavigation` if there is an unsafe method used in a method chain. ([@rrosenblum][])
* [#5401](https://github.com/bbatsov/rubocop/issues/5401): Fix `Style/RedundantReturn` to trigger when begin-end, rescue, and ensure blocks present. ([@asherkach][])
* [#5426](https://github.com/bbatsov/rubocop/issues/5426): Make `Rails/InverseOf` accept `inverse_of: nil` to opt-out. ([@wata727][])
* [#5448](https://github.com/bbatsov/rubocop/issues/5448): Improve `Rails/LexicallyScopedActionFilter`. ([@wata727][])
* [#3947](https://github.com/bbatsov/rubocop/issues/3947): Fix false positive for `Rails/FilePath` when using `Rails.root.join` in string interpolation of argument. ([@koic][])
* [#5479](https://github.com/bbatsov/rubocop/issues/5479): Fix false positives for `Rails/Presence` when using with `elsif`. ([@wata727][])
* [#5427](https://github.com/bbatsov/rubocop/pull/5427): Fix exception when executing from a different drive on Windows. ([@orgads][])
* [#5429](https://github.com/bbatsov/rubocop/issues/5429): Detect tabs other than indentation by `Layout/Tab`. ([@pocke][])
* [#5496](https://github.com/bbatsov/rubocop/pull/5496): Fix a false positive of `Style/FormatStringToken` with unrelated `format` call. ([@pocke][])
* [#5503](https://github.com/bbatsov/rubocop/issues/5503): Fix `Rails/CreateTableWithTimestamps` false positive when using `to_proc` syntax. ([@wata727][])
* [#5512](https://github.com/bbatsov/rubocop/issues/5512): Improve `Lint/Void` to detect `Kernel#tap` as method that ignores the block's value. ([@untitaker][])
* [#5520](https://github.com/bbatsov/rubocop/issues/5520): Fix `Style/RedundantException` auto-correction does not keep parenthesization. ([@dpostorivo][])
* [#5524](https://github.com/bbatsov/rubocop/issues/5524): Return the instance based on the new type when calls `RuboCop::AST::Node#updated`. ([@wata727][])
* [#5527](https://github.com/bbatsov/rubocop/issues/5527): Avoid behavior-changing corrections in `Style/SafeNavigation`. ([@jonas054][])
* [#5539](https://github.com/bbatsov/rubocop/pull/5539): Fix compilation error and ruby code generation when passing args to funcall and predicates. ([@Edouard-chin][])
* [#4669](https://github.com/bbatsov/rubocop/issues/4669): Use binary file contents for cache key so changing EOL characters invalidates the cache. ([@jonas054][])
* [#3947](https://github.com/bbatsov/rubocop/issues/3947): Fix false positive for `Performance::RegexpMatch` when using `MatchData` before guard clause. ([@koic][])
* [#5515](https://github.com/bbatsov/rubocop/issues/5515): Fix `Style/EmptyElse` autocorrect for nested if and case statements. ([@asherkach][])
* [#5582](https://github.com/bbatsov/rubocop/issues/5582): Fix `end` alignment for variable assignment with line break after `=` in `Layout/EndAlignment`. ([@jonas054][])
* [#5602](https://github.com/bbatsov/rubocop/pull/5602): Fix false positive for `Style/ColonMethodCall` when using Java package namespace. ([@koic][])
* [#5603](https://github.com/bbatsov/rubocop/pull/5603): Fix falsy offense for `Style/RedundantSelf` with pseudo variables. ([@pocke][])
* [#5547](https://github.com/bbatsov/rubocop/issues/5547): Fix auto-correction of of `Layout/BlockEndNewline` when there is top level code outside of a class. ([@rrosenblum][])
* [#5599](https://github.com/bbatsov/rubocop/issues/5599): Fix the suggestion being used by `Lint/NumberConversion` to use base 10 with Integer. ([@rrosenblum][])
* [#5534](https://github.com/bbatsov/rubocop/issues/5534): Fix `Style/EachWithObject` auto-correction leaves an empty line. ([@flyerhzm][])
* Fix `Layout/EmptyLinesAroundAccessModifier` false-negative when next string after access modifier started with end. ([@unkmas][])

### Changes

* [#5589](https://github.com/bbatsov/rubocop/issues/5589): Remove `Performance/HashEachMethods` cop as it no longer provides a performance benefit. ([@urbanautomaton][])
* [#3394](https://github.com/bbatsov/rubocop/issues/3394): Remove `Style/TrailingCommmaInLiteral` in favor of two new cops. ([@garettarrowood][])
* Rename `Lint/UnneededDisable` to `Lint/UnneededCopDisableDirective`. ([@garettarrowood][])
* [#5365](https://github.com/bbatsov/rubocop/pull/5365): Add `*.gemfile` to Bundler cop target. ([@sue445][])
* [#4477](https://github.com/bbatsov/rubocop/issues/4477): Warn when user configuration overrides other user configuration. ([@jonas054][])
* [#5240](https://github.com/bbatsov/rubocop/pull/5240): Make `Style/StringHashKeys` to accepts environment variables. ([@pocke][])
* [#5395](https://github.com/bbatsov/rubocop/pull/5395): Always exit 2 when specified configuration file does not exist. ([@pocke][])
* [#5402](https://github.com/bbatsov/rubocop/pull/5402): Remove undefined `ActiveSupport::TimeZone#strftime` method from defined dangerous methods of `Rails/TimeZone` cop. ([@koic][])
* [#4704](https://github.com/bbatsov/rubocop/issues/4704): Move `Lint/EndAlignment`, `Lint/DefEndAlignment`, `Lint/BlockAlignment`, and `Lint/ConditionPosition` to the `Layout` namespace. ([@bquorning][])
* [#5283](https://github.com/bbatsov/rubocop/issues/5283): Change file path output by `Formatter::JSONFormatter` from relative path to smart path. ([@koic][])
* `Style/SafeNavigation` will now register an offense for methods that `nil` responds to. ([@rrosenblum][])
* [#5542](https://github.com/bbatsov/rubocop/pull/5542): Exclude `.git/` by default. ([@pocke][])
* Tell Read the Docs to build downloadable docs. ([@eostrom][])
* Change `Style/SafeNavigation` to no longer register an offense for method chains exceeding 2 methods. ([@rrosenblum][])
* Remove auto-correction from `Lint/SafeNavigationChain`. ([@rrosenblum][])
* Change the highlighting of `Lint/SafeNavigationChain` to highlight the entire method chain beyond the safe navigation portion. ([@rrosenblum][])

## 0.52.1 (2017-12-27)

### Bug fixes

* [#5241](https://github.com/bbatsov/rubocop/issues/5241): Fix an error for `Layout/AlignHash` when using a hash including only a keyword splat. ([@wata727][])
* [#5245](https://github.com/bbatsov/rubocop/issues/5245): Make `Style/FormatStringToken` to allow regexp token. ([@pocke][])
* [#5224](https://github.com/bbatsov/rubocop/pull/5224): Fix false positives for `Layout/EmptyLinesAroundArguments` operating on blocks. ([@garettarrowood][])
* [#5234](https://github.com/bbatsov/rubocop/issues/5234): Fix a false positive for `Rails/HasManyOrHasOneDependent` when using `class_name` option. ([@koic][])
* [#5273](https://github.com/bbatsov/rubocop/issues/5273): Fix `Style/EvalWithLocation` reporting bad line offset. ([@pocke][])
* [#5228](https://github.com/bbatsov/rubocop/issues/5228): Handle overridden `Metrics/LineLength:Max` for `--auto-gen-config`. ([@jonas054][])
* [#5226](https://github.com/bbatsov/rubocop/issues/5226): Suppress false positives for `Rails/RedundantReceiverInWithOptions` when including another receiver in `with_options`. ([@wata727][])
* [#5259](https://github.com/bbatsov/rubocop/pull/5259): Fix false positives in `Style/CommentedKeyword`. ([@garettarrowood][])
* [#5238](https://github.com/bbatsov/rubocop/pull/5238): Fix error when #present? or #blank? is used in if or unless modifier. ([@eitoball][])
* [#5261](https://github.com/bbatsov/rubocop/issues/5261): Fix a false positive for `Style/MixinUsage` when using inside class or module. ([@koic][])
* [#5289](https://github.com/bbatsov/rubocop/issues/5289): Fix `Layout/SpaceInsideReferenceBrackets` and `Layout/SpaceInsideArrayLiteralBrackets` configuration conflicts. ([@garettarrowood][])
* [#4444](https://github.com/bbatsov/rubocop/issues/4444): Fix `Style/AutoResourceCleanup` shouldn't flag `File.open(...).close`. ([@dpostorivo][])
* [#5278](https://github.com/bbatsov/rubocop/pull/5278): Fix deprecation check to use `loaded_path` in warning. ([@chrishulton][])
* [#5293](https://github.com/bbatsov/rubocop/issues/5293): Fix a regression for `Rails/HasManyOrHasOneDependent` when using a option of `has_many` or `has_one` association. ([@koic][])
* [#5223](https://github.com/bbatsov/rubocop/issues/5223): False offences in :unannotated Style/FormatStringToken. ([@nattfodd][])
* [#5258](https://github.com/bbatsov/rubocop/issues/5258): Fix incorrect autocorrection for `Rails/Presence` when the else block is multiline. ([@wata727][])
* [#5297](https://github.com/bbatsov/rubocop/pull/5297): Improve inspection for `Rails/InverseOf` when including `through` or `polymorphic` options. ([@wata727][])
* [#5281](https://github.com/bbatsov/rubocop/issues/5281): Fix issue where `--auto-gen-config` might fail on invalid YAML. ([@bquorning][])
* [#5313](https://github.com/bbatsov/rubocop/issues/5313): Fix `Style/HashSyntax` from stripping quotes off of symbols during autocorrection for ruby22+. ([@garettarrowood][])
* [#5315](https://github.com/bbatsov/rubocop/issues/5315): Fix a false positive of `Layout/RescueEnsureAlignment` in Ruby 2.5. ([@pocke][])
* [#5236](https://github.com/bbatsov/rubocop/issues/5236): Fix false positives for `Rails/InverseOf` when using `with_options`. ([@wata727][])
* [#5291](https://github.com/bbatsov/rubocop/issues/5291): Fix multiline indent for `Style/BracesAroundHashParameters` autocorrect. ([@flyerhzm][])
* [#3318](https://github.com/bbatsov/rubocop/issues/3318): Look for `.ruby-version` in parent directories. ([@ybiquitous][])

### Changes

* [#5300](https://github.com/bbatsov/rubocop/pull/5300): Display correction candidate if an incorrect cop name is given. ([@yhirano55][])
* [#5233](https://github.com/bbatsov/rubocop/pull/5233): Remove `Style/ExtendSelf` cop. ([@pocke][])
* [#5221](https://github.com/bbatsov/rubocop/issues/5221): Change `Layout/SpaceBeforeBlockBraces`'s `EnforcedStyleForEmptyBraces` from `no_space` to `space`. ([@garettarrowood][])
* [#3558](https://github.com/bbatsov/rubocop/pull/3558): Create `Corrector` classes and move all `autocorrect` methods out of mixin Modules. ([@garettarrowood][])
* [#3437](https://github.com/bbatsov/rubocop/issues/3437): Add new `Lint/NumberConversion` cop. ([@albertpaulp][])

## 0.52.0 (2017-12-12)

### New features

* [#5101](https://github.com/bbatsov/rubocop/pull/5101): Allow to specify `TargetRubyVersion` 2.5. ([@walf443][])
* [#1575](https://github.com/bbatsov/rubocop/issues/1575): Add new `Layout/ClassStructure` cop that checks whether definitions in a class are in the configured order. This cop is disabled by default. ([@jonatas][])
* New cop `Rails/InverseOf` checks for association arguments that require setting the `inverse_of` option manually. ([@bdewater][])
* [#4811](https://github.com/bbatsov/rubocop/issues/4811): Add new `Layout/SpaceInsideReferenceBrackets` cop. ([@garettarrowood][])
* [#4811](https://github.com/bbatsov/rubocop/issues/4811): Add new `Layout/SpaceInsideArrayLiteralBrackets` cop. ([@garettarrowood][])
* [#4252](https://github.com/bbatsov/rubocop/issues/4252): Add new `Style/TrailingBodyOnMethodDefinition` cop. ([@garettarrowood][])
* Add new `Style/TrailingMethodEndStatment` cop. ([@garettarrowood][])
* [#5074](https://github.com/bbatsov/rubocop/issues/5074): Add Layout/EmptyLinesAroundArguments cop. ([@garettarrowood][])
* [#4650](https://github.com/bbatsov/rubocop/issues/4650): Add new `Style/StringHashKeys` cop. ([@donjar][])
* [#1583](https://github.com/bbatsov/rubocop/issues/1583): Add a quiet formatter. ([@drenmi][])
* Add new `Style/RandomWithOffset` cop. ([@donjar][])
* [#4892](https://github.com/bbatsov/rubocop/issues/4892): Add new `Lint/ShadowedArgument` cop and remove argument shadowing detection from `Lint/UnusedBlockArgument` and `Lint/UnusedMethodArgument`. ([@akhramov][])
* [#4674](https://github.com/bbatsov/rubocop/issues/4674): Add a new `Lint/MissingCopEnableDirective` cop. ([@tdeo][])
* Add new `Rails/EnvironmentComparison` cop. ([@tdeo][])
* Add `AllowedChars` option to `Style/AsciiComments` cop. ([@hedgesky][])
* [#5031](https://github.com/bbatsov/rubocop/pull/5031): Add new `Style/EmptyBlockParameter` and `Style/EmptyLambdaParameter` cops. ([@pocke][])
* [#5057](https://github.com/bbatsov/rubocop/pull/5057): Add new `Gemspec/RequiredRubyVersion` cop. ([@koic][])
* [#5087](https://github.com/bbatsov/rubocop/pull/5087): Add new `Gemspec/RedundantAssignment` cop. ([@koic][])
* Add `unannotated` option to `Style/FormatStringToken` cop. ([@drenmi][])
* [#5077](https://github.com/bbatsov/rubocop/pull/5077): Add new `Rails/CreateTableWithTimestamps` cop. ([@wata727][])
* Add new `Style/ColonMethodDefinition` cop. ([@rrosenblum][])
* Add new `Style/ExtendSelf` cop. ([@drenmi][])
* [#5185](https://github.com/bbatsov/rubocop/pull/5185): Add new `Rails/RedundantReceiverInWithOptions` cop. ([@koic][])
* [#5177](https://github.com/bbatsov/rubocop/pull/5177): Add new `Rails/LexicallyScopedActionFilter` cop. ([@wata727][])
* [#5173](https://github.com/bbatsov/rubocop/pull/5173): Add new `Style/EvalWithLocation` cop. ([@pocke][])
* [#5208](https://github.com/bbatsov/rubocop/pull/5208): Add new `Rails/Presence` cop. ([@wata727][])
* Allow auto-correction of ClassAndModuleChildren. ([@siggymcfried][], [@melch][])

### Bug fixes

* [#5096](https://github.com/bbatsov/rubocop/issues/5096): Fix incorrect detection and autocorrection of multiple extend/include/prepend. ([@marcandre][])
* [#5219](https://github.com/bbatsov/rubocop/issues/5219): Fix incorrect empty line detection for block arguments in `Layout/EmptyLinesAroundArguments`. ([@garettarrowood][])
* [#4662](https://github.com/bbatsov/rubocop/issues/4662): Fix incorrect indent level detection when first line of heredoc is blank. ([@sambostock][])
* [#5016](https://github.com/bbatsov/rubocop/issues/5016): Fix a false positive for `Style/ConstantName` with constant names using non-ASCII capital letters with accents. ([@timrogers][])
* [#4866](https://github.com/bbatsov/rubocop/issues/4866): Prevent `Layout/BlockEndNewline` cop from introducing trailing whitespaces. ([@bgeuken][])
* [#3396](https://github.com/bbatsov/rubocop/issues/3396): Concise error when config. file not found. ([@jaredbeck][])
* [#4881](https://github.com/bbatsov/rubocop/issues/4881): Fix a false positive for `Performance/HashEachMethods` when unused argument(s) exists in other blocks. ([@pocke][])
* [#4883](https://github.com/bbatsov/rubocop/pull/4883): Fix auto-correction for `Performance/HashEachMethods`. ([@pocke][])
* [#4896](https://github.com/bbatsov/rubocop/pull/4896): Fix Style/DateTime wrongly triggered on classes `...::DateTime`. ([@dpostorivo][])
* [#4938](https://github.com/bbatsov/rubocop/pull/4938): Fix behavior of `Lint/UnneededDisable`, which was returning offenses even after being disabled in a comment. ([@tdeo][])
* [#4887](https://github.com/bbatsov/rubocop/pull/4887): Add undeclared configuration option `EnforcedStyleForEmptyBraces` for `Layout/SpaceBeforeBlockBraces` cop. ([@drenmi][])
* [#4987](https://github.com/bbatsov/rubocop/pull/4987): Skip permission check when using stdin option. ([@mtsmfm][])
* [#4909](https://github.com/bbatsov/rubocop/issues/4909): Make `Rails/HasManyOrHasOneDependent` aware of multiple associations in `with_options`. ([@koic][])
* [#4794](https://github.com/bbatsov/rubocop/issues/4794): Fix an error in `Layout/MultilineOperationIndentation` when an operation spans multiple lines and contains a ternary expression. ([@rrosenblum][])
* [#4885](https://github.com/bbatsov/rubocop/issues/4885): Fix false offense detected by `Style/MixinUsage` cop. ([@koic][])
* [#3363](https://github.com/bbatsov/rubocop/pull/3363): Fix `Style/EmptyElse` autocorrection removes comments from branches. ([@dpostorivo][])
* [#5025](https://github.com/bbatsov/rubocop/issues/5025): Fix error with Layout/MultilineMethodCallIndentation cop and lambda.(...). ([@dpostorivo][])
* [#4781](https://github.com/bbatsov/rubocop/issues/4781): Prevent `Style/UnneededPercentQ` from breaking on strings that are concated with backslash. ([@pocke][])
* [#4363](https://github.com/bbatsov/rubocop/issues/4363): Fix `Style/PercentLiteralDelimiters` incorrectly automatically modifies escaped percent literal delimiter. ([@koic][])
* [#5053](https://github.com/bbatsov/rubocop/issues/5053): Fix `Naming/ConstantName` false offense on assigning to a nonoffensive assignment. ([@garettarrowood][])
* [#5019](https://github.com/bbatsov/rubocop/pull/5019): Fix auto-correct for `Style/HashSyntax` cop when hash is used as unspaced argument. ([@drenmi][])
* [#5052](https://github.com/bbatsov/rubocop/pull/5052): Improve accuracy of `Style/BracesAroundHashParameters` auto-correction. ([@garettarrowood][])
* [#5059](https://github.com/bbatsov/rubocop/issues/5059): Fix a false positive for `Style/MixinUsage` when `include` call is a method argument. ([@koic][])
* [#5071](https://github.com/bbatsov/rubocop/pull/5071): Fix a false positive in `Lint/UnneededSplatExpansion`, when `Array.new` resides in an array literal. ([@akhramov][])
* [#4071](https://github.com/bbatsov/rubocop/issues/4071): Prevent generating wrong code by Style/ColonMethodCall and Style/RedundantSelf. ([@pocke][])
* [#5089](https://github.com/bbatsov/rubocop/issues/5089): Fix false positive for `Style/SafeNavigation` when safe guarding arithmetic operation or assignment. ([@tiagotex][])
* [#5099](https://github.com/bbatsov/rubocop/pull/5099): Prevent `Style/MinMax` from breaking on implicit receivers. ([@drenmi][])
* [#5079](https://github.com/bbatsov/rubocop/issues/5079): Fix false positive for `Style/SafeNavigation` when safe guarding comparisons. ([@tiagotex][])
* [#5075](https://github.com/bbatsov/rubocop/issues/5075): Fix auto-correct for `Style/RedundantParentheses` cop when unspaced ternary is present. ([@tiagotex][])
* [#5155](https://github.com/bbatsov/rubocop/issues/5155): Fix a false negative for `Naming/ConstantName` cop when using frozen object assignment. ([@koic][])
* Fix a false positive in `Style/SafeNavigation` when the right hand side is negated. ([@rrosenblum][])
* [#5128](https://github.com/bbatsov/rubocop/issues/5128): Fix `Bundler/OrderedGems` when gems are references from variables (ignores them in the sorting). ([@tdeo][])

### Changes

* [#4848](https://github.com/bbatsov/rubocop/pull/4848): Exclude lambdas and procs from `Metrics/ParameterLists`. ([@reitermarkus][])
* [#5120](https://github.com/bbatsov/rubocop/pull/5120):  Improve speed of RuboCop::PathUtil#smart_path. ([@walf443][])
* [#4888](https://github.com/bbatsov/rubocop/pull/4888): Improve offense message of `Style/StderrPuts`. ([@jaredbeck][])
* [#4886](https://github.com/bbatsov/rubocop/issues/4886): Fix false offense for Style/CommentedKeyword. ([@michniewicz][])
* [#4977](https://github.com/bbatsov/rubocop/pull/4977): Make `Lint/RedundantWithIndex` cop aware of offset argument. ([@koic][])
* [#2679](https://github.com/bbatsov/rubocop/issues/2679): Handle dependencies to `Metrics/LineLength: Max` when generating `.rubocop_todo.yml`. ([@jonas054][])
* [#4943](https://github.com/bbatsov/rubocop/pull/4943): Make cop generator compliant with the repo's rubocop config. ([@tdeo][])
* [#5011](https://github.com/bbatsov/rubocop/pull/5011): Remove `SupportedStyles` from "Configuration parameters" in `.rubocop_todo.yml`. ([@pocke][])
* `Lint/RescueWithoutErrorClass` has been replaced by `Style/RescueStandardError`. ([@rrosenblum][])
* [#4811](https://github.com/bbatsov/rubocop/issues/4811): Remove `Layout/SpaceInsideBrackets` in favor of two new configurable cops. ([@garettarrowood][])
* [#5042](https://github.com/bbatsov/rubocop/pull/5042): Make offense locations of metrics cops to contain whole a method. ([@pocke][])
* [#5044](https://github.com/bbatsov/rubocop/pull/5044): Add last_line and last_column into outputs of the JSON formatter. ([@pocke][])
* [#4633](https://github.com/bbatsov/rubocop/issues/4633): Make metrics cops aware of `define_method`. ([@pocke][])
* [#5037](https://github.com/bbatsov/rubocop/pull/5037): Make display cop names to enable by default. ([@pocke][])
* [#4449](https://github.com/bbatsov/rubocop/issues/4449): Make `Layout/IndentHeredoc` aware of line length. ([@pocke][])
* [#5146](https://github.com/bbatsov/rubocop/pull/5146): Make `--show-cops` option aware of `--force-default-config`. ([@pocke][])
* [#3001](https://github.com/bbatsov/rubocop/issues/3001): Add configuration to `Lint/MissingCopEnableDirective` cop. ([@tdeo][])
* [#4932](https://github.com/bbatsov/rubocop/issues/4932): Do not fail if configuration contains `Lint/Syntax` cop with the same settings as the default. ([@tdeo][])
* [#5175](https://github.com/bbatsov/rubocop/pull/5175): Make Style/RedundantBegin aware of do-end block in Ruby 2.5. ([@pocke][])

## 0.51.0 (2017-10-18)

### New features

* [#4791](https://github.com/bbatsov/rubocop/pull/4791): Add new `Rails/UnknownEnv` cop. ([@pocke][])
* [#4690](https://github.com/bbatsov/rubocop/issues/4690): Add new `Lint/UnneededRequireStatement` cop. ([@koic][])
* [#4813](https://github.com/bbatsov/rubocop/pull/4813): Add new `Style/StderrPuts` cop. ([@koic][])
* [#4796](https://github.com/bbatsov/rubocop/pull/4796): Add new `Lint/RedundantWithObject` cop. ([@koic][])
* [#4663](https://github.com/bbatsov/rubocop/issues/4663): Add new `Style/CommentedKeyword` cop. ([@donjar][])
* Add `IndentationWidth` configuration for `Layout/Tab` cop. ([@rrosenblum][])
* [#4854](https://github.com/bbatsov/rubocop/pull/4854): Add new `Lint/RegexpAsCondition` cop. ([@pocke][])
* [#4862](https://github.com/bbatsov/rubocop/pull/4862): Add `MethodDefinitionMacros` option to `Naming/PredicateName` cop. ([@koic][])
* [#4874](https://github.com/bbatsov/rubocop/pull/4874): Add new `Gemspec/OrderedDependencies` cop. ([@sue445][])
* [#4840](https://github.com/bbatsov/rubocop/pull/4840): Add new `Style/MixinUsage` cop. ([@koic][])
* [#1952](https://github.com/bbatsov/rubocop/issues/1952): Add new `Style/DateTime` cop. ([@dpostorivo][])
* [#4727](https://github.com/bbatsov/rubocop/issues/4727): Make `Lint/Void` check for nonmutating methods as well. ([@donjar][])

### Bug fixes

* [#3312](https://github.com/bbatsov/rubocop/issues/3312): Make `Rails/Date` Correct false positive on `#to_time` for strings ending in UTC-"Z".([@erikdstock][])
* [#4741](https://github.com/bbatsov/rubocop/issues/4741): Make `Style/SafeNavigation` correctly exclude methods called without dot. ([@drenmi][])
* [#4740](https://github.com/bbatsov/rubocop/issues/4740): Make `Lint/RescueWithoutErrorClass` aware of modifier form `rescue`. ([@drenmi][])
* [#4745](https://github.com/bbatsov/rubocop/issues/4745): Make `Style/SafeNavigation` ignore negated continuations. ([@drenmi][])
* [#4732](https://github.com/bbatsov/rubocop/issues/4732): Prevent `Performance/HashEachMethods` from registering an offense when `#each` follows `#to_a`. ([@drenmi][])
* [#4730](https://github.com/bbatsov/rubocop/issues/4730): False positive on Lint/InterpolationCheck. ([@koic][])
* [#4751](https://github.com/bbatsov/rubocop/issues/4751): Prevent `Rails/HasManyOrHasOneDependent` cop from registering offense if `:through` option was specified. ([@smakagon][])
* [#4737](https://github.com/bbatsov/rubocop/issues/4737): Fix ReturnInVoidContext cop when `return` is in top scope. ([@frodsan][])
* [#4776](https://github.com/bbatsov/rubocop/issues/4776): Non utf-8 magic encoding comments are now respected. ([@deivid-rodriguez][])
* [#4241](https://github.com/bbatsov/rubocop/issues/4241): Prevent `Rails/Blank` and `Rails/Present` from breaking when there is no explicit receiver. ([@rrosenblum][])
* [#4814](https://github.com/bbatsov/rubocop/issues/4814): Prevent `Rails/Blank` from breaking on send with an argument. ([@pocke][])
* [#4759](https://github.com/bbatsov/rubocop/issues/4759): Make `Naming/HeredocDelimiterNaming` and `Naming/HeredocDelimiterCase` aware of more delimiter patterns. ([@drenmi][])
* [#4823](https://github.com/bbatsov/rubocop/issues/4823): Make `Lint/UnusedMethodArgument` and `Lint/UnusedBlockArgument` aware of overriding assignments. ([@akhramov][])
* [#4830](https://github.com/bbatsov/rubocop/issues/4830): Prevent `Lint/BooleanSymbol` from truncating symbol's value in the message when offense is located in the new syntax hash. ([@akhramov][])
* [#4747](https://github.com/bbatsov/rubocop/issues/4747): Fix `Rails/HasManyOrHasOneDependent` cop incorrectly flags `with_options` blocks. ([@koic][])
* [#4836](https://github.com/bbatsov/rubocop/issues/4836): Make `Rails/OutputSafety` aware of safe navigation operator. ([@drenmi][])
* [#4843](https://github.com/bbatsov/rubocop/issues/4843): Make `Lint/ShadowedException` cop aware of same system error code. ([@koic][])
* [#4757](https://github.com/bbatsov/rubocop/issues/4757): Make `Style/TrailingUnderscoreVariable` work for nested assignments. ([@donjar][])
* [#4597](https://github.com/bbatsov/rubocop/pull/4597): Fix `Style/StringLiterals` cop not registering an offense on single quoted strings containing an escaped single quote when configured to use double quotes. ([@promisedlandt][])
* [#4850](https://github.com/bbatsov/rubocop/issues/4850): `Lint/UnusedMethodArgument` respects `IgnoreEmptyMethods` setting by ignoring unused method arguments for singleton methods. ([@jmks][])
* [#2040](https://github.com/bbatsov/rubocop/issues/2040): Document how to write a custom cop. ([@jonatas][])

### Changes

* [#4746](https://github.com/bbatsov/rubocop/pull/4746): The `Lint/InvalidCharacterLiteral` cop has been removed since it was never being actually triggered. ([@deivid-rodriguez][])
* [#4789](https://github.com/bbatsov/rubocop/pull/4789): Analyzing code that needs to support MRI 1.9 is no longer supported. ([@deivid-rodriguez][])
* [#4582](https://github.com/bbatsov/rubocop/issues/4582): `Severity` and other common parameters can be configured on department level. ([@jonas054][])
* [#4787](https://github.com/bbatsov/rubocop/pull/4787): Analyzing code that needs to support MRI 2.0 is no longer supported. ([@deivid-rodriguez][])
* [#4787](https://github.com/bbatsov/rubocop/pull/4787): RuboCop no longer installs on MRI 2.0. ([@deivid-rodriguez][])
* [#4266](https://github.com/bbatsov/rubocop/issues/4266): Download the inherited config files of a remote file from the same remote. ([@tdeo][])
* [#4853](https://github.com/bbatsov/rubocop/pull/4853): Make `Lint/LiteralInCondition` cop aware of `!` and `not`. ([@pocke][])
* [#4864](https://github.com/bbatsov/rubocop/pull/4864): Rename `Lint/LiteralInCondition` to `Lint/LiteralAsCondition`. ([@pocke][])

## 0.50.0 (2017-09-14)

### New features

* [#4464](https://github.com/bbatsov/rubocop/pull/4464): Add `EnforcedStyleForEmptyBraces` parameter to `Layout/SpaceBeforeBlockBraces` cop. ([@palkan][])
* [#4453](https://github.com/bbatsov/rubocop/pull/4453): New cop `Style/RedundantConditional` checks for conditionals that return true/false. ([@petehamilton][])
* [#4448](https://github.com/bbatsov/rubocop/pull/4448): Add new `TapFormatter`. ([@cyberdelia][])
* [#4467](https://github.com/bbatsov/rubocop/pull/4467): Add new `Style/HeredocDelimiters` cop(Note: This cop was renamed to `Naming/HeredocDelimiterNaming`). ([@drenmi][])
* [#4153](https://github.com/bbatsov/rubocop/issues/4153): New cop `Lint/ReturnInVoidContext` checks for the use of a return with a value in a context where it will be ignored. ([@harold-s][])
* [#4506](https://github.com/bbatsov/rubocop/pull/4506): Add auto-correct support to `Lint/ScriptPermission`. ([@rrosenblum][])
* [#4514](https://github.com/bbatsov/rubocop/pull/4514): Add configuration options to `Style/YodaCondition` to support checking all comparison operators or equality operators only. ([@smakagon][])
* [#4515](https://github.com/bbatsov/rubocop/pull/4515): Add new `Lint/BooleanSymbol` cop. ([@droptheplot][])
* [#4535](https://github.com/bbatsov/rubocop/pull/4535): Make `Rails/PluralizationGrammar` use singular methods for `-1` / `-1.0`. ([@promisedlandt][])
* [#4541](https://github.com/bbatsov/rubocop/pull/4541): Add new `Rails/HasManyOrHasOneDependent` cop. ([@oboxodo][])
* [#4552](https://github.com/bbatsov/rubocop/pull/4552): Add new `Style/Dir` cop. ([@drenmi][])
* [#4548](https://github.com/bbatsov/rubocop/pull/4548): Add new `Style/HeredocDelimiterCase` cop(Note: This cop is renamed to `Naming/HeredocDelimiterCase`). ([@drenmi][])
* [#2943](https://github.com/bbatsov/rubocop/pull/2943): Add new `Lint/RescueWithoutErrorClass` cop. ([@drenmi][])
* [#4568](https://github.com/bbatsov/rubocop/pull/4568): Fix autocorrection for `Style/TrailingUnderscoreVariable`. ([@smakagon][])
* [#4586](https://github.com/bbatsov/rubocop/pull/4586): Add new `Performance/UnfreezeString` cop. ([@pocke][])
* [#2976](https://github.com/bbatsov/rubocop/issues/2976): Add `Whitelist` configuration option to `Style/NestedParenthesizedCalls` cop. ([@drenmi][])
* [#3965](https://github.com/bbatsov/rubocop/issues/3965): Add new `Style/OrAssignment` cop. ([@donjar][])
* [#4655](https://github.com/bbatsov/rubocop/pull/4655): Make `rake new_cop` create parent directories if they do not already exist. ([@highb][])
* [#4368](https://github.com/bbatsov/rubocop/issues/4368): Make `Performance/HashEachMethod` inspect send nodes with any receiver. ([@gohdaniel15][])
* [#4508](https://github.com/bbatsov/rubocop/issues/4508): Add new `Style/ReturnNil` cop. ([@donjar][])
* [#4629](https://github.com/bbatsov/rubocop/issues/4629): Add Metrics/MethodLength cop for `define_method`. ([@jekuta][])
* [#4702](https://github.com/bbatsov/rubocop/pull/4702): Add new `Lint/UriEscapeUnescape` cop. ([@koic][])
* [#4696](https://github.com/bbatsov/rubocop/pull/4696): Add new `Performance/UriDefaultParser` cop. ([@koic][])
* [#4694](https://github.com/bbatsov/rubocop/pull/4694): Add new `Lint/UriRegexp` cop. ([@koic][])
* [#4711](https://github.com/bbatsov/rubocop/pull/4711): Add new `Style/MinMax` cop. ([@drenmi][])
* [#4720](https://github.com/bbatsov/rubocop/pull/4720): Add new `Bundler/InsecureProtocolSource` cop. ([@koic][])
* [#4708](https://github.com/bbatsov/rubocop/pull/4708): Add new `Lint/RedundantWithIndex` cop. ([@koic][])
* [#4480](https://github.com/bbatsov/rubocop/pull/4480): Add new `Lint/InterpolationCheck` cop. ([@GauthamGoli][])
* [#4628](https://github.com/bbatsov/rubocop/issues/4628): Add new `Lint/NestedPercentLiteral` cop. ([@asherkach][])

### Bug fixes

* [#4709](https://github.com/bbatsov/rubocop/pull/4709): Use cached remote config on network failure. ([@kristjan][])
* [#4688](https://github.com/bbatsov/rubocop/pull/4688): Accept yoda condition which isn't commutative. ([@fujimura][])
* [#4676](https://github.com/bbatsov/rubocop/issues/4676): Make `Style/RedundantConditional` cop work with elsif. ([@akhramov][])
* [#4656](https://github.com/bbatsov/rubocop/issues/4656): Modify `Style/ConditionalAssignment` autocorrection to work with unbracketed arrays. ([@akhramov][])
* [#4615](https://github.com/bbatsov/rubocop/pull/4615): Don't consider `<=>` a comparison method. ([@iGEL][])
* [#4664](https://github.com/bbatsov/rubocop/pull/4664): Fix typos in Rails/HttpPositionalArguments. ([@JoeCohen][])
* [#4618](https://github.com/bbatsov/rubocop/pull/4618): Fix `Lint/FormatParameterMismatch` false positive if format string includes `%%5B` (CGI encoded left bracket). ([@barthez][])
* [#4604](https://github.com/bbatsov/rubocop/pull/4604): Fix `Style/LambdaCall` to autocorrect `obj.call` to `obj.`. ([@iGEL][])
* [#4443](https://github.com/bbatsov/rubocop/pull/4443): Prevent `Style/YodaCondition` from breaking `not LITERAL`. ([@pocke][])
* [#4434](https://github.com/bbatsov/rubocop/issues/4434): Prevent bad auto-correct in `Style/Alias` for non-literal arguments. ([@drenmi][])
* [#4451](https://github.com/bbatsov/rubocop/issues/4451): Make `Style/AndOr` cop aware of comparison methods. ([@drenmi][])
* [#4457](https://github.com/bbatsov/rubocop/pull/4457): Fix false negative in `Lint/Void` with initialize and setter methods. ([@pocke][])
* [#4418](https://github.com/bbatsov/rubocop/issues/4418): Register an offense in `Style/ConditionalAssignment` when the assignment line is the longest line, and it does not exceed the max line length. ([@rrosenblum][])
* [#4491](https://github.com/bbatsov/rubocop/issues/4491): Prevent bad auto-correct in `Style/EmptyElse` for nested `if`. ([@pocke][])
* [#4485](https://github.com/bbatsov/rubocop/pull/4485): Handle 304 status for remote config files. ([@daniloisr][])
* [#4529](https://github.com/bbatsov/rubocop/pull/4529): Make `Lint/UnreachableCode` aware of `if` and `case`. ([@pocke][])
* [#4469](https://github.com/bbatsov/rubocop/issues/4469): Include permissions in file cache. ([@pocke][])
* [#4270](https://github.com/bbatsov/rubocop/issues/4270): Fix false positive in `Performance/RegexpMatch` for named captures. ([@pocke][])
* [#4525](https://github.com/bbatsov/rubocop/pull/4525): Fix regexp for checking comment config of `rubocop:disable all` in `Lint/UnneededDisable`. ([@meganemura][])
* [#4555](https://github.com/bbatsov/rubocop/issues/4555): Make `Style/VariableName` aware of optarg, kwarg and other arguments. ([@pocke][])
* [#4481](https://github.com/bbatsov/rubocop/issues/4481): Prevent `Style/WordArray` and `Style/SymbolArray` from registering offenses where percent arrays don't work. ([@drenmi][])
* [#4447](https://github.com/bbatsov/rubocop/issues/4447): Prevent `Layout/EmptyLineBetweenDefs` from removing too many lines. ([@drenmi][])
* [#3892](https://github.com/bbatsov/rubocop/issues/3892): Make `Style/NumericPredicate` ignore numeric comparison of global variables. ([@drenmi][])
* [#4101](https://github.com/bbatsov/rubocop/issues/4101): Skip auto-correct for literals with trailing comment and chained method call in `Layout/Multiline*BraceLayout`. ([@jonas054][])
* [#4518](https://github.com/bbatsov/rubocop/issues/4518): Fix bug where `Style/SafeNavigation` does not register an offense when there are chained method calls. ([@rrosenblum][])
* [#3040](https://github.com/bbatsov/rubocop/issues/3040): Ignore safe navigation in `Rails/Delegate`. ([@cgriego][])
* [#4587](https://github.com/bbatsov/rubocop/pull/4587): Fix false negative for void unary operators in `Lint/Void` cop. ([@pocke][])
* [#4589](https://github.com/bbatsov/rubocop/issues/4589): Fix false positive in `Performance/RegexpMatch` cop for `=~` is in a class method. ([@pocke][])
* [#4578](https://github.com/bbatsov/rubocop/issues/4578): Fix false positive in `Lint/FormatParameterMismatch` for format with "asterisk" (`*`) width and precision. ([@smakagon][])
* [#4285](https://github.com/bbatsov/rubocop/issues/4285): Make `Lint/DefEndAlignment` aware of multiple modifiers. ([@drenmi][])
* [#4634](https://github.com/bbatsov/rubocop/issues/4634): Handle heredoc that contains empty lines only in `Layout/IndentHeredoc` cop. ([@pocke][])
* [#4646](https://github.com/bbatsov/rubocop/issues/4646): Make `Lint/Debugger` aware of `Kernel` and cbase. ([@pocke][])
* [#4643](https://github.com/bbatsov/rubocop/issues/4643): Modify `Style/InverseMethods` to not register a separate offense for an inverse method nested inside of the block of an inverse method offense. ([@rrosenblum][])
* [#4593](https://github.com/bbatsov/rubocop/issues/4593): Fix false positive in `Rails/SaveBang` when `save/update_attribute` is used with a `case` statement. ([@theRealNG][])
* [#4322](https://github.com/bbatsov/rubocop/issues/4322): Fix Style/MultilineMemoization from autocorrecting to invalid ruby. ([@dpostorivo][])
* [#4722](https://github.com/bbatsov/rubocop/pull/4722): Fix `rake new_cop` problem that doesn't add `require` line. ([@koic][])
* [#4723](https://github.com/bbatsov/rubocop/issues/4723): Fix `RaiseArgs` auto-correction issue for `raise` with 3 arguments. ([@smakagon][])

### Changes

* [#4470](https://github.com/bbatsov/rubocop/issues/4470): Improve the error message for `Lint/AssignmentInCondition`. ([@brandonweiss][])
* [#4553](https://github.com/bbatsov/rubocop/issues/4553): Add `node_modules` to default excludes. ([@iainbeeston][])
* [#4445](https://github.com/bbatsov/rubocop/pull/4445): Make `Style/Encoding` cop enabled by default. ([@deivid-rodriguez][])
* [#4452](https://github.com/bbatsov/rubocop/pull/4452): Add option to `Rails/Delegate` for enforcing the prefixed method name case. ([@klesse413][])
* [#4493](https://github.com/bbatsov/rubocop/pull/4493): Make `Lint/Void` cop aware of `Enumerable#each` and `for`. ([@pocke][])
* [#4492](https://github.com/bbatsov/rubocop/pull/4492): Make `Lint/DuplicateMethods` aware of `alias` and `alias_method`. ([@pocke][])
* [#4478](https://github.com/bbatsov/rubocop/issues/4478): Fix confusing message of `Performance/Caller` cop. ([@pocke][])
* [#4543](https://github.com/bbatsov/rubocop/pull/4543): Make `Lint/DuplicateMethods` aware of `attr_*` methods. ([@pocke][])
* [#4550](https://github.com/bbatsov/rubocop/pull/4550): Mark `RuboCop::CLI#run` as a public API. ([@yujinakayama][])
* [#4551](https://github.com/bbatsov/rubocop/pull/4551): Make `Performance/Caller` aware of `caller_locations`. ([@pocke][])
* [#4547](https://github.com/bbatsov/rubocop/pull/4547): Rename `Style/HeredocDelimiters` to `Style/HeredocDelimiterNaming`. ([@drenmi][])
* [#4157](https://github.com/bbatsov/rubocop/issues/4157): Enhance offense message for `Style/RedudantReturn` cop. ([@gohdaniel15][])
* [#4521](https://github.com/bbatsov/rubocop/issues/4521): Move naming related cops into their own `Naming` department. ([@drenmi][])
* [#4600](https://github.com/bbatsov/rubocop/pull/4600): Make `Style/RedundantSelf` aware of arguments of a block. ([@Envek][])
* [#4658](https://github.com/bbatsov/rubocop/issues/4658): Disable auto-correction for `Performance/TimesMap` by default. ([@Envek][])

## 0.49.1 (2017-05-29)

### Bug fixes

* [#4411](https://github.com/bbatsov/rubocop/issues/4411): Handle properly safe navigation in `Style/YodaCondition`. ([@bbatsov][])
* [#4412](https://github.com/bbatsov/rubocop/issues/4412): Handle properly literal comparisons in `Style/YodaCondition`. ([@bbatsov][])
* Handle properly class variables and global variables in `Style/YodaCondition`. ([@bbatsov][])
* [#4392](https://github.com/bbatsov/rubocop/issues/4392): Fix the auto-correct of `Style/Next` when the `end` is misaligned. ([@rrosenblum][])
* [#4407](https://github.com/bbatsov/rubocop/issues/4407): Prevent `Performance/RegexpMatch` from blowing up on `match` without arguments. ([@pocke][])
* [#4414](https://github.com/bbatsov/rubocop/issues/4414): Handle pseudo-assignments in `for` loops in `Style/ConditionalAssignment`. ([@bbatsov][])
* [#4419](https://github.com/bbatsov/rubocop/issues/4419): Handle combination `AllCops: DisabledByDefault: true` and `Rails: Enabled: true`. ([@jonas054][])
* [#4422](https://github.com/bbatsov/rubocop/issues/4422): Fix missing space in message for `Style/MultipleComparison`. ([@timrogers][])
* [#4420](https://github.com/bbatsov/rubocop/issues/4420): Ensure `Style/EmptyMethod` honours indentation when auto-correcting. ([@drenmi][])
* [#4442](https://github.com/bbatsov/rubocop/pull/4442): Prevent `Style/WordArray` from breaking on strings that aren't valid UTF-8. ([@pocke][])
* [#4441](https://github.com/bbatsov/rubocop/pull/4441): Prevent `Layout/SpaceAroundBlockParameters` from breaking on lambda. ([@pocke][])

### Changes

* [#4436](https://github.com/bbatsov/rubocop/pull/4436): Display 'Running parallel inspection' only with --debug. ([@pocke][])

## 0.49.0 (2017-05-24)

### New features

* [#117](https://github.com/bbatsov/rubocop/issues/117): Add `--parallel` option for running RuboCop in multiple processes or threads. ([@jonas054][])
* Add auto-correct support to `Style/MixinGrouping`. ([@rrosenblum][])
* [#4236](https://github.com/bbatsov/rubocop/issues/4236): Add new `Rails/ApplicationJob` and `Rails/ApplicationRecord` cops. ([@tjwp][])
* [#4078](https://github.com/bbatsov/rubocop/pull/4078): Add new `Performance/Caller` cop. ([@alpaca-tc][])
* [#4314](https://github.com/bbatsov/rubocop/pull/4314): Check slow hash accessing in `Array#sort` by `Performance/CompareWithBlock`. ([@pocke][])
* [#3438](https://github.com/bbatsov/rubocop/issues/3438): Add new `Style/FormatStringToken` cop. ([@backus][])
* [#4342](https://github.com/bbatsov/rubocop/pull/4342): Add new `Lint/ScriptPermission` cop. ([@yhirano55][])
* [#4145](https://github.com/bbatsov/rubocop/issues/4145): Add new `Style/YodaCondition` cop. ([@smakagon][])
* [#4403](https://github.com/bbatsov/rubocop/pull/4403): Add public API `Cop.autocorrect_incompatible_with` for specifying other cops that should not autocorrect together. ([@backus][])
* [#4354](https://github.com/bbatsov/rubocop/pull/4354): Add autocorrect to `Style/FormatString`. ([@hoshinotsuyoshi][])
* [#4021](https://github.com/bbatsov/rubocop/pull/4021): Add new `Style/MultipleComparison` cop. ([@dabroz][])
* New `Lint/RescueType` cop. ([@rrosenblum][])
* [#4328](https://github.com/bbatsov/rubocop/issues/4328): Add `--ignore-parent-exclusion` flag to ignore AllCops/Exclude inheritance. ([@nelsonjr][])

### Changes

* [#4262](https://github.com/bbatsov/rubocop/pull/4262): Add new `MinSize` configuration to `Style/SymbolArray`, consistent with the same configuration in `Style/WordArray`. ([@scottmatthewman][])
* [#3400](https://github.com/bbatsov/rubocop/issues/3400): Remove auto-correct support from Lint/Debugger. ([@ilansh][])
* [#4278](https://github.com/bbatsov/rubocop/pull/4278): Move all cops dealing with whitespace into a new department called `Layout`. ([@jonas054][])
* [#4320](https://github.com/bbatsov/rubocop/pull/4320): Update `Rails/OutputSafety` to disallow wrapping `raw` or `html_safe` with `safe_join`. ([@klesse413][])
* [#4336](https://github.com/bbatsov/rubocop/issues/4336): Store `rubocop_cache` in safer directories. ([@jonas054][])
* [#4361](https://github.com/bbatsov/rubocop/pull/4361): Use relative path for offense message in `Lint/DuplicateMethods`. ([@pocke][])
* [#4385](https://github.com/bbatsov/rubocop/pull/4385): Include `.jb` file by default. ([@pocke][])

### Bug fixes

* [#4265](https://github.com/bbatsov/rubocop/pull/4265): Require a space before first argument of a method call in `Style/SpaceBeforeFirstArg` cop. ([@cjlarose][])
* [#4237](https://github.com/bbatsov/rubocop/pull/4237): Fix false positive in `Lint/AmbiguousBlockAssociation` cop for lambdas. ([@smakagon][])
* [#4242](https://github.com/bbatsov/rubocop/issues/4242): Add `Capfile` to the list of known Ruby filenames. ([@bbatsov][])
* [#4240](https://github.com/bbatsov/rubocop/issues/4240): Handle `||=` in `Rails/RelativeDateConstant`. ([@bbatsov][])
* [#4241](https://github.com/bbatsov/rubocop/issues/4241): Prevent `Rails/Blank` and `Rails/Present` from breaking when there is no explicit receiver. ([@rrosenblum][])
* [#4249](https://github.com/bbatsov/rubocop/issues/4249): Handle multiple assignment in `Rails/RelativeDateConstant`. ([@bbatsov][])
* [#4250](https://github.com/bbatsov/rubocop/issues/4250): Improve a bit the Ruby code detection config. ([@bbatsov][])
* [#4283](https://github.com/bbatsov/rubocop/issues/4283): Fix `Style/EmptyCaseCondition` autocorrect bug - when first `when` branch includes comma-delimited alternatives. ([@ilansh][])
* [#4268](https://github.com/bbatsov/rubocop/issues/4268): Handle end-of-line comments when autocorrecting Style/EmptyLinesAroundAccessModifier. ([@vergenzt][])
* [#4275](https://github.com/bbatsov/rubocop/issues/4275): Prevent `Style/MethodCallWithArgsParentheses` from blowing up on `yield`. ([@drenmi][])
* [#3969](https://github.com/bbatsov/rubocop/issues/3969): Handle multiline method call alignment for arguments to methods. ([@jonas054][])
* [#4304](https://github.com/bbatsov/rubocop/pull/4304): Allow enabling whole departments when `DisabledByDefault` is `true`. ([@jonas054][])
* [#4264](https://github.com/bbatsov/rubocop/issues/4264): Prevent `Rails/SaveBang` from blowing up when using the assigned variable in a hash. ([@drenmi][])
* [#4310](https://github.com/bbatsov/rubocop/pull/4310): Treat paths containing invalid byte sequences as non-matches. ([@mclark][])
* [#4063](https://github.com/bbatsov/rubocop/issues/4063): Fix Rails/ReversibleMigration misdetection. ([@gprado][])
* [#4339](https://github.com/bbatsov/rubocop/pull/4339): Fix false positive in `Security/Eval` cop for multiline string lietral. ([@pocke][])
* [#4339](https://github.com/bbatsov/rubocop/pull/4339): Fix false negative in `Security/Eval` cop for `Binding#eval`. ([@pocke][])
* [#4327](https://github.com/bbatsov/rubocop/issues/4327): Prevent `Layout/SpaceInsidePercentLiteralDelimiters` from registering offenses on execute-strings. ([@drenmi][])
* [#4371](https://github.com/bbatsov/rubocop/issues/4371): Prevent `Style/MethodName` from complaining about unary operator definitions. ([@drenmi][])
* [#4366](https://github.com/bbatsov/rubocop/issues/4366): Prevent `Performance/RedundantMerge` from blowing up on double splat arguments. ([@drenmi][])
* [#4352](https://github.com/bbatsov/rubocop/issues/4352): Fix the auto-correct of `Style/AndOr` when Enumerable accessors (`[]`) are used. ([@rrosenblum][])
* [#4393](https://github.com/bbatsov/rubocop/issues/4393): Prevent `Style/InverseMethods` from registering an offense for methods that are double negated. ([@rrosenblum][])
* [#4394](https://github.com/bbatsov/rubocop/issues/4394): Prevent some cops from breaking on safe navigation operator. ([@drenmi][])
* [#4260](https://github.com/bbatsov/rubocop/issues/4260): Prevent `Rails/SkipsModelValidations` from registering an offense for `FileUtils.touch`. ([@rrosenblum][])

## 0.48.1 (2017-04-03)

### Changes

* [#4219](https://github.com/bbatsov/rubocop/issues/4219): Add a link to style guide for `Style/IndentationConsistency` cop. ([@pocke][])
* [#4168](https://github.com/bbatsov/rubocop/issues/4168): Removed `-n` option. ([@sadovnik][])
* [#4039](https://github.com/bbatsov/rubocop/pull/4039): Change `Style/PercentLiteralDelimiters` default configuration to match Style Guide update. ([@drenmi][])
* [#4235](https://github.com/bbatsov/rubocop/pull/4235): Improved copy of offense message in `Lint/AmbiguousBlockAssociation` cop. ([@smakagon][])

### Bug fixes

* [#4171](https://github.com/bbatsov/rubocop/pull/4171): Prevent `Rails/Blank` from breaking when RHS of `or` is a naked falsiness check. ([@drenmi][])
* [#4189](https://github.com/bbatsov/rubocop/pull/4189): Make `Lint/AmbiguousBlockAssociation` aware of lambdas passed as arguments. ([@drenmi][])
* [#4179](https://github.com/bbatsov/rubocop/pull/4179): Prevent `Rails/Blank` from breaking when LHS of `or` is a naked falsiness check. ([@rrosenblum][])
* [#4172](https://github.com/bbatsov/rubocop/pull/4172): Fix false positives in `Style/MixinGrouping` cop. ([@drenmi][])
* [#4185](https://github.com/bbatsov/rubocop/pull/4185): Make `Lint/NestedMethodDefinition` aware of `#*_exec` class of methods. ([@drenmi][])
* [#4197](https://github.com/bbatsov/rubocop/pull/4197): Fix false positive in `Style/RedundantSelf` cop with parallel assignment. ([@drenmi][])
* [#4199](https://github.com/bbatsov/rubocop/issues/4199): Fix incorrect auto correction in `Style/SymbolArray` and `Style/WordArray` cop. ([@pocke][])
* [#4218](https://github.com/bbatsov/rubocop/pull/4218): Make `Lint/NestedMethodDefinition` aware of class shovel scope. ([@drenmi][])
* [#4198](https://github.com/bbatsov/rubocop/pull/4198): Make `Lint/AmbguousBlockAssociation` aware of operator methods. ([@drenmi][])
* [#4152](https://github.com/bbatsov/rubocop/pull/4152): Make `Style/MethodCallWithArgsParentheses` not require parens on setter methods. ([@drenmi][])
* [#4226](https://github.com/bbatsov/rubocop/pull/4226): Show in `--help` output that `--stdin` takes a file name argument. ([@jonas054][])
* [#4217](https://github.com/bbatsov/rubocop/pull/4217): Fix false positive in `Rails/FilePath` cop with non string argument. ([@soutaro][])
* [#4106](https://github.com/bbatsov/rubocop/pull/4106): Make `Style/TernaryParentheses` unsafe autocorrect detector aware of literals and constants. ([@drenmi][])
* [#4228](https://github.com/bbatsov/rubocop/pull/4228): Fix false positive in `Lint/AmbiguousBlockAssociation` cop. ([@smakagon][])
* [#4234](https://github.com/bbatsov/rubocop/pull/4234): Fix false positive in `Rails/RelativeDate` for lambdas and procs. ([@smakagon][])

## 0.48.0 (2017-03-26)

### New features

* [#4107](https://github.com/bbatsov/rubocop/pull/4107): New `TargetRailsVersion` configuration parameter can be used to specify which version of Rails the inspected code is intended to run on. ([@maxbeizer][])
* [#4104](https://github.com/bbatsov/rubocop/pull/4104): Add `prefix` and `postfix` styles to `Style/NegatedIf`. ([@brandonweiss][])
* [#4083](https://github.com/bbatsov/rubocop/pull/4083): Add new configuration `NumberOfEmptyLines` for `Style/EmptyLineBetweenDefs`. ([@dorian][])
* [#4045](https://github.com/bbatsov/rubocop/pull/4045): Add new configuration `Strict` for `Style/NumericLiteral` to make the change to this cop in 0.47.0 configurable. ([@iGEL][])
* [#4005](https://github.com/bbatsov/rubocop/issues/4005): Add new `AllCops/EnabledByDefault` option. ([@betesh][])
* [#3893](https://github.com/bbatsov/rubocop/issues/3893): Add a new configuration, `IncludeActiveSupportAliases`, to `Performance/DoublStartEndWith`. This configuration will check for ActiveSupport's `starts_with?` and `ends_with?`. ([@rrosenblum][])
* [#3889](https://github.com/bbatsov/rubocop/pull/3889): Add new `Style/EmptyLineAfterMagicComment` cop. ([@backus][])
* [#3800](https://github.com/bbatsov/rubocop/issues/3800): Make `Style/EndOfLine` configurable with `lf`, `crlf`, and `native` (default) styles. ([@jonas054][])
* [#3936](https://github.com/bbatsov/rubocop/issues/3936): Add new `Style/MixinGrouping` cop. ([@drenmi][])
* [#4003](https://github.com/bbatsov/rubocop/issues/4003): Add new `Rails/RelativeDateConstant` cop. ([@sinsoku][])
* [#3984](https://github.com/bbatsov/rubocop/pull/3984): Add new `Style/EmptyLinesAroundBeginBody` cop. ([@pocke][])
* [#3995](https://github.com/bbatsov/rubocop/pull/3995): Add new `Style/EmptyLinesAroundExceptionHandlingKeywords` cop. ([@pocke][])
* [#4019](https://github.com/bbatsov/rubocop/pull/4019): Make configurable `Style/MultilineMemoization` cop. ([@pocke][])
* [#4018](https://github.com/bbatsov/rubocop/pull/4018): Add autocorrect `Lint/EmptyEnsure` cop. ([@pocke][])
* [#4028](https://github.com/bbatsov/rubocop/pull/4028): Add new `Style/IndentHeredoc` cop. ([@pocke][])
* [#3931](https://github.com/bbatsov/rubocop/issues/3931): Add new `Lint/AmbiguousBlockAssociation` cop. ([@smakagon][])
* Add new `Style/InverseMethods` cop. ([@rrosenblum][])
* [#4038](https://github.com/bbatsov/rubocop/pull/4038): Allow `default` key in the `Style/PercentLiteralDelimiters` cop config to set all preferred delimiters. ([@kddeisz][])
* Add `IgnoreMacros` option to `Style/MethodCallWithArgsParentheses`. ([@drenmi][])
* [#3937](https://github.com/bbatsov/rubocop/issues/3937): Add new `Rails/ActiveSupportAliases` cop. ([@tdeo][])
* Add new `Rails/Blank` cop. ([@rrosenblum][])
* Add new `Rails/Present` cop. ([@rrosenblum][])
* [#4004](https://github.com/bbatsov/rubocop/issues/4004): Allow not treating comment lines as group separators in `Bundler/OrderedGems` cop. ([@konto-andrzeja][])

### Changes

* [#4100](https://github.com/bbatsov/rubocop/issues/4100): Rails/SaveBang should flag `update_attributes`. ([@andriymosin][])
* [#4083](https://github.com/bbatsov/rubocop/pull/4083): `Style/EmptyLineBetweenDefs` doesn't allow more than one empty line between method definitions by default (see `NumberOfEmptyLines`). ([@dorian][])
* [#3997](https://github.com/bbatsov/rubocop/pull/3997): Include all ruby files by default and exclude non-ruby files. ([@dorian][])
* [#4012](https://github.com/bbatsov/rubocop/pull/4012): Mark `foo[:bar]` as not complex in `Style/TernaryParentheses` cop with `require_parentheses_when_complex` style. ([@onk][])
* [#3915](https://github.com/bbatsov/rubocop/issues/3915): Make configurable whitelist for `Lint/SafeNavigationChain` cop. ([@pocke][])
* [#3944](https://github.com/bbatsov/rubocop/issues/3944): Allow keyword arguments in `Style/RaiseArgs` cop. ([@mikegee][])
* Add auto-correct to `Performance/DoubleStartEndWith`. ([@rrosenblum][])
* [#3951](https://github.com/bbatsov/rubocop/pull/3951): Make `Rails/Date` cop to register an offence for a string without timezone. ([@sinsoku][])
* [#4020](https://github.com/bbatsov/rubocop/pull/4020): Fixed `new_cop.rake` suggested path. ([@dabroz][])
* [#4055](https://github.com/bbatsov/rubocop/pull/4055): Add parameters count to offense message for `Metrics/ParameterLists` cop. ([@pocke][])
* [#4081](https://github.com/bbatsov/rubocop/pull/4081): Allow `Marshal.load` if argument is a `Marshal.dump` in `Security/MarshalLoad` cop. ([@droptheplot][])
* [#4124](https://github.com/bbatsov/rubocop/issues/4124): Make `Style/SymbolArray` cop to enable by default. ([@pocke][])
* [#3331](https://github.com/bbatsov/rubocop/issues/3331): Change `Style/MultilineMethodCallIndentation` `indented_relative_to_receiver` to indent relative to the receiver and not relative to the caller. ([@jfelchner][])
* [#4137](https://github.com/bbatsov/rubocop/pull/4137): Allow lines to be exempted from `IndentationWidth` by regex. ([@jfelchner][])

### Bug fixes

* [#4007](https://github.com/bbatsov/rubocop/pull/4007): Skip `Rails/SkipsModelValidations` for methods that don't accept arguments. ([@dorian][])
* [#3923](https://github.com/bbatsov/rubocop/issues/3923): Allow asciibetical sorting in `Bundler/OrderedGems`. ([@mikegee][])
* [#3855](https://github.com/bbatsov/rubocop/issues/3855): Make `Lint/NonLocalExitFromIterator` aware of method definitions. ([@drenmi][])
* [#2643](https://github.com/bbatsov/rubocop/issues/2643): Allow uppercase and dashes in `MagicComment`. ([@mikegee][])
* [#3959](https://github.com/bbatsov/rubocop/issues/3959): Don't wrap "percent arrays" with extra brackets when autocorrecting `Style/MutableConstant`. ([@mikegee][])
* [#3978](https://github.com/bbatsov/rubocop/pull/3978): Fix false positive in `Performance/RegexpMatch` with `English` module. ([@pocke][])
* [#3242](https://github.com/bbatsov/rubocop/issues/3242): Ignore `Errno::ENOENT` during cache cleanup from `File.mtime` too. ([@mikegee][])
* [#3958](https://github.com/bbatsov/rubocop/issues/3958): `Style/SpaceInsideHashLiteralBraces` doesn't add and offence when checking an hash where a value is a left brace string (e.g. { k: '{' }). ([@nodo][])
* [#4006](https://github.com/bbatsov/rubocop/issues/4006): Prevent `Style/WhileUntilModifier` from breaking on a multiline modifier. ([@drenmi][])
* [#3345](https://github.com/bbatsov/rubocop/issues/3345): Allow `Style/WordArray`'s `WordRegex` configuration value to be an instance of `String`. ([@mikegee][])
* [#4013](https://github.com/bbatsov/rubocop/pull/4013): Follow redirects for RemoteConfig. ([@buenaventure][])
* [#3917](https://github.com/bbatsov/rubocop/issues/3917): Rails/FilePath Match nodes in a method call only once. ([@unmanbearpig][])
* [#3673](https://github.com/bbatsov/rubocop/issues/3673): Fix regression on `Style/RedundantSelf` when assigning to same local variable. ([@bankair][])
* [#4047](https://github.com/bbatsov/rubocop/issues/4047): Allow `find_zone` and `find_zone!` methods in `Rails/TimeZone`. ([@attilahorvath][])
* [#3457](https://github.com/bbatsov/rubocop/issues/3457): Clear a warning and prevent new warnings. ([@mikegee][])
* [#4066](https://github.com/bbatsov/rubocop/issues/4066): Register an offense in `Lint/ShadowedException` when an exception is shadowed and there is an implicit begin. ([@rrosenblum][])
* [#4001](https://github.com/bbatsov/rubocop/issues/4001): Lint/UnneededDisable of Metrics/LineLength that isn't unneeded. ([@wkurniawan07][])
* [#3960](https://github.com/bbatsov/rubocop/issues/3960): Let `Include`/`Exclude` paths in all files beginning with `.rubocop` be relative to the configuration file's directory and not to the current directory. ([@jonas054][])
* [#4049](https://github.com/bbatsov/rubocop/pull/4049): Bugfix for `Style/EmptyLiteral` cop. ([@ota42y][])
* [#4112](https://github.com/bbatsov/rubocop/pull/4112): Fix false positives about double quotes in `Style/StringLiterals`, `Style/UnneededCapitalW` and `Style/UnneededPercentQ` cops. ([@pocke][])
* [#4109](https://github.com/bbatsov/rubocop/issues/4109): Fix incorrect auto correction in `Style/SelfAssignment` cop. ([@pocke][])
* [#4110](https://github.com/bbatsov/rubocop/issues/4110): Fix incorrect auto correction in `Style/BracesAroundHashParameters` cop. ([@musialik][])
* [#4084](https://github.com/bbatsov/rubocop/issues/4084): Fix incorrect auto correction in `Style/TernaryParentheses` cop. ([@musialik][])
* [#4102](https://github.com/bbatsov/rubocop/issues/4102): Fix `Security/JSONLoad`, `Security/MarshalLoad` and `Security/YAMLLoad` cops patterns not matching ::Const. ([@musialik][])
* [#3580](https://github.com/bbatsov/rubocop/issues/3580): Handle combinations of `# rubocop:disable all` and `# rubocop:disable SomeCop`. ([@jonas054][])
* [#4124](https://github.com/bbatsov/rubocop/issues/4124): Fix auto correction bugs in `Style/SymbolArray` cop. ([@pocke][])
* [#4128](https://github.com/bbatsov/rubocop/issues/4128): Prevent `Style/CaseIndentation` cop from registering offenses on single-line case statements. ([@drenmi][])
* [#4143](https://github.com/bbatsov/rubocop/issues/4143): Prevent `Style/IdenticalConditionalBranches` from registering offenses when a case statement has an empty when. ([@dpostorivo][])
* [#4160](https://github.com/bbatsov/rubocop/pull/4160): Fix a regression where `UselessAssignment` cop may not properly detect useless assignments when there's only a single conditional expression in the top level scope. ([@yujinakayama][])
* [#4162](https://github.com/bbatsov/rubocop/pull/4162): Fix a false negative in `UselessAssignment` cop with nested conditionals. ([@yujinakayama][])

## 0.47.1 (2017-01-18)

### Bug fixes

* [#3911](https://github.com/bbatsov/rubocop/issues/3911): Prevent a crash in `Performance/RegexpMatch` cop with module definition. ([@pocke][])
* [#3908](https://github.com/bbatsov/rubocop/issues/3908): Prevent `Style/AlignHash` from breaking on a keyword splat when using enforced `table` style. ([@drenmi][])
* [#3918](https://github.com/bbatsov/rubocop/issues/3918): Prevent `Rails/EnumUniqueness` from breaking on a non-literal hash value. ([@drenmi][])
* [#3914](https://github.com/bbatsov/rubocop/pull/3914): Fix department resolution for third party cops required through configuration. ([@backus][])
* [#3846](https://github.com/bbatsov/rubocop/issues/3846): `NodePattern` works for hyphenated node types. ([@alexdowad][])
* [#3922](https://github.com/bbatsov/rubocop/issues/3922): Prevent `Style/NegatedIf` from breaking on negated ternary. ([@drenmi][])
* [#3915](https://github.com/bbatsov/rubocop/issues/3915): Fix a false positive in `Lint/SafeNavigationChain` cop with `try` method. ([@pocke][])

## 0.47.0 (2017-01-16)

### New features

* [#3822](https://github.com/bbatsov/rubocop/pull/3822): Add `Rails/FilePath` cop. ([@iguchi1124][])
* [#3821](https://github.com/bbatsov/rubocop/pull/3821): Add `Security/YAMLLoad` cop. ([@cyberdelia][])
* [#3816](https://github.com/bbatsov/rubocop/pull/3816): Add `Security/MarshalLoad` cop. ([@cyberdelia][])
* [#3757](https://github.com/bbatsov/rubocop/pull/3757): Add Auto-Correct for `Bundler/OrderedGems` cop. ([@pocke][])
* `Style/FrozenStringLiteralComment` now supports the style `never` that will remove the `frozen_string_literal` comment. ([@rrosenblum][])
* [#3795](https://github.com/bbatsov/rubocop/pull/3795): Add `Lint/MultipleCompare` cop. ([@pocke][])
* [#3772](https://github.com/bbatsov/rubocop/issues/3772): Allow exclusion of certain methods for `Metrics/BlockLength`. ([@NobodysNightmare][])
* [#3804](https://github.com/bbatsov/rubocop/pull/3804): Add new `Lint/SafeNavigationChain` cop. ([@pocke][])
* [#3670](https://github.com/bbatsov/rubocop/pull/3670): Add `CountBlocks` boolean option to `Metrics/BlockNesting`. It allows blocks to be counted towards the nesting limit. ([@georgyangelov][])
* [#2992](https://github.com/bbatsov/rubocop/issues/2992): Add a configuration to `Style/ConditionalAssignment` to toggle offenses for ternary expressions. ([@rrosenblum][])
* [#3824](https://github.com/bbatsov/rubocop/pull/3824): Add new `Performance/RegexpMatch` cop. ([@pocke][])
* [#3825](https://github.com/bbatsov/rubocop/pull/3825): Add new `Rails/SkipsModelValidations` cop. ([@rahulcs][])
* [#3737](https://github.com/bbatsov/rubocop/issues/3737): Add new `Style/MethodCallWithArgsParentheses` cop. ([@dominh][])
* Renamed `MethodCallParentheses` to `MethodCallWithoutArgsParentheses`. ([@dominh][])
* [#3854](https://github.com/bbatsov/rubocop/pull/3854): Add new `Rails/ReversibleMigration` cop. ([@sue445][])
* [#3872](https://github.com/bbatsov/rubocop/pull/3872): Detect `String#%` with hash literal. ([@backus][])
* [#2731](https://github.com/bbatsov/rubocop/issues/2731): Allow configuration of method calls that create methods for `Lint/UselessAccessModifier`. ([@pat][])

### Changes

* [#3820](https://github.com/bbatsov/rubocop/pull/3820): Rename `Lint/Eval` to `Security/Eval`. ([@cyberdelia][])
* [#3725](https://github.com/bbatsov/rubocop/issues/3725): Disable `Style/SingleLineBlockParams` by default. ([@tejasbubane][])
* [#3765](https://github.com/bbatsov/rubocop/pull/3765): Add a validation for supported styles other than EnforcedStyle. `AlignWith`, `IndentWhenRelativeTo` and `EnforcedMode` configurations are renamed. ([@pocke][])
* [#3782](https://github.com/bbatsov/rubocop/pull/3782): Add check for `add_reference` method by `Rails/NotNullColumn` cop. ([@pocke][])
* [#3761](https://github.com/bbatsov/rubocop/pull/3761): Update `Style/RedundantFreeze` message from `Freezing immutable objects is pointless.` to `Do not freeze immutable objects, as freezing them has no effect.`. ([@lucasuyezu][])
* [#3753](https://github.com/bbatsov/rubocop/issues/3753): Change error message of `Bundler/OrderedGems` to mention `Alphabetize Gems`. ([@tejasbubane][])
* [#3802](https://github.com/bbatsov/rubocop/pull/3802): Ignore case when checking Gemfile order. ([@breckenedge][])
* Add missing examples in `Lint` cops documentation. ([@enriikke][])
* Make `Style/EmptyMethod` cop aware of class methods. ([@drenmi][])
* [#3871](https://github.com/bbatsov/rubocop/pull/3871): Add check for void `defined?` and `self` by `Lint/Void` cop. ([@pocke][])
* Allow ignoring methods in `Style/BlockDelimiters` when using any style. ([@twe4ked][])

### Bug fixes

* [#3751](https://github.com/bbatsov/rubocop/pull/3751): Avoid crash in `Rails/EnumUniqueness` cop. ([@pocke][])
* [#3766](https://github.com/bbatsov/rubocop/pull/3766): Avoid crash in `Style/ConditionalAssignment` cop with masgn. ([@pocke][])
* [#3770](https://github.com/bbatsov/rubocop/pull/3770): `Style/RedundantParentheses` Don't flag raised to a power negative numeric literals, since removing the parentheses would change the meaning of the expressions. ([@amogil][])
* [#3750](https://github.com/bbatsov/rubocop/issues/3750): Register an offense in `Style/ConditionalAssignment` when the assignment spans multiple lines. ([@rrosenblum][])
* [#3775](https://github.com/bbatsov/rubocop/pull/3775): Avoid crash in `Style/HashSyntax` cop with an empty hash. ([@pocke][])
* [#3783](https://github.com/bbatsov/rubocop/pull/3783): Maintain parentheses in `Rails/HttpPositionalArguments` when methods are defined with them. ([@kevindew][])
* [#3786](https://github.com/bbatsov/rubocop/pull/3786): Avoid crash `Style/ConditionalAssignment` cop with mass assign method. ([@pocke][])
* [#3749](https://github.com/bbatsov/rubocop/pull/3749): Detect corner case of `Style/NumericLitterals`. ([@kamaradclimber][])
* [#3788](https://github.com/bbatsov/rubocop/pull/3788): Prevent bad auto-correct in `Style/Next` when block has nested conditionals. ([@drenmi][])
* [#3807](https://github.com/bbatsov/rubocop/pull/3807): Prevent `Style/Documentation` and `Style/DocumentationMethod` from mistaking RuboCop directives for class documentation. ([@drenmi][])
* [#3815](https://github.com/bbatsov/rubocop/pull/3815): Fix false positive in `Style/IdenticalConditionalBranches` cop when branches have same line at leading. ([@pocke][])
* Fix false negative in `Rails/HttpPositionalArguments` where offense would go undetected if one of the request parameter names matched one of the special keyword arguments. ([@deivid-rodriguez][])
* Fix false negative in `Rails/HttpPositionalArguments` where offense would go undetected if the `:format` keyword was used with other non-special keywords. ([@deivid-rodriguez][])
* [#3406](https://github.com/bbatsov/rubocop/issues/3406): Enable cops if Enabled is not explicitly set to false. ([@metcalf][])
* Fix `Lint/FormatParameterMismatch` for splatted last argument. ([@zverok][])
* [#3853](https://github.com/bbatsov/rubocop/pull/3853): Fix false positive in `RedundantParentheses` cop with multiple expression. ([@pocke][])
* [#3870](https://github.com/bbatsov/rubocop/pull/3870): Avoid crash in `Rails/HttpPositionalArguments`. ([@pocke][])
* [#3869](https://github.com/bbatsov/rubocop/pull/3869): Prevent `Lint/FormatParameterMismatch` from breaking when `#%` is passed an empty array. ([@drenmi][])
* [#3879](https://github.com/bbatsov/rubocop/pull/3879): Properly handle Emacs and Vim magic comments for `FrozenStringLiteralComment`. ([@backus][])
* [#3736](https://github.com/bbatsov/rubocop/issues/3736): Fix to remove accumulator return value by auto-correction in `Style/EachWithObject`. ([@pocke][])

## 0.46.0 (2016-11-30)

### New features

* [#3600](https://github.com/bbatsov/rubocop/issues/3600): Add new `Bundler/DuplicatedGem` cop. ([@jmks][])
* [#3624](https://github.com/bbatsov/rubocop/pull/3624): Add new configuration option `empty_lines_special` to `Style/EmptyLinesAroundClassBody` and `Style/EmptyLinesAroundModuleBody`. ([@legendetm][])
* Add new `Style/EmptyMethod` cop. ([@drenmi][])
* `Style/EmptyLiteral` will now auto-correct `Hash.new` when it is the first argument being passed to a method. The arguments will be wrapped with parenthesis. ([@rrosenblum][])
* [#3713](https://github.com/bbatsov/rubocop/pull/3713): Respect `DisabledByDefault` in parent configs. ([@aroben][])
* New cop `Rails/EnumUniqueness` checks for duplicate values defined in enum config. ([@olliebennett][])
* New cop `Rails/EnumUniqueness` checks for duplicate values defined in enum config hash. ([@olliebennett][])
* [#3451](https://github.com/bbatsov/rubocop/issues/3451): Add new `require_parentheses_when_complex` style to `Style/TernaryParentheses` cop. ([@swcraig][])
* [#3600](https://github.com/bbatsov/rubocop/issues/3600): Add new `Bundler/OrderedGems` cop. ([@tdeo][])
* [#3479](https://github.com/bbatsov/rubocop/issues/3479): Add new configuration option `IgnoredPatterns` to `Metrics/LineLength`. ([@jonas054][])

### Changes

* The offense range for `Performance/FlatMap` now includes any parameters that are passed to `flatten`. ([@rrosenblum][])
* [#1747](https://github.com/bbatsov/rubocop/issues/1747): Update `Style/SpecialGlobalVars` messages with a reminder to `require 'English'`. ([@ivanovaleksey][])
* Checks `binding.irb` call by `Lint/Debugger` cop. ([@pocke][])
* [#3742](https://github.com/bbatsov/rubocop/pull/3742): Checks `min` and `max` call by `Performance/CompareWithBlock` cop. ([@pocke][])

### Bug fixes

* [#3662](https://github.com/bbatsov/rubocop/issues/3662): Fix the auto-correction of `Lint/UnneededSplatExpansion` when the splat expansion is inside of another array. ([@rrosenblum][])
* [#3699](https://github.com/bbatsov/rubocop/issues/3699): Fix false positive in `Style/VariableNumber` on variable names ending with an underscore. ([@bquorning][])
* [#3687](https://github.com/bbatsov/rubocop/issues/3687): Fix the fact that `Style/TernaryParentheses` cop claims to correct uncorrected offenses. ([@Ana06][])
* [#3568](https://github.com/bbatsov/rubocop/issues/3568): Fix `--auto-gen-config` behavior for `Style/VariableNumber`. ([@jonas054][])
* Add `format` as an acceptable keyword argument for `Rails/HttpPositionalArguments`. ([@aesthetikx][])
* [#3598](https://github.com/bbatsov/rubocop/issues/3598): In `Style/NumericPredicate`, don't report `x != 0` or `x.nonzero?` as the expressions have different values. ([@jonas054][])
* [#3690](https://github.com/bbatsov/rubocop/issues/3690): Do not register an offense for multiline braces with content in `Style/SpaceInsideBlockBraces`. ([@rrosenblum][])
* [#3746](https://github.com/bbatsov/rubocop/issues/3746): `Lint/NonLocalExitFromIterator` does not warn about `return` in a block which is passed to `Object#define_singleton_method`. ([@AlexWayfer][])

## 0.45.0 (2016-10-31)

### New features

* [#3615](https://github.com/bbatsov/rubocop/pull/3615): Add autocorrection for `Lint/EmptyInterpolation`. ([@pocke][])
* Make `PercentLiteralDelimiters` enforce delimiters around `%I()` too. ([@bronson][])
* [#3408](https://github.com/bbatsov/rubocop/issues/3408): Add check for repeated values in case conditionals. ([@swcraig][])
* [#3646](https://github.com/bbatsov/rubocop/pull/3646): Add new `Lint/EmptyWhen` cop. ([@drenmi][])
* [#3246](https://github.com/bbatsov/rubocop/issues/3246): Add list of all cops to the manual (generated automatically from a rake task). ([@sihu][])
* [#3647](https://github.com/bbatsov/rubocop/issues/3647): Add `--force-default-config` option. ([@jawshooah][])
* [#3570](https://github.com/bbatsov/rubocop/issues/3570): Add new `MultilineIfModifier` cop to avoid usage of if/unless-modifiers on multiline statements. ([@tessi][])
* [#3631](https://github.com/bbatsov/rubocop/issues/3631): Add new `Style/SpaceInLambdaLiteral` cop to check for spaces in lambda literals. ([@swcraig][])
* Add new `Lint/EmptyExpression` cop. ([@drenmi][])

### Bug fixes

* [#3553](https://github.com/bbatsov/rubocop/pull/3553): Make `Style/RedundantSelf` cop to not register an offence for `self.()`. ([@iGEL][])
* [#3474](https://github.com/bbatsov/rubocop/issues/3474): Make the `Rails/TimeZone` only analyze functions which have "Time" in the receiver. ([@b-t-g][])
* [#3607](https://github.com/bbatsov/rubocop/pull/3607): Fix `Style/RedundantReturn` cop for empty if body. ([@pocke][])
* [#3291](https://github.com/bbatsov/rubocop/issues/3291): Improve detection of `raw` and `html_safe` methods in `Rails/OutputSafety`. ([@lumeet][])
* Redundant return style now properly handles empty `when` blocks. ([@albus522][])
* [#3622](https://github.com/bbatsov/rubocop/pull/3622): Fix false positive for `Metrics/MethodLength` and `Metrics/BlockLength`. ([@meganemura][])
* [#3625](https://github.com/bbatsov/rubocop/pull/3625): Fix some cops errors when condition is empty brace. ([@pocke][])
* [#3468](https://github.com/bbatsov/rubocop/issues/3468): Fix bug regarding alignment inside `begin`..`end` block in `Style/MultilineMethodCallIndentation`. ([@jonas054][])
* [#3644](https://github.com/bbatsov/rubocop/pull/3644): Fix generation incorrect documentation. ([@pocke][])
* [#3637](https://github.com/bbatsov/rubocop/issues/3637): Fix Style/NonNilCheck crashing for ternary condition. ([@tejasbubane][])
* [#3654](https://github.com/bbatsov/rubocop/pull/3654): Add missing keywords for `Rails/HttpPositionalArguments`. ([@eitoball][])
* [#3652](https://github.com/bbatsov/rubocop/issues/3652): Avoid crash Rails/HttpPositionalArguments for lvar params when auto-correct. ([@pocke][])
* Fix bug in `Style/SafeNavigation` where there is a check for an object in an elsif statement with a method call on that object in the branch. ([@rrosenblum][])
* [#3660](https://github.com/bbatsov/rubocop/pull/3660): Fix false positive for Rails/SafeNavigation when without receiver. ([@pocke][])
* [#3650](https://github.com/bbatsov/rubocop/issues/3650): Fix `Style/VariableNumber` registering an offense for variables with double digit numbers. ([@rrosenblum][])
* [#3494](https://github.com/bbatsov/rubocop/issues/3494): Check `rails` style indentation also inside blocks in `Style/IndentationWidth`. ([@jonas054][])
* [#3676](https://github.com/bbatsov/rubocop/issues/3676): Ignore raw and html_safe invocations when wrapped inside a safe_join. ([@b-t-g][])

### Changes

* [#3601](https://github.com/bbatsov/rubocop/pull/3601): Change default args for `Style/SingleLineBlockParams`. This cop checks that `reduce` and `inject` use the variable names `a` and `e` for block arguments. These defaults are uncommunicative variable names and thus conflict with the ["Uncommunicative Variable Name" check in Reek](https://github.com/troessner/reek/blob/master/docs/Uncommunicative-Variable-Name.md). Default args changed to `acc` and `elem`.([@jessieay][])
* [#3645](https://github.com/bbatsov/rubocop/pull/3645): Fix bug with empty case when nodes in `Style/RedundantReturn`. ([@tiagocasanovapt][])
* [#3263](https://github.com/bbatsov/rubocop/issues/3263): Fix auto-correct of if statements inside of unless else statements in `Style/ConditionalAssignment`. ([@rrosenblum][])
* Bump default Ruby version to 2.1. ([@drenmi][])

## 0.44.1 (2016-10-13)

### Bug fixes

* Remove a debug `require`. ([@bbatsov][])

## 0.44.0 (2016-10-13)

### New features

* [#3560](https://github.com/bbatsov/rubocop/pull/3560): Add a configuration option `empty_lines_except_namespace` to `Style/EmptyLinesAroundClassBody` and `Style/EmptyLinesAroundModuleBody`. ([@legendetm][])
* [#3370](https://github.com/bbatsov/rubocop/issues/3370): Add new `Rails/HttpPositionalArguments` cop to check your Rails 5 test code for existence of positional args usage. ([@logicminds][])
* [#3510](https://github.com/bbatsov/rubocop/issues/3510): Add a configuration option, `ConvertCodeThatCanStartToReturnNil`, to `Style/SafeNavigation` to check for code that could start returning `nil` if safe navigation is used. ([@rrosenblum][])
* Add a new `AllCops/StyleGuideBaseURL` setting that allows the use of relative paths and/or fragments within each cop's `StyleGuide` setting, to make forking of custom style guides easier. ([@scottmatthewman][])
* [#3566](https://github.com/bbatsov/rubocop/issues/3566): Add new `Metric/BlockLength` cop to ensure blocks don't get too long. ([@savef][])
* [#3428](https://github.com/bbatsov/rubocop/issues/3428): Add support for configuring `Style/PreferredHashMethods` with either `short` or `verbose` style method names. ([@abrom][])
* [#3455](https://github.com/bbatsov/rubocop/issues/3455): Add new `Rails/DynamicFindBy` cop. ([@pocke][])
* [#3542](https://github.com/bbatsov/rubocop/issues/3542): Add a configuration option, `IgnoreCopDirectives`, to `Metrics/LineLength` to stop cop directives (`# rubocop:disable Metrics/AbcSize`) from being counted when considering line length. ([@jmks][])
* Add new `Rails/DelegateAllowBlank` cop. ([@connorjacobsen][])
* Add new `Style/MultilineMemoization` cop. ([@drenmi][])

### Bug fixes

* [#3103](https://github.com/bbatsov/rubocop/pull/3103): Make `Style/ExtraSpacing` cop register an offense for extra spaces present in single-line hash literals. ([@tcdowney][])
* [#3513](https://github.com/bbatsov/rubocop/pull/3513): Fix false positive in `Style/TernaryParentheses` for a ternary with ranges. ([@dreyks][])
* [#3520](https://github.com/bbatsov/rubocop/issues/3520): Fix regression causing `Lint/AssignmentInCondition` false positive. ([@savef][])
* [#3514](https://github.com/bbatsov/rubocop/issues/3514): Make `Style/VariableNumber` cop not register an offense when valid normal case variable names have an integer after the first `_`. ([@b-t-g][])
* [#3516](https://github.com/bbatsov/rubocop/issues/3516): Make `Style/VariableNumber` cop not register an offense when valid normal case variable names have an integer in the middle. ([@b-t-g][])
* [#3436](https://github.com/bbatsov/rubocop/issues/3436): Make `Rails/SaveBang` cop not register an offense when return value of a non-bang method is returned by the parent method. ([@coorasse][])
* [#3540](https://github.com/bbatsov/rubocop/issues/3540): Fix `Style/GuardClause` to register offense for instance and singleton methods. ([@tejasbubane][])
* [#3311](https://github.com/bbatsov/rubocop/issues/3311): Detect incompatibilities with the external encoding to prevent bad autocorrections in `Style/StringLiterals`. ([@deivid-rodriguez][])
* [#3499](https://github.com/bbatsov/rubocop/issues/3499): Ensure `Lint/UnusedBlockArgument` doesn't make recommendations that would change arity for methods defined using `#define_method`. ([@drenmi][])
* [#3430](https://github.com/bbatsov/rubocop/issues/3430): Fix exception in `Performance/RedundantMerge` when inspecting a `#merge!` with implicit receiver. ([@drenmi][])
* [#3411](https://github.com/bbatsov/rubocop/issues/3411): Avoid auto-correction crash for single `when` in `Performance/CaseWhenSplat`. ([@jonas054][])
* [#3286](https://github.com/bbatsov/rubocop/issues/3286): Allow `self.a, self.b = b, a` in `Style/ParallelAssignment`. ([@jonas054][])
* [#3419](https://github.com/bbatsov/rubocop/issues/3419): Report offense for `unless x.nil?` in `Style/NonNilCheck` if `IncludeSemanticChanges` is `true`. ([@jonas054][])
* [#3382](https://github.com/bbatsov/rubocop/issues/3382): Avoid auto-correction crash for multiple elsifs in `Style/EmptyElse`. ([@lumeet][])
* [#3334](https://github.com/bbatsov/rubocop/issues/3334): Do not register an offense for a literal space (`\s`) in `Style/UnneededCapitalW`. ([@rrosenblum][])
* [#3390](https://github.com/bbatsov/rubocop/issues/3390): Fix SaveBang cop for multiple conditional. ([@tejasbubane][])
* [#3577](https://github.com/bbatsov/rubocop/issues/3577): Fix `Style/RaiseArgs` not allowing compact raise with splatted args. ([@savef][])
* [#3578](https://github.com/bbatsov/rubocop/issues/3578): Fix safe navigation method call counting in `Metrics/AbcSize`. ([@savef][])
* [#3592](https://github.com/bbatsov/rubocop/issues/3592): Fix `Style/RedundantParentheses` for indexing with literals. ([@thegedge][])
* [#3597](https://github.com/bbatsov/rubocop/issues/3597): Fix the autocorrect of `Performance/CaseWhenSplat` when trying to rearange splat expanded variables to the end of a when condition. ([@rrosenblum][])

### Changes

* [#3512](https://github.com/bbatsov/rubocop/issues/3512): Change error message of `Lint/UnneededSplatExpansion` for array in method parameters. ([@tejasbubane][])
* [#3510](https://github.com/bbatsov/rubocop/issues/3510): Fix some issues with `Style/SafeNavigation`. Fix auto-correct of multiline if expressions, and do not register an offense for scenarios using `||` and ternary expression. ([@rrosenblum][])
* [#3503](https://github.com/bbatsov/rubocop/issues/3503): Change misleading message of `Style/EmptyLinesAroundAccessModifier`. ([@bquorning][])
* [#3407](https://github.com/bbatsov/rubocop/issues/3407): Turn off autocorrect for unsafe rules by default. ([@ptarjan][])
* [#3521](https://github.com/bbatsov/rubocop/issues/3521): Turn off autocorrect for `Security/JSONLoad` by default. ([@savef][])
* [#2903](https://github.com/bbatsov/rubocop/issues/2903): `Style/RedundantReturn` looks for redundant `return` inside conditional branches. ([@lumeet][])

## 0.43.0 (2016-09-19)

### New features

* [#3379](https://github.com/bbatsov/rubocop/issues/3379): Add table of contents at the beginning of HTML formatted output. ([@hedgesky][])
* [#2968](https://github.com/bbatsov/rubocop/issues/2968): Add new `Style/DocumentationMethod` cop. ([@sooyang][])
* [#3360](https://github.com/bbatsov/rubocop/issues/3360): Add `RequireForNonPublicMethods` configuration option to `Style/DocumentationMethod` cop. ([@drenmi][])
* Add new `Rails/SafeNavigation` cop to convert `try!` to `&.`. ([@rrosenblum][])
* [#3415](https://github.com/bbatsov/rubocop/pull/3415): Add new `Rails/NotNullColumn` cop. ([@pocke][])
* [#3167](https://github.com/bbatsov/rubocop/issues/3167): Add new `Style/VariableNumber` cop. ([@sooyang][])
* Add new style `no_mixed_keys` to `Style/HashSyntax` to only check for hashes with mixed keys. ([@daviddavis][])
* Allow including multiple configuration files from a single gem. ([@tjwallace][])
* Add check for `persisted?` method call when using a create method in `Rails/SaveBang`. ([@QuinnHarris][])
* Add new `Style/SafeNavigation` cop to convert method calls safeguarded by a non `nil` check for the object to `&.`. ([@rrosenblum][])
* Add new `Performance/SortWithBlock` cop to use `sort_by(&:foo)` instead of `sort { |a, b| a.foo <=> b.foo }`. ([@koic][])
* [#3492](https://github.com/bbatsov/rubocop/pull/3492): Add new `UnifiedInteger` cop. ([@pocke][])

### Bug fixes

* [#3383](https://github.com/bbatsov/rubocop/issues/3383): Fix the local variable reset issue with `Style/RedundantSelf` cop. ([@bankair][])
* [#3445](https://github.com/bbatsov/rubocop/issues/3445): Fix bad autocorrect for `Style/AndOr` cop. ([@mikezter][])
* [#3349](https://github.com/bbatsov/rubocop/issues/3349): Fix bad autocorrect for `Style/Lambda` cop. ([@metcalf][])
* [#3351](https://github.com/bbatsov/rubocop/issues/3351): Fix bad auto-correct for `Performance/RedundantMatch` cop. ([@annaswims][])
* [#3347](https://github.com/bbatsov/rubocop/issues/3347): Prevent infinite loop in `Style/TernaryParentheses` cop when used together with `Style/RedundantParentheses`. ([@drenmi][])
* [#3209](https://github.com/bbatsov/rubocop/issues/3209): Remove faulty line length check from `Style/GuardClause` cop. ([@drenmi][])
* [#3366](https://github.com/bbatsov/rubocop/issues/3366): Make `Style/MutableConstant` cop aware of splat assignments. ([@drenmi][])
* [#3372](https://github.com/bbatsov/rubocop/pull/3372): Fix RuboCop crash with empty brackets in `Style/Next` cop. ([@pocke][])
* [#3358](https://github.com/bbatsov/rubocop/issues/3358): Make `Style/MethodMissing` cop aware of class scope. ([@drenmi][])
* [#3342](https://github.com/bbatsov/rubocop/issues/3342): Fix error in `Lint/ShadowedException` cop if last rescue does not have parameter. ([@soutaro][])
* [#3380](https://github.com/bbatsov/rubocop/issues/3380): Fix false positive in `Style/TrailingUnderscoreVariable` cop. ([@drenmi][])
* [#3388](https://github.com/bbatsov/rubocop/issues/3388): Fix bug where `Lint/ShadowedException` would register an offense when rescuing different numbers of custom exceptions in multiple rescue groups. ([@rrosenblum][])
* [#3386](https://github.com/bbatsov/rubocop/issues/3386): Make `VariableForce` understand an empty RegExp literal as LHS to `=~`. ([@drenmi][])
* [#3421](https://github.com/bbatsov/rubocop/pull/3421): Fix clobbering `inherit_from` additions when not using Namespaces in the configs. ([@nicklamuro][])
* [#3425](https://github.com/bbatsov/rubocop/pull/3425): Fix bug for invalid bytes in UTF-8 in `Lint/PercentStringArray` cop. ([@pocke][])
* [#3374](https://github.com/bbatsov/rubocop/issues/3374): Make `SpaceInsideBlockBraces` and `SpaceBeforeBlockBraces` not depend on `BlockDelimiters` configuration. ([@jonas054][])
* Fix error in `Lint/ShadowedException` cop for higher number of rescue groups. ([@groddeck][])
* [#3456](https://github.com/bbatsov/rubocop/pull/3456): Don't crash on a multiline empty brace in `Style/MultilineMethodCallBraceLayout`. ([@pocke][])
* [#3423](https://github.com/bbatsov/rubocop/issues/3423): Checks if .rubocop is a file before parsing. ([@joejuzl][])
* [#3439](https://github.com/bbatsov/rubocop/issues/3439): Fix variable assignment check not working properly when a block is used in `Rails/SaveBang`. ([@QuinnHarris][])
* [#3401](https://github.com/bbatsov/rubocop/issues/3401): Read file contents in binary mode so `Style/EndOfLine` works on Windows. ([@jonas054][])
* [#3450](https://github.com/bbatsov/rubocop/issues/3450): Prevent `Style/TernaryParentheses` cop from making unsafe corrections. ([@drenmi][])
* [#3460](https://github.com/bbatsov/rubocop/issues/3460): Fix false positives in `Style/InlineComment` cop. ([@drenmi][])
* [#3485](https://github.com/bbatsov/rubocop/issues/3485): Make OneLineConditional cop not register offense for empty else. ([@tejasbubane][])
* [#3508](https://github.com/bbatsov/rubocop/pull/3508): Fix false negatives in `Rails/NotNullColumn`. ([@pocke][])
* [#3462](https://github.com/bbatsov/rubocop/issues/3462): Don't create MultilineMethodCallBraceLayout offenses for single-line method calls when receiver spans multiple lines. ([@maxjacobson][])

### Changes

* [#3341](https://github.com/bbatsov/rubocop/issues/3341): Exclude RSpec tests from inspection by `Style/NumericPredicate` cop. ([@drenmi][])
* Rename `Lint/UselessArraySplat` to `Lint/UnneededSplatExpansion`, and add functionality to check for unnecessary expansion of other literals. ([@rrosenblum][])
* No longer register an offense for splat expansion of an array literal in `Performance/CaseWhenSplat`. `Lint/UnneededSplatExpansion` now handles this behavior. ([@rrosenblum][])
* `Lint/InheritException` restricts inheriting from standard library subclasses of `Exception`. ([@metcalf][])
* No longer register an offense if the first line of code starts with `#\` in `Style/LeadingCommentSpace`. `config.ru` files consider such lines as options. ([@scottohara][])
* [#3292](https://github.com/bbatsov/rubocop/issues/3292): Remove `Performance/PushSplat` as it can produce code that is slower or even cause failure. ([@jonas054][])

## 0.42.0 (2016-07-25)

### New features

* [#3306](https://github.com/bbatsov/rubocop/issues/3306): Add autocorrection for `Style/EachWithObject`. ([@owst][])
* Add new `Style/TernaryParentheses` cop. ([@drenmi][])
* [#3136](https://github.com/bbatsov/rubocop/issues/3136): Add config for `UselessAccessModifier` so it can be made aware of ActiveSupport's `concerning` and `class_methods` methods. ([@maxjacobson][])
* [#3128](https://github.com/bbatsov/rubocop/issues/3128): Add new `Rails/SaveBang` cop. ([@QuinnHarris][])
* Add new `Style/NumericPredicate` cop. ([@drenmi][])

### Bug fixes

* [#3271](https://github.com/bbatsov/rubocop/issues/3271): Fix bad auto-correct for `Style/EachForSimpleLoop` cop. ([@drenmi][])
* [#3288](https://github.com/bbatsov/rubocop/issues/3288): Fix auto-correct of word and symbol arrays in `Style/ParallelAssignment` cop. ([@jonas054][])
* [#3307](https://github.com/bbatsov/rubocop/issues/3307): Fix exception when inspecting an operator assignment with `Style/MethodCallParentheses` cop. ([@drenmi][])
* [#3316](https://github.com/bbatsov/rubocop/issues/3316): Fix error for blocks without arguments in `Style/SingleLineBlockParams` cop. ([@owst][])
* [#3320](https://github.com/bbatsov/rubocop/issues/3320): Make `Style/OpMethod` aware of the backtick method. ([@drenmi][])
* Do not register an offense in `Lint/ShadowedException` when rescuing an exception built into Ruby before a custom exception. ([@rrosenblum][])

### Changes

* [#2645](https://github.com/bbatsov/rubocop/issues/2645): `Style/EmptyLiteral` no longer generates an offense for `String.new` when using frozen string literals. ([@drenmi][])
* [#3308](https://github.com/bbatsov/rubocop/issues/3308): Make `Lint/NextWithoutAccumulator` aware of nested enumeration. ([@drenmi][])
* Extend `Style/MethodMissing` cop to check for the conditions in the style guide. ([@drenmi][])
* [#3325](https://github.com/bbatsov/rubocop/issues/3325): Drop support for MRI 1.9.3. ([@drenmi][])
* Add support for MRI 2.4. ([@dvandersluis][])
* [#3256](https://github.com/bbatsov/rubocop/issues/3256): Highlight the closing brace in `Style/Multiline...BraceLayout` cops. ([@jonas054][])
* Always register an offense when rescuing `Exception` before or along with any other exception in `Lint/ShadowedException`. ([@rrosenblum][])

## 0.41.2 (2016-07-07)

### Bug fixes

* [#3248](https://github.com/bbatsov/rubocop/issues/3248): Support 'ruby-' prefix in `.ruby-version`. ([@tjwp][])
* [#3250](https://github.com/bbatsov/rubocop/pull/3250): Make regexp for cop names less restrictive in CommentConfig lines. ([@tjwp][])
* [#3261](https://github.com/bbatsov/rubocop/pull/3261): Prefer `TargetRubyVersion` to `.ruby-version`. ([@tjwp][])
* [#3249](https://github.com/bbatsov/rubocop/issues/3249): Account for `rescue nil` in `Style/ShadowedException`. ([@rrosenblum][])
* Modify the highlighting in `Style/ShadowedException` to be more useful. Highlight just `rescue` area. ([@rrosenblum][])
* [#3129](https://github.com/bbatsov/rubocop/issues/3129): Fix `Style/MethodCallParentheses` to work with multiple assignments. ([@tejasbubane][])
* [#3247](https://github.com/bbatsov/rubocop/issues/3247): Ensure whitespace after beginning of block in `Style/BlockDelimiters`. ([@tjwp][])
* [#2941](https://github.com/bbatsov/rubocop/issues/2941): Make sure `Lint/UnneededDisable` can do auto-correction. ([@jonas054][])
* [#3269](https://github.com/bbatsov/rubocop/pull/3269):  Fix `Lint/ShadowedException` to block arbitrary code execution. ([@pocke][])
* [#3266](https://github.com/bbatsov/rubocop/issues/3266): Handle empty parentheses in `Performance/RedundantBlockCall` auto-correct. ([@jonas054][])
* [#3272](https://github.com/bbatsov/rubocop/issues/3272): Add escape character missing to LITERAL_REGEX. ([@pocke][])
* [#3255](https://github.com/bbatsov/rubocop/issues/3255): Fix auto-correct for `Style/RaiseArgs` when constructing exception without arguments. ([@drenmi][])
* [#3294](https://github.com/bbatsov/rubocop/pull/3294): Allow to use `Time.zone_default`. ([@Tei][])
* [#3300](https://github.com/bbatsov/rubocop/issues/3300): Do not replace `%q()`s containing escaped non-backslashes. ([@owst][])

### Changes

* [#3230](https://github.com/bbatsov/rubocop/issues/3230): Improve highlighting for `Style/AsciiComments` cop. ([@drenmi][])
* Improve highlighting for `Style/AsciiIdentifiers` cop. ([@drenmi][])
* [#3265](https://github.com/bbatsov/rubocop/issues/3265): Include --no-offense-counts in .rubocop_todo.yml. ([@vergenzt][])

## 0.41.1 (2016-06-26)

### Bug fixes

* [#3245](https://github.com/bbatsov/rubocop/pull/3245): Fix `UniqBeforePluck` cop by solving difference of config name. ([@pocke][])

## 0.41.0 (2016-06-25)

### New features

* [#2956](https://github.com/bbatsov/rubocop/issues/2956): Prefer `.ruby-version` to `TargetRubyVersion`. ([@pclalv][])
* [#3095](https://github.com/bbatsov/rubocop/issues/3095): Add `IndentationWidth` configuration parameter for `Style/AlignParameters` cop. ([@alexdowad][])
* [#3066](https://github.com/bbatsov/rubocop/issues/3066): Add new `Style/ImplicitRuntimeError` cop which advises the use of an explicit exception class when raising an error. ([@alexdowad][])
* [#3018](https://github.com/bbatsov/rubocop/issues/3018): Add new `Style/EachForSimpleLoop` cop which advises the use of `Integer#times` for simple loops which iterate a fixed number of times. ([@alexdowad][])
* [#2595](https://github.com/bbatsov/rubocop/issues/2595): New `compact` style for `Style/SpaceInsideLiteralHashBraces`. ([@alexdowad][])
* [#2927](https://github.com/bbatsov/rubocop/issues/2927): Add autocorrect for `Rails/Validation` cop. ([@neodelf][])
* [#3135](https://github.com/bbatsov/rubocop/pull/3135): Add new `Rails/OutputSafety` cop. ([@josh][])
* [#3164](https://github.com/bbatsov/rubocop/pull/3164): Add [Fastlane](https://fastlane.tools/)'s Fastfile to the default Includes. ([@jules2689][])
* [#3173](https://github.com/bbatsov/rubocop/pull/3173): Make `Style/ModuleFunction` configurable with `module_function` and `extend_self` styles. ([@tjwp][])
* [#3105](https://github.com/bbatsov/rubocop/issues/3105): Add new `Rails/RequestReferer` cop. ([@giannileggio][])
* [#3200](https://github.com/bbatsov/rubocop/pull/3200): Add autocorrect for `Style/EachForSimpleLoop` cop. ([@tejasbubane][])
* [#3058](https://github.com/bbatsov/rubocop/issues/3058): Add new `Style/SpaceInsideArrayPercentLiteral` cop. ([@owst][])
* [#3058](https://github.com/bbatsov/rubocop/issues/3058): Add new `Style/SpaceInsidePercentLiteralDelimiters` cop. ([@owst][])
* [#3179](https://github.com/bbatsov/rubocop/pull/3179): Expose files to support testings Cops using RSpec. ([@tjwp][])
* [#3191](https://github.com/bbatsov/rubocop/issues/3191): Allow arbitrary comments after cop names in CommentConfig lines (e.g. rubocop:enable). ([@owst][])
* [#3165](https://github.com/bbatsov/rubocop/pull/3165): Add new `Lint/PercentStringArray` cop. ([@owst][])
* [#3165](https://github.com/bbatsov/rubocop/pull/3165): Add new `Lint/PercentSymbolArray` cop. ([@owst][])
* [#3177](https://github.com/bbatsov/rubocop/pull/3177): Add new `Style/NumericLiteralPrefix` cop. ([@tejasbubane][])
* [#1646](https://github.com/bbatsov/rubocop/issues/1646): Add configuration style `indented_relative_to_receiver` for `Style/MultilineMethodCallIndentation`. ([@jonas054][])
* New cop `Lint/ShadowedException` checks for the order which exceptions are rescued to avoid rescueing a less specific exception before a more specific exception. ([@rrosenblum][])
* [#3127](https://github.com/bbatsov/rubocop/pull/3127): New cop `Lint/InheritException` checks for error classes inheriting from `Exception`, and instead suggests `RuntimeError` or `StandardError`. ([@drenmi][])
* Add new `Performance/PushSplat` cop. ([@segiddins][])
* [#3089](https://github.com/bbatsov/rubocop/issues/3089): Add new `Rails/Exit` cop. ([@sgringwe][])
* [#3104](https://github.com/bbatsov/rubocop/issues/3104): Add new `Style/MethodMissing` cop. ([@haziqhafizuddin][])

### Bug fixes

* [#3005](https://github.com/bbatsov/rubocop/issues/3005): Symlink protection prevents use of caching in CI context. ([@urbanautomaton][])
* [#3037](https://github.com/bbatsov/rubocop/issues/3037): `Style/StringLiterals` understands that a bare '#', not '#@variable' or '#{interpolation}', does not require double quotes. ([@alexdowad][])
* [#2722](https://github.com/bbatsov/rubocop/issues/2722): `Style/ExtraSpacing` does not attempt to align an equals sign in an argument list with one in an assignment statement. ([@alexdowad][])
* [#3133](https://github.com/bbatsov/rubocop/issues/3133): `Style/MultilineMethodCallBraceLayout` does not register offenses for single-line calls. ([@alexdowad][])
* [#3170](https://github.com/bbatsov/rubocop/issues/3170): `Style/MutableConstant` does not infinite-loop when correcting an array with no brackets. ([@alexdowad][])
* [#3150](https://github.com/bbatsov/rubocop/issues/3150): Fix auto-correct for Style/MultilineArrayBraceLayout. ([@jspanjers][])
* [#3192](https://github.com/bbatsov/rubocop/pull/3192): Fix `Lint/UnusedBlockArgument`'s `IgnoreEmptyBlocks` parameter from being removed from configuration. ([@jfelchner][])
* [#3114](https://github.com/bbatsov/rubocop/issues/3114): Fix alignment `end` when auto-correcting `Style/EmptyElse`. ([@rrosenblum][])
* [#3120](https://github.com/bbatsov/rubocop/issues/3120): Fix `Lint/UselessAccessModifier` reporting useless access modifiers inside {Class,Module,Struct}.new blocks. ([@owst][])
* [#3125](https://github.com/bbatsov/rubocop/issues/3125): Fix `Rails/UniqBeforePluck` to ignore `uniq` with block. ([@tejasbubane][])
* [#3116](https://github.com/bbatsov/rubocop/issues/3116): `Style/SpaceAroundKeyword` allows `&.` method calls after `super` and `yield`. ([@segiddins][])
* [#3131](https://github.com/bbatsov/rubocop/issues/3131): Fix `Style/ZeroLengthPredicate` to ignore `size` and `length` variables. ([@tejasbubane][])
* [#3146](https://github.com/bbatsov/rubocop/pull/3146): Fix `NegatedIf` and `NegatedWhile` to ignore double negations. ([@natalzia-paperless][])
* [#3140](https://github.com/bbatsov/rubocop/pull/3140): `Style/FrozenStringLiteralComment` works with file doesn't have any tokens. ([@pocke][])
* [#3154](https://github.com/bbatsov/rubocop/issues/3154): Fix handling of `()` in `Style/RedundantParentheses`. ([@lumeet][])
* [#3155](https://github.com/bbatsov/rubocop/issues/3155): Fix `Style/SpaceAfterNot` reporting on the `not` keyword. ([@NobodysNightmare][])
* [#3160](https://github.com/bbatsov/rubocop/pull/3160): `Style/Lambda` fix whitespacing when auto-correcting unparenthesized arguments. ([@palkan][])
* [#2944](https://github.com/bbatsov/rubocop/issues/2944): Don't crash on strings that span multiple lines but only have one pair of delimiters in `Style/StringLiterals`. ([@jonas054][])
* [#3157](https://github.com/bbatsov/rubocop/issues/3157): Don't let `LineEndConcatenation` and `UnneededInterpolation` make changes to the same string during auto-correct. ([@jonas054][])
* [#3187](https://github.com/bbatsov/rubocop/issues/3187): Let `Style/BlockDelimiters` ignore blocks in *all* method arguments. ([@jonas054][])
* Modify `Style/ParallelAssignment` to use implicit begins when parallel assignment uses a `rescue` modifier and is the only thing in the method. ([@rrosenblum][])
* [#3217](https://github.com/bbatsov/rubocop/pull/3217): Fix output of ellipses for multi-line offense ranges in HTML formatter. ([@jonas054][])
* [#3207](https://github.com/bbatsov/rubocop/issues/3207): Auto-correct modifier `while`/`until` and `begin`..`end` + `while`/`until` in `Style/InfiniteLoop`. ([@jonas054][])
* [#3202](https://github.com/bbatsov/rubocop/issues/3202): Fix `Style/EmptyElse` registering wrong offenses and thus making RuboCop crash. ([@deivid-rodriguez][])
* [#3183](https://github.com/bbatsov/rubocop/issues/3183): Ensure `Style/SpaceInsideBlockBraces` reports offenses for multi-line blocks. ([@owst][])
* [#3017](https://github.com/bbatsov/rubocop/issues/3017): Fix `Style/StringLiterals` to register offenses on non-ascii strings. ([@deivid-rodriguez][])
* [#3056](https://github.com/bbatsov/rubocop/issues/3056): Fix `Style/StringLiterals` to register offenses on non-ascii strings. ([@deivid-rodriguez][])
* [#2986](https://github.com/bbatsov/rubocop/issues/2986): Fix `RedundantBlockCall` to not report calls that pass block arguments, or where the block has been overridden. ([@owst][])
* [#3223](https://github.com/bbatsov/rubocop/issues/3223): Return can take many arguments. ([@ptarjan][])
* [#3239](https://github.com/bbatsov/rubocop/pull/3239): Fix bug with --auto-gen-config and a file that does not exist. ([@meganemura][])
* [#3138](https://github.com/bbatsov/rubocop/issues/3138): Fix RuboCop crashing when config file contains utf-8 characters and external encoding is not utf-8. ([@deivid-rodriguez][])
* [#3175](https://github.com/bbatsov/rubocop/pull/3175): Generate 'Exclude' list for the cops with configurable enforced style to `.rubocop_todo.yml` if different styles are used. ([@flexoid][])
* [#3231](https://github.com/bbatsov/rubocop/pull/3231): Make `Rails/UniqBeforePluck` more conservative. ([@tjwp][])

### Changes

* [#3149](https://github.com/bbatsov/rubocop/pull/3149): Make `Style/HashSyntax` configurable to not report hash rocket syntax for symbols ending with ? or ! when using ruby19 style. ([@owst][])
* [#1758](https://github.com/bbatsov/rubocop/issues/1758): Let `Style/ClosingParenthesisIndentation` follow `Style/AlignParameters` configuration for method calls. ([@jonas054][])
* [#3224](https://github.com/bbatsov/rubocop/issues/3224): Rename `Style/DeprecatedHashMethods` to `Style/PreferredHashMethods`. ([@tejasbubane][])

## 0.40.0 (2016-05-09)

### New features

* [#2997](https://github.com/bbatsov/rubocop/pull/2997): `Performance/CaseWhenSplat` can now identify multiple offenses in the same branch and offenses that do not occur as the first argument. ([@rrosenblum][])
* [#2928](https://github.com/bbatsov/rubocop/issues/2928): `Style/NestedParenthesizedCalls` cop can auto-correct. ([@drenmi][])
* `Style/RaiseArgs` cop can auto-correct. ([@drenmi][])
* [#2993](https://github.com/bbatsov/rubocop/pull/2993): `Style/SpaceAfterColon` now checks optional keyword arguments. ([@owst][])
* [#3003](https://github.com/bbatsov/rubocop/pull/3003): Read command line options from `.rubocop` file and `RUBOCOP_OPTS` environment variable. ([@bolshakov][])
* [#2857](https://github.com/bbatsov/rubocop/issues/2857): `Style/MultilineArrayBraceLayout` enforced style is configurable and supports `symmetrical` and `new_line` options. ([@panthomakos][])
* [#2857](https://github.com/bbatsov/rubocop/issues/2857): `Style/MultilineHashBraceLayout` enforced style is configurable and supports `symmetrical` and `new_line` options. ([@panthomakos][])
* [#2857](https://github.com/bbatsov/rubocop/issues/2857): `Style/MultilineMethodCallBraceLayout` enforced style is configurable and supports `symmetrical` and `new_line` options. ([@panthomakos][])
* [#2857](https://github.com/bbatsov/rubocop/issues/2857): `Style/MultilineMethodDefinitionBraceLayout` enforced style is configurable and supports `symmetrical` and `new_line` options. ([@panthomakos][])
* [#3052](https://github.com/bbatsov/rubocop/pull/3052): `Style/MultilineArrayBraceLayout` enforced style supports `same_line` option. ([@panthomakos][])
* [#3052](https://github.com/bbatsov/rubocop/pull/3052): `Style/MultilineHashBraceLayout` enforced style supports `same_line` option. ([@panthomakos][])
* [#3052](https://github.com/bbatsov/rubocop/pull/3052): `Style/MultilineMethodCallBraceLayout` enforced style supports `same_line` option. ([@panthomakos][])
* [#3052](https://github.com/bbatsov/rubocop/pull/3052): `Style/MultilineMethodDefinitionBraceLayout` enforced style supports `same_line` option. ([@panthomakos][])
* [#3019](https://github.com/bbatsov/rubocop/issues/3019): Add new `Style/EmptyCaseCondition` cop. ([@owst][], [@rrosenblum][])
* [#3072](https://github.com/bbatsov/rubocop/pull/3072): Add new `Lint/UselessArraySplat` cop. ([@owst][])
* [#3022](https://github.com/bbatsov/rubocop/issues/3022): `Style/Lambda` enforced style supports `literal` option. ([@drenmi][])
* [#2909](https://github.com/bbatsov/rubocop/issues/2909): `Style/Lambda` enforced style supports `lambda` option. ([@drenmi][])
* [#3092](https://github.com/bbatsov/rubocop/pull/3092): Allow `Style/Encoding` to enforce using no encoding comments. ([@NobodysNightmare][])
* New cop `Rails/UniqBeforePluck` checks that `uniq` is used before `pluck`. ([@tjwp][])

### Bug fixes

* [#3112](https://github.com/bbatsov/rubocop/issues/3112): Fix `Style/ClassAndModuleChildren` for nested classes with explicit superclass. ([@jspanjers][])
* [#3032](https://github.com/bbatsov/rubocop/issues/3032): Fix autocorrecting parentheses for predicate methods without space before args. ([@graemeboy][])
* [#3000](https://github.com/bbatsov/rubocop/pull/3000): Fix encoding crash on HTML output. ([@gerrywastaken][])
* [#2983](https://github.com/bbatsov/rubocop/pull/2983): `Style/AlignParameters` message was clarified for `with_fixed_indentation` style. ([@dylanahsmith][])
* [#2314](https://github.com/bbatsov/rubocop/pull/2314): Ignore `UnusedBlockArgument` for keyword arguments. ([@volkert][])
* [#2975](https://github.com/bbatsov/rubocop/issues/2975): Make comment indentation before `)` consistent with comment indentation before `}` or `]`. ([@jonas054][])
* [#3010](https://github.com/bbatsov/rubocop/issues/3010): Fix double reporting/correction of spaces after ternary operator colons (now only reported by `Style/SpaceAroundOperators`, and not `Style/SpaceAfterColon` too). ([@owst][])
* [#3006](https://github.com/bbatsov/rubocop/issues/3006): Register an offense for calling `merge!` on a method on a variable inside `each_with_object` in `Performance/RedundantMerge`. ([@lumeet][], [@rrosenblum][])
* [#2886](https://github.com/bbatsov/rubocop/issues/2886): Custom cop changes now bust the cache. ([@ptarjan][])
* [#3043](https://github.com/bbatsov/rubocop/issues/3043): `Style/SpaceAfterNot` will now register an offense for a receiver that is wrapped in parentheses. ([@rrosenblum][])
* [#3039](https://github.com/bbatsov/rubocop/issues/3039): Accept `match` without a receiver in `Performance/EndWith`. ([@lumeet][])
* [#3039](https://github.com/bbatsov/rubocop/issues/3039): Accept `match` without a receiver in `Performance/StartWith`. ([@lumeet][])
* [#3048](https://github.com/bbatsov/rubocop/issues/3048): `Lint/NestedMethodDefinition` shouldn't flag methods defined on Structs. ([@owst][])
* [#2912](https://github.com/bbatsov/rubocop/issues/2912): Check whether a line is aligned with the following line if the preceding line is not an assignment. ([@akihiro17][])
* [#3036](https://github.com/bbatsov/rubocop/issues/3036): Don't let `Lint/UnneededDisable` inspect files that are excluded for the cop. ([@jonas054][])
* [#2874](https://github.com/bbatsov/rubocop/issues/2874): Fix bug when the closing parenthesis is preceded by a newline in array and hash literals in `Style/RedundantParentheses`. ([@lumeet][])
* [#3049](https://github.com/bbatsov/rubocop/issues/3049): Make `Lint/UselessAccessModifier` detect conditionally defined methods and correctly handle dynamically defined methods and singleton class methods. ([@owst][])
* [#3004](https://github.com/bbatsov/rubocop/pull/3004): Don't add `Style/Alias` offenses for use of `alias` in `instance_eval` blocks, since object instances don't respond to `alias_method`. ([@magni-][])
* [#3061](https://github.com/bbatsov/rubocop/pull/3061): Custom cops now show up in --show-cops. ([@ptarjan][])
* [#3088](https://github.com/bbatsov/rubocop/pull/3088): Ignore offenses that involve conflicting HEREDOCs in the `Style/Multiline*BraceLayout` cops. ([@panthomakos][])
* [#3083](https://github.com/bbatsov/rubocop/issues/3083): Do not register an offense for splat block args in `Style/SymbolProc`. ([@rrosenblum][])
* [#3063](https://github.com/bbatsov/rubocop/issues/3063): Don't auto-correct `a + \` into `a + \\` in `Style/LineEndConcatenation`. ([@jonas054][])
* [#3034](https://github.com/bbatsov/rubocop/issues/3034): Report offenses for `RuntimeError.new(msg)` in `Style/RedundantException`. ([@jonas054][])
* [#3016](https://github.com/bbatsov/rubocop/issues/3016): `Style/SpaceAfterComma` now uses `Style/SpaceInsideHashLiteralBraces`'s setting. ([@ptarjan][])

### Changes

* [#2995](https://github.com/bbatsov/rubocop/issues/2995): Removed deprecated path matching syntax. ([@gerrywastaken][])
* [#3025](https://github.com/bbatsov/rubocop/pull/3025): Removed deprecation warnings for `rubocop-todo.yml`. ([@ptarjan][])
* [#3028](https://github.com/bbatsov/rubocop/pull/3028): Add `define_method` to the default list of `IgnoredMethods` of `Style/SymbolProc`. ([@jastkand][])
* [#3064](https://github.com/bbatsov/rubocop/pull/3064): `Style/SpaceAfterNot` highlights the entire expression instead of just the exlamation mark. ([@rrosenblum][])
* [#3085](https://github.com/bbatsov/rubocop/pull/3085): Enable `Style/MultilineArrayBraceLayout` and `Style/MultilineHashBraceLayout` with the `symmetrical` style by default. ([@panthomakos][])
* [#3091](https://github.com/bbatsov/rubocop/pull/3091): Enable `Style/MultilineMethodCallBraceLayout` and `Style/MultilineMethodDefinitionBraceLayout` with the `symmetrical` style by default. ([@panthomakos][])
* [#1830](https://github.com/bbatsov/rubocop/pull/1830): `Style/PredicateName` now ignores the `spec/` directory, since there is a strong convention for using `have_*` and `be_*` helper methods in RSpec. ([@gylaz][])

## 0.39.0 (2016-03-27)

### New features

* `Performance/TimesMap` cop can auto-correct. ([@lumeet][])
* `Style/ZeroLengthPredicate` cop can auto-correct. ([@lumeet][])
* [#2828](https://github.com/bbatsov/rubocop/issues/2828): `Style/ConditionalAssignment` is now configurable to enforce assignment inside of conditions or to enforce assignment to conditions. ([@rrosenblum][])
* [#2862](https://github.com/bbatsov/rubocop/pull/2862): `Performance/Detect` and `Performance/Count` have a new configuration `SafeMode` that is defaulted to `true`. These cops have known issues with `Rails` and other ORM frameworks. With this default configuration, these cops will not run if the `Rails` cops are enabled. ([@rrosenblum][])
* `Style/IfUnlessModifierOfIfUnless` cop added. ([@amuino][])

### Bug fixes

* [#2948](https://github.com/bbatsov/rubocop/issues/2948): `Style/SpaceAroundKeyword` should allow `yield[n]` and `super[n]`. ([@laurelfan][])
* [#2950](https://github.com/bbatsov/rubocop/issues/2950): Fix auto-correcting cases in which precedence has changed in `Style/OneLineConditional`. ([@lumeet][])
* [#2947](https://github.com/bbatsov/rubocop/issues/2947): Fix auto-correcting `if-then` in `Style/Next`. ([@lumeet][])
* [#2904](https://github.com/bbatsov/rubocop/issues/2904): `Style/RedundantParentheses` doesn't flag `-(1.method)` or `+(1.method)`, since removing the parentheses would change the meaning of these expressions. ([@alexdowad][])
* [#2958](https://github.com/bbatsov/rubocop/issues/2958): `Style/MultilineMethodCallIndentation` doesn't fail when inspecting unary ops which span multiple lines. ([@alexdowad][])
* [#2959](https://github.com/bbatsov/rubocop/issues/2959): `Lint/LiteralInInterpolation` doesn't report offenses for iranges and eranges with non-literal endpoints. ([@alexdowad][])
* [#2960](https://github.com/bbatsov/rubocop/issues/2960): `Lint/AssignmentInCondition` catches method assignments (like `obj.attr = val`) in a condition. ([@alexdowad][])
* [#2871](https://github.com/bbatsov/rubocop/issues/2871): Second solution for possible encoding incompatibility when outputting an HTML report. ([@jonas054][])
* [#2967](https://github.com/bbatsov/rubocop/pull/2967): Fix auto-correcting of `===`, `<=`, and `>=` in `Style/ConditionalAssignment`. ([@rrosenblum][])
* [#2977](https://github.com/bbatsov/rubocop/issues/2977): Fix auto-correcting of `"#{$!}"` in `Style/SpecialGlobalVars`. ([@lumeet][])
* [#2935](https://github.com/bbatsov/rubocop/issues/2935): Make configuration loading work if `SafeYAML.load` is private. ([@jonas054][])

### Changes

* `require:` only does relative includes when it starts with a `.`. ([@ptarjan][])
* `Style/IfUnlessModifier` does not trigger if the body is another conditional. ([@amuino][])
* [#2963](https://github.com/bbatsov/rubocop/pull/2963): `Performance/RedundantMerge` will now register an offense inside of `each_with_object`. ([@rrosenblum][])

## 0.38.0 (2016-03-09)

### New features

* `Style/UnlessElse` cop can auto-correct. ([@lumeet][])
* [#2629](https://github.com/bbatsov/rubocop/pull/2629): Add a new public API method, `highlighted_area` to offense. This method returns the range of the highlighted portion of an offense. ([@rrosenblum][])
* `Style/OneLineConditional` cop can auto-correct. ([@lumeet][])
* [#2905](https://github.com/bbatsov/rubocop/issues/2905): `Style/ZeroLengthPredicate` flags code like `array.length < 1`, `1 > array.length`, and so on. ([@alexdowad][])
* [#2892](https://github.com/bbatsov/rubocop/issues/2892): `Lint/BlockAlignment` cop can be configured to be stricter. ([@ptarjan][])
* `Style/Not` is able to autocorrect in cases where parentheses must be added to preserve the meaning of an expression. ([@alexdowad][])
* `Style/Not` auto-corrects comparison expressions by removing `not` and using the opposite comparison. ([@alexdowad][])

### Bug fixes

* Add `require 'time'` to `remote_config.rb` to avoid "undefined method \`rfc2822'". ([@necojackarc][])
* Replace `Rake::TaskManager#last_comment` with `Rake::TaskManager#last_description` for Rake 11 compatibility. ([@tbrisker][])
* Fix false positive in `Style/TrailingCommaInArguments` & `Style/TrailingCommaInLiteral` cops with consistent_comma style. ([@meganemura][])
* [#2861](https://github.com/bbatsov/rubocop/pull/2861): Fix false positive in `Style/SpaceAroundKeyword` for `rescue(...`. ([@rrosenblum][])
* [#2832](https://github.com/bbatsov/rubocop/issues/2832): `Style/MultilineOperationIndentation` treats operations inside blocks inside other operations correctly. ([@jonas054][])
* [#2865](https://github.com/bbatsov/rubocop/issues/2865): Change `require:` in config to be relative to the `.rubocop.yml` file itself. ([@ptarjan][])
* [#2845](https://github.com/bbatsov/rubocop/issues/2845): Handle heredocs in `Style/MultilineLiteralBraceLayout` auto-correct. ([@jonas054][])
* [#2848](https://github.com/bbatsov/rubocop/issues/2848): Handle comments inside arrays in `Style/MultilineArrayBraceLayout` auto-correct. ([@jonas054][])
* `Style/TrivialAccessors` allows predicate methods by default. ([@alexdowad][])
* [#2869](https://github.com/bbatsov/rubocop/issues/2869): Offenses which occur in the body of a `when` clause with multiple arguments will not be missed. ([@alexdowad][])
* `Lint/UselessAccessModifier` recognizes method defs inside a `begin` block. ([@alexdowad][])
* [#2870](https://github.com/bbatsov/rubocop/issues/2870): `Lint/UselessAccessModifier` recognizes method definitions which are passed as an argument to a method call. ([@alexdowad][])
* [#2859](https://github.com/bbatsov/rubocop/issues/2859): `Style/RedundantParentheses` doesn't consider the parentheses in `(!receiver.method arg)` to be redundant, since they might change the meaning of an expression, depending on precedence. ([@alexdowad][])
* [#2852](https://github.com/bbatsov/rubocop/issues/2852): `Performance/Casecmp` doesn't flag uses of `downcase`/`upcase` which are not redundant. ([@alexdowad][])
* [#2850](https://github.com/bbatsov/rubocop/issues/2850): `Style/FileName` doesn't choke on empty files with spaces in their names. ([@alexdowad][])
* [#2834](https://github.com/bbatsov/rubocop/issues/2834): When configured as `ConsistentQuotesInMultiline: true`, `Style/StringLiterals` doesn't error out when inspecting a heredoc with differing indentation across multiple lines. ([@alexdowad][])
* [#2876](https://github.com/bbatsov/rubocop/issues/2876): `Style/ConditionalAssignment` behaves correctly when assignment statement uses a character which has a special meaning in a regex. ([@alexdowad][])
* [#2877](https://github.com/bbatsov/rubocop/issues/2877): `Style/SpaceAroundKeyword` doesn't flag `!super.method`, `!yield.method`, and so on. ([@alexdowad][])
* [#2631](https://github.com/bbatsov/rubocop/issues/2631): `Style/Encoding` can remove unneeded encoding comment when autocorrecting with `when_needed` style. ([@alexdowad][])
* [#2860](https://github.com/bbatsov/rubocop/issues/2860): Fix false positive in `Rails/Date` when `to_time` is chained with safe method. ([@palkan][])
* [#2898](https://github.com/bbatsov/rubocop/issues/2898): `Lint/NestedMethodDefinition` allows methods defined inside `Class.new(S)` blocks. ([@segiddins][])
* [#2894](https://github.com/bbatsov/rubocop/issues/2894): Fix auto-correct an unless with a comparison operator. ([@jweir][])
* [#2911](https://github.com/bbatsov/rubocop/issues/2911): `Style/ClassAndModuleChildren` doesn't flag nested class definitions, where the outer class has an explicit superclass (because such definitions can't be converted to `compact` style). ([@alexdowad][])
* [#2871](https://github.com/bbatsov/rubocop/issues/2871): Don't crash when offense messages are read back from cache with `ASCII-8BIT` encoding and output as HTML or JSON. ([@jonas054][])
* [#2901](https://github.com/bbatsov/rubocop/issues/2901): Don't crash when `ENV['HOME']` is undefined. ([@mikegee][])
* [#2627](https://github.com/bbatsov/rubocop/issues/2627): `Style/BlockDelimiters` does not flag blocks delimited by `{}` when a block call is the final value in a hash with implicit braces (one which is the last argument to an outer method call). ([@alexdowad][])

### Changes

* Update Rake to version 11. ([@tbrisker][])
* [#2629](https://github.com/bbatsov/rubocop/pull/2629): Change the offense range for metrics cops to default to `expression` instead of `keyword` (the offense now spans the entire method, class, or module). ([@rrosenblum][])
* [#2891](https://github.com/bbatsov/rubocop/pull/2891): Change the caching of remote configs to live alongside the parent file. ([@Fryguy][])
* [#2662](https://github.com/bbatsov/rubocop/issues/2662): When setting options for Rake task, nested arrays can be used in the `options`, `formatters`, and `requires` arrays. ([@alexdowad][])
* [#2925](https://github.com/bbatsov/rubocop/pull/2925): Bump unicode-display_width dependency to >= 1.0.1. ([@jspanjers][])
* [#2875](https://github.com/bbatsov/rubocop/issues/2875): `Style/SignalException` does not flag calls to `fail` if a custom method named `fail` is defined in the same file. ([@alexdowad][])
* [#2923](https://github.com/bbatsov/rubocop/issues/2923): `Style/FileName` considers file names which contain a ? or ! character to still be "snake case". ([@alexdowad][])
* [#2879](https://github.com/bbatsov/rubocop/issues/2879): When autocorrecting, `Lint/UnusedMethodArgument` removes unused block arguments rather than simply prefixing them with an underscore. ([@alexdowad][])

## 0.37.2 (2016-02-11)

### Bug fixes

* Fix auto-correction of array and hash literals in `Lint/LiteralInInterpolation`. ([@lumeet][])
* [#2815](https://github.com/bbatsov/rubocop/pull/2815): Fix missing assets for html formatter. ([@prsimp][])
* `Style/RedundantParentheses` catches offenses involving the 2nd argument to a method call without parentheses, if the 2nd argument is a hash. ([@alexdowad][])
* `Style/RedundantParentheses` catches offenses inside an array literal. ([@alexdowad][])
* `Style/RedundantParentheses` doesn't flag `method (:arg) {}`, since removing the parentheses would change the meaning of the expression. ([@alexdowad][])
* `Performance/Detect` doesn't flag code where `first` or `last` takes an argument, as it cannot be transformed to equivalent code using `detect`. ([@alexdowad][])
* `Style/SpaceAroundOperators` ignores aref assignments. ([@alexdowad][])
* `Style/RescueModifier` indents code correctly when auto-correcting. ([@alexdowad][])
* `Style/RedundantMerge` indents code correctly when auto-correcting, even if the corrected hash had multiple keys, and even if the corrected code was indented to start with. ([@alexdowad][])
* [#2831](https://github.com/bbatsov/rubocop/issues/2831): `Performance/RedundantMerge` doesn't break code by autocorrecting a `#merge!` call which occurs at tail position in a block. ([@alexdowad][])

### Changes

* Handle auto-correction of nested interpolations in `Lint/LiteralInInterpolation`. ([@lumeet][])
* RuboCop results cache uses different directory names when there are many (or long) CLI options, to avoid a very long path which could cause failures on some filesystems. ([@alexdowad][])

## 0.37.1 (2016-02-09)

### New features

* [#2798](https://github.com/bbatsov/rubocop/pull/2798): `Rails/FindEach` cop works with `where.not`. ([@pocke][])
* `Style/MultilineBlockLayout` can correct offenses which involve argument destructuring. ([@alexdowad][])
* `Style/SpaceAroundKeyword` checks `super` nodes with no args. ([@alexdowad][])
* `Style/SpaceAroundKeyword` checks `defined?` nodes. ([@alexdowad][])
* [#2719](https://github.com/bbatsov/rubocop/issues/2719): `Style/ConditionalAssignment` handles correcting the alignment of `end`. ([@rrosenblum][])

### Bug fixes

* Fix auto-correction of `not` with parentheses in `Style/Not`. ([@lumeet][])
* [#2784](https://github.com/bbatsov/rubocop/issues/2784): RuboCop can inspect `super { ... }` and `super(arg) { ... }`. ([@alexdowad][])
* [#2781](https://github.com/bbatsov/rubocop/issues/2781): `Performance/RedundantMerge` doesn't flag calls to `#update`, since many classes have methods by this name (not only `Hash`). ([@alexdowad][])
* [#2780](https://github.com/bbatsov/rubocop/issues/2780): `Lint/DuplicateMethods` does not flag method definitions inside dynamic `Class.new` blocks. ([@alexdowad][])
* [#2775](https://github.com/bbatsov/rubocop/issues/2775): `Style/SpaceAroundKeyword` doesn't flag `yield.method`. ([@alexdowad][])
* [#2774](https://github.com/bbatsov/rubocop/issues/2774): `Style/SpaceAroundOperators` doesn't flag calls to `#[]`. ([@alexdowad][])
* [#2772](https://github.com/bbatsov/rubocop/issues/2772): RuboCop doesn't crash when `AllCops` section in configuration file is empty (rather, it displays a warning as intended). ([@alexdowad][])
* [#2737](https://github.com/bbatsov/rubocop/issues/2737): `Style/GuardClause` handles `elsif` clauses correctly. ([@alexdowad][])
* [#2735](https://github.com/bbatsov/rubocop/issues/2735): `Style/MultilineBlockLayout` doesn't cause an infinite loop by moving `end` onto the same line as the block args. ([@alexdowad][])
* [#2715](https://github.com/bbatsov/rubocop/issues/2715): `Performance/RedundantMatch` doesn't flag calls to `#match` which take a block. ([@alexdowad][])
* [#2704](https://github.com/bbatsov/rubocop/issues/2704): `Lint/NestedMethodDefinition` doesn't flag singleton defs which define a method on the value of a local variable. ([@alexdowad][])
* [#2660](https://github.com/bbatsov/rubocop/issues/2660): `Style/TrailingUnderscoreVariable` shows recommended code in its offense message. ([@alexdowad][])
* [#2671](https://github.com/bbatsov/rubocop/issues/2671): `Style/WordArray` doesn't attempt to inspect strings with invalid encoding, to avoid failing with an encoding error. ([@alexdowad][])

### Changes

* [#2739](https://github.com/bbatsov/rubocop/issues/2739): Change the configuration option `when_needed` in `Style/FrozenStringLiteralComment` to add a `frozen_string_literal` comment to all files when the `TargetRubyVersion` is set to 2.3+. ([@rrosenblum][])

## 0.37.0 (2016-02-04)

### New features

* [#2620](https://github.com/bbatsov/rubocop/pull/2620): New cop `Style/ZeroLengthPredicate` checks for `object.size == 0` and variants, and suggests replacing them with an appropriate `empty?` predicate. ([@drenmi][])
* [#2657](https://github.com/bbatsov/rubocop/pull/2657): Floating headers in HTML output. ([@mattparlane][])
* Add new `Style/SpaceAroundKeyword` cop. ([@lumeet][])
* [#2745](https://github.com/bbatsov/rubocop/pull/2745): New cop `Style/MultilineHashBraceLayout` checks that the closing brace in a hash literal is symmetrical with respect to the opening brace and the hash elements. ([@panthomakos][])
* [#2761](https://github.com/bbatsov/rubocop/pull/2761): New cop `Style/MultilineMethodDefinitionBraceLayout` checks that the closing brace in a method definition is symmetrical with respect to the opening brace and the method parameters. ([@panthomakos][])
* [#2699](https://github.com/bbatsov/rubocop/pull/2699): `Performance/Casecmp` can register offenses when `str.downcase` or `str.upcase` are passed to an equality method. ([@rrosenblum][])
* [#2766](https://github.com/bbatsov/rubocop/pull/2766): New cop `Style/MultilineMethodCallBraceLayout` checks that the closing brace in a method call is symmetrical with respect to the opening brace and the method arguments. ([@panthomakos][])
* `Style/Semicolon` can autocorrect useless semicolons at the beginning of a line. ([@alexdowad][])

### Bug fixes

* [#2723](https://github.com/bbatsov/rubocop/issues/2723): Fix NoMethodError in Style/GuardClause. ([@drenmi][])
* [#2674](https://github.com/bbatsov/rubocop/issues/2674): Also check for Hash#update alias in `Performance/RedundantMerge`. ([@drenmi][])
* [#2630](https://github.com/bbatsov/rubocop/issues/2630): Take frozen string literals into account in `Style/MutableConstant`. ([@segiddins][])
* [#2642](https://github.com/bbatsov/rubocop/issues/2642): Support assignment via `||=` in `Style/MutableConstant`. ([@segiddins][])
* [#2646](https://github.com/bbatsov/rubocop/issues/2646): Fix auto-correcting assignment to a constant in `Style/ConditionalAssignment`. ([@segiddins][])
* [#2614](https://github.com/bbatsov/rubocop/issues/2614): Check for zero return value from `casecmp` in `Performance/casecmp`. ([@segiddins][])
* [#2647](https://github.com/bbatsov/rubocop/issues/2647): Allow `xstr` interpolations in `Lint/LiteralInInterpolation`. ([@segiddins][])
* Report a violation when `freeze` is called on a frozen string literal in `Style/RedundantFreeze`. ([@segiddins][])
* [#2641](https://github.com/bbatsov/rubocop/issues/2641): Fix crashing on empty methods with block args in `Performance/RedundantBlockCall`. ([@segiddins][])
* `Lint/DuplicateMethods` doesn't crash when `class_eval` is used with an implicit receiver. ([@lumeet][])
* [#2654](https://github.com/bbatsov/rubocop/issues/2654): Fix handling of unary operations in `Style/RedundantParentheses`. ([@lumeet][])
* [#2661](https://github.com/bbatsov/rubocop/issues/2661): `Style/Next` doesn't crash when auto-correcting modifier `if/unless`. ([@lumeet][])
* [#2665](https://github.com/bbatsov/rubocop/pull/2665): Make specs pass when running on Windows. ([@jonas054][])
* [#2691](https://github.com/bbatsov/rubocop/pull/2691): Do not register an offense in `Performance/TimesMap` for calling `map` or `collect` on a variable named `times`. ([@rrosenblum][])
* [#2689](https://github.com/bbatsov/rubocop/pull/2689): Change `Performance/RedundantBlockCall` to respect parentheses usage. ([@rrosenblum][])
* [#2694](https://github.com/bbatsov/rubocop/issues/2694): Fix caching when using a different JSON gem such as Oj. ([@georgyangelov][])
* [#2707](https://github.com/bbatsov/rubocop/pull/2707): Change `Lint/NestedMethodDefinition` to respect `Class.new` and `Module.new`. ([@owst][])
* [#2701](https://github.com/bbatsov/rubocop/pull/2701): Do not consider assignments to the same variable as useless if later assignments are within a loop. ([@owst][])
* [#2696](https://github.com/bbatsov/rubocop/issues/2696): `Style/NestedModifier` adds parentheses around a condition when needed. ([@lumeet][])
* [#2666](https://github.com/bbatsov/rubocop/issues/2666): Fix bug when auto-correcting symbol literals in `Lint/LiteralInInterpolation`. ([@lumeet][])
* [#2664](https://github.com/bbatsov/rubocop/issues/2664): `Performance/Casecmp` can auto-correct case comparison to variables and method calls without error. ([@rrosenblum][])
* [#2729](https://github.com/bbatsov/rubocop/issues/2729): Fix handling of hash literal as the first argument in `Style/RedundantParentheses`. ([@lumeet][])
* [#2703](https://github.com/bbatsov/rubocop/issues/2703): Handle byte order mark in `Style/IndentationWidth`, `Style/ElseAlignment`, `Lint/EndAlignment`, and `Lint/DefEndAlignment`. ([@jonas054][])
* [#2710](https://github.com/bbatsov/rubocop/pull/2710): Fix handling of fullwidth characters in some cops. ([@seikichi][])
* [#2690](https://github.com/bbatsov/rubocop/issues/2690): Fix alignment of operands that are part of an assignment in `Style/MultilineOperationIndentation`. ([@jonas054][])
* [#2228](https://github.com/bbatsov/rubocop/issues/2228): Use the config of a related cop whether it's enabled or not. ([@madwort][])
* [#2721](https://github.com/bbatsov/rubocop/issues/2721): Do not register an offense for constants wrapped in parentheses passed to `rescue` in `Style/RedundantParentheses`. ([@rrosenblum][])
* [#2742](https://github.com/bbatsov/rubocop/issues/2742): Fix `Style/TrailingCommaInArguments` & `Style/TrailingCommaInLiteral` for inline single element arrays. ([@annih][])
* [#2768](https://github.com/bbatsov/rubocop/issues/2768): Allow parentheses after keyword `not` in `Style/MethodCallParentheses`. ([@lumeet][])
* [#2758](https://github.com/bbatsov/rubocop/issues/2758): Allow leading underscores in camel case variable names.([@mmcguinn][])

### Changes

* Remove `Style/SpaceAfterControlKeyword` and `Style/SpaceBeforeModifierKeyword` as the more generic `Style/SpaceAroundKeyword` handles the same cases. ([@lumeet][])
* Handle comparisons with `!=` in `Performance/casecmp`. ([@segiddins][])
* [#2684](https://github.com/bbatsov/rubocop/pull/2684): Do not base `Style/FrozenStringLiteralComment` on the version of Ruby that is running. ([@rrosenblum][])
* [#2732](https://github.com/bbatsov/rubocop/issues/2732): Change the default style of `Style/SignalException` to `only_raise`. ([@bbatsov][])

## 0.36.0 (2016-01-14)

### New features

* [#2598](https://github.com/bbatsov/rubocop/pull/2598): New cop `Lint/RandOne` checks for `rand(1)`, `Kernel.rand(1.0)` and similar calls. Such call are most likely a mistake because they always return `0`. ([@DNNX][])
* [#2590](https://github.com/bbatsov/rubocop/pull/2590): New cop `Performance/DoubleStartEndWith` checks for two `start_with?` (or `end_with?`) calls joined by `||` with the same receiver, like `str.start_with?('x') || str.start_with?('y')` and suggests using one call instead: `str.start_with?('x', 'y')`. ([@DNNX][])
* [#2583](https://github.com/bbatsov/rubocop/pull/2583): New cop `Performance/TimesMap` checks for `x.times.map{}` and suggests replacing them with `Array.new(x){}`. ([@DNNX][])
* [#2581](https://github.com/bbatsov/rubocop/pull/2581): New cop `Lint/NextWithoutAccumulator` finds bare `next` in `reduce`/`inject` blocks which assigns `nil` to the accumulator. ([@mvidner][])
* [#2529](https://github.com/bbatsov/rubocop/pull/2529): Add EnforcedStyle config parameter to IndentArray. ([@jawshooah][])
* [#2479](https://github.com/bbatsov/rubocop/pull/2479): Add option `AllowHeredoc` to `Metrics/LineLength`. ([@fphilipe][])
* [#2416](https://github.com/bbatsov/rubocop/pull/2416): New cop `Style/ConditionalAssignment` checks for assignment of the same variable in all branches of conditionals and replaces them with a single assignment to the return of the conditional. ([@rrosenblum][])
* [#2410](https://github.com/bbatsov/rubocop/pull/2410): New cop `Style/IndentAssignment` checks the indentation of the first line of the right-hand-side of a multi-line assignment. ([@panthomakos][])
* [#2431](https://github.com/bbatsov/rubocop/issues/2431): Add `IgnoreExecutableScripts` option to `Style/FileName`. ([@sometimesfood][])
* [#2460](https://github.com/bbatsov/rubocop/pull/2460): New cop `Style/UnneededInterpolation` checks for strings that are just an interpolated expression. ([@cgriego][])
* [#2361](https://github.com/bbatsov/rubocop/pull/2361): `Style/MultilineAssignmentLayout` cop checks for a newline after the assignment operator in a multi-line assignment. ([@panthomakos][])
* [#2462](https://github.com/bbatsov/rubocop/issues/2462): `Lint/UselessAccessModifier` can catch more types of useless access modifiers. ([@alexdowad][])
* [#1677](https://github.com/bbatsov/rubocop/issues/1677): Add new `Performance/Casecmp` cop. ([@alexdowad][])
* [#1677](https://github.com/bbatsov/rubocop/issues/1677): Add new `Performance/RangeInclude` cop. ([@alexdowad][])
* [#1677](https://github.com/bbatsov/rubocop/issues/1677): Add new `Performance/RedundantSortBy` cop. ([@alexdowad][])
* [#1677](https://github.com/bbatsov/rubocop/issues/1677): Add new `Performance/LstripRstrip` cop. ([@alexdowad][])
* [#1677](https://github.com/bbatsov/rubocop/issues/1677): Add new `Performance/StartWith` cop. ([@alexdowad][])
* [#1677](https://github.com/bbatsov/rubocop/issues/1677): Add new `Performance/EndWith` cop. ([@alexdowad][])
* [#1677](https://github.com/bbatsov/rubocop/issues/1677): Add new `Performance/RedundantMerge` cop. ([@alexdowad][])
* `Lint/Debugger` cop can now auto-correct offenses. ([@alexdowad][])
* [#1677](https://github.com/bbatsov/rubocop/issues/1677): Add new `Performance/RedundantMatch` cop. ([@alexdowad][])
* [#1677](https://github.com/bbatsov/rubocop/issues/1677): Add new `Performance/RedundantBlockCall` cop. ([@alexdowad][])
* [#1954](https://github.com/bbatsov/rubocop/issues/1954): `Lint/UnneededDisable` can now autocorrect. ([@alexdowad][])
* [#2501](https://github.com/bbatsov/rubocop/issues/2501): Add new `Lint/ImplicitStringConcatenation` cop. ([@alexdowad][])
* Add new `Style/RedundantParentheses` cop. ([@lumeet][])
* [#1346](https://github.com/bbatsov/rubocop/issues/1346): `Style/SpecialGlobalVars` can be configured to use either `use_english_names` or `use_perl_names` styles. ([@alexdowad][])
* [#2426](https://github.com/bbatsov/rubocop/issues/2426): New `Style/NestedParenthesizedCalls` cop checks for non-parenthesized method calls nested inside a parenthesized call, like `method1(method2 arg)`. ([@alexdowad][])
* [#2502](https://github.com/bbatsov/rubocop/issues/2502): The `--stdin` and `--auto-correct` CLI options can be combined, and if you do so, corrected code is printed to stdout. ([@alexdowad][])
* `Style/ConditionalAssignment` works on conditionals with a common aref assignment (like `array[index] = val`) or attribute assignment (like `self.attribute = val`). ([@alexdowad][])
* [#2476](https://github.com/bbatsov/rubocop/issues/2476): `Style/GuardClause` catches if..else nodes with one branch which terminates the execution of the current scope. ([@alexdowad][])
* New `Style/IdenticalConditionalBranches` flags `if..else` and `case..when..else` constructs with an identical line at the end of each branch. ([@alexdowad][])
* [#207](https://github.com/bbatsov/rubocop/issues/207): Add new `Lint/FloatOutOfRange` cop which catches floating-point literals which are too large or too small for Ruby to represent. ([@alexdowad][])
* `Style/GuardClause` doesn't report offenses in places where correction would make a line too long. ([@alexdowad][])
* `Lint/DuplicateMethods` can find duplicate method definitions in many more circumstances, even across multiple files; however, it ignores definitions inside `if` or something which could be a DSL method. ([@alexdowad][])
* A warning is printed if an invalid `EnforcedStyle` is configured. ([@alexdowad][])
* [#1367](https://github.com/bbatsov/rubocop/issues/1367): New `Lint/IneffectiveAccessModifier` checks for access modifiers which are erroneously applied to a singleton method, where they have no effect. ([@alexdowad][])
* [#1614](https://github.com/bbatsov/rubocop/issues/1614): `Lint/BlockAlignment` aligns block end with splat operator when applied to a splatted method call. ([@alexdowad][])
* [#2263](https://github.com/bbatsov/rubocop/issues/2263): Warn if `task.options = %w(--format ...)` is used when configuring `RuboCop::RakeTask`; this should be `task.formatters = ...` instead. ([@alexdowad][])
* [#2511](https://github.com/bbatsov/rubocop/issues/2511): `--no-offense-counts` CLI option suppresses the inclusion of offense count lines in auto-generated config. ([@alexdowad][])
* [#2504](https://github.com/bbatsov/rubocop/issues/2504): New `AllowForAlignment` config parameter for `Style/SingleSpaceBeforeFirstArg` allows the insertion of extra spaces before the first argument if it aligns it with something on the preceding or following line. ([@alexdowad][])
* [#2478](https://github.com/bbatsov/rubocop/issues/2478): `Style/ExtraSpacing` has new `ForceEqualSignAlignment` config parameter which forces = signs on consecutive lines to be aligned, and it can auto-correct. ([@alexdowad][])
* `Lint/BlockAlignment` aligns block end with unary operators like ~, -, or ! when such operators are applied to the method call taking the block. ([@alexdowad][])
* [#1460](https://github.com/bbatsov/rubocop/issues/1460): `Style/Alias` supports both `prefer_alias` and `prefer_alias_method` styles. ([@alexdowad][])
* [#1569](https://github.com/bbatsov/rubocop/issues/1569): New `ExpectMatchingDefinition` config parameter for `Style/FileName` makes it check for a class or module definition in each file which corresponds to the file name and path. ([@alexdowad][])
* [#2480](https://github.com/bbatsov/rubocop/pull/2480): Add a configuration to `Style/ConditionalAssignment` to check and correct conditionals that contain multiple assignments. ([@rrosenblum][])
* [#2480](https://github.com/bbatsov/rubocop/pull/2480): Allow `Style/ConditionalAssignment` to correct assignment in ternary operations. ([@rrosenblum][])
* [#2480](https://github.com/bbatsov/rubocop/pull/2480): Allow `Style/ConditionalAssignment` to correct comparable methods. ([@rrosenblum][])
* [#1633](https://github.com/bbatsov/rubocop/issues/1633): New cop `Style/MultilineMethodCallIndentation` takes over the responsibility for checking alignment of methods from the `Style/MultilineOperationIndentation` cop. ([@jonas054][])
* [#2472](https://github.com/bbatsov/rubocop/pull/2472): New cop `Style/MultilineArrayBraceLayout` checks that the closing brace in an array literal is symmetrical with respect to the opening brace and the array elements. ([@panthomakos][])
* [#1543](https://github.com/bbatsov/rubocop/issues/1543): `Style/WordArray` has both `percent` and `brackets` (which enforces the use of bracketed arrays for strings) styles. ([@alexdowad][])
* `Style/SpaceAroundOperators` has `AllowForAlignment` config parameter which allows extra spaces on the left if they serve to align the operator with another. ([@alexdowad][])
* `Style/SymbolArray` has both `percent` and `brackets` (which enforces the user of bracketed arrays for symbols) styles. ([@alexdowad][])
* [#2343](https://github.com/bbatsov/rubocop/issues/2343): Entire cop types (or "departments") can be disabled using in .rubocop.yml using config like `Style: Enabled: false`. ([@alexdowad][])
* [#2399](https://github.com/bbatsov/rubocop/issues/2399): New `start_of_line` style for `Lint/EndAlignment` aligns a closing `end` keyword with the start of the line where the opening keyword appears. ([@alexdowad][])
* [#1545](https://github.com/bbatsov/rubocop/issues/1545): New `Regex` config parameter for `Style/FileName` allows user to provide their own regex for validating file names. ([@alexdowad][])
* [#2253](https://github.com/bbatsov/rubocop/issues/2253): New `DefaultFormatter` config parameter can be used to set formatter from within .rubocop.yml. ([@alexdowad][])
* [#2481](https://github.com/bbatsov/rubocop/issues/2481): New `WorstOffendersFormatter` prints a list of files with offenses (and offense counts), showing the files with the most offenses first. ([@alexdowad][])
* New `IfInsideElse` cop catches `if..end` nodes which can be converted into an `elsif` instead, reducing the nesting level. ([@alexdowad][])
* [#1725](https://github.com/bbatsov/rubocop/issues/1725): --color CLI option forces color output, even when not printing to a TTY. ([@alexdowad][])
* [#2549](https://github.com/bbatsov/rubocop/issues/2549): New `ConsistentQuotesInMultiline` config param for `Style/StringLiterals` forces all literals which are concatenated using \ to use the same quote style. ([@alexdowad][])
* [#2560](https://github.com/bbatsov/rubocop/issues/2560): `Style/AccessModifierIndentation`, `Style/CaseIndentation`, `Style/FirstParameterIndentation`, `Style/IndentArray`, `Style/IndentAssignment`, `Style/IndentHash`, `Style/MultilineMethodCallIndentation`, and `Style/MultilineOperationIndentation` all have a new `IndentationWidth` parameter which can be used to override the indentation width from `Style/IndentationWidth`. ([@alexdowad][])
* Add new `Performance/HashEachMethods` cop. ([@ojab][])
* New cop `Style/FrozenStringLiteralComment` will check for and add the comment `# frozen_string_literal: true` to the top of files. This will help with upgrading to Ruby 3.0. ([@rrosenblum][])

### Bug Fixes

* [#2594](https://github.com/bbatsov/rubocop/issues/2594): `Style/EmptyLiteral` autocorrector respects `Style/StringLiterals:EnforcedStyle` config. ([@DNNX][])
* [#2411](https://github.com/bbatsov/rubocop/issues/2411): Make local inherited configuration override configuration loaded from gems. ([@jonas054][])
* [#2413](https://github.com/bbatsov/rubocop/issues/2413): Allow `%Q` for dynamic strings with double quotes inside them. ([@jonas054][])
* [#2404](https://github.com/bbatsov/rubocop/issues/2404): `Style/Next` does not remove comments when auto-correcting. ([@lumeet][])
* `Style/Next` handles auto-correction of nested offenses. ([@lumeet][])
* `Style/VariableInterpolation` now detects non-numeric regex back references. ([@cgriego][])
* `ProgressFormatter` fully respects the `--no-color` switch. ([@savef][])
* Replace `Time.zone.current` with `Time.current` on `Rails::TimeZone` cop message. ([@volmer][])
* [#2451](https://github.com/bbatsov/rubocop/issues/2451): `Style/StabbyLambdaParentheses` does not treat method calls named `lambda` as lambdas. ([@domcleal][])
* [#2463](https://github.com/bbatsov/rubocop/issues/2463): Allow comments before an access modifier. ([@codebeige][])
* [#2471](https://github.com/bbatsov/rubocop/issues/2471): `Style/MethodName` doesn't choke on methods which are defined inside methods. ([@alexdowad][])
* [#2449](https://github.com/bbatsov/rubocop/issues/2449): `Style/StabbyLambdaParentheses` only checks lambdas in the arrow form. ([@lumeet][])
* [#2456](https://github.com/bbatsov/rubocop/issues/2456): `Lint/NestedMethodDefinition` doesn't register offenses for method definitions inside an eval block (either `instance_eval`, `class_eval`, or `module_eval`). ([@alexdowad][])
* [#2464](https://github.com/bbatsov/rubocop/issues/2464): `Style/ParallelAssignment` understands aref and attribute assignments, and doesn't warn if they can't be correctly rearranged into a series of single assignments. ([@alexdowad][])
* [#2482](https://github.com/bbatsov/rubocop/issues/2482): `Style/AndOr` doesn't raise an exception when trying to autocorrect `!variable or ...`. ([@alexdowad][])
* [#2446](https://github.com/bbatsov/rubocop/issues/2446): `Style/Tab` doesn't register errors for leading tabs which occur inside a string literal (including heredoc). ([@alexdowad][])
* [#2452](https://github.com/bbatsov/rubocop/issues/2452): `Style/TrailingComma` incorrectly categorizes single-line hashes in methods calls. ([@panthomakos][])
* [#2441](https://github.com/bbatsov/rubocop/issues/2441): `Style/AlignParameters` doesn't crash if it finds nested offenses. ([@alexdowad][])
* [#2436](https://github.com/bbatsov/rubocop/issues/2436): `Style/SpaceInsideHashLiteralBraces` doesn't mangle a hash literal which is not surrounded by curly braces, but has another hash literal which does as its first key. ([@alexdowad][])
* [#2483](https://github.com/bbatsov/rubocop/issues/2483): `Style/Attr` differentiate between attr_accessor and attr_reader. ([@weh][])
* `Style/ConditionalAssignment` doesn't crash if it finds a `case` with an empty branch. ([@lumeet][])
* [#2506](https://github.com/bbatsov/rubocop/issues/2506): `Lint/FormatParameterMismatch` understands `%{}` and `%<>` interpolations. ([@alexdowad][])
* [#2145](https://github.com/bbatsov/rubocop/issues/2145): `Lint/ParenthesesAsGroupedExpression` ignores calls with multiple arguments, since they are not ambiguous. ([@alexdowad][])
* [#2484](https://github.com/bbatsov/rubocop/issues/2484): Remove two vulnerabilities in cache handling. ([@jonas054][])
* [#2517](https://github.com/bbatsov/rubocop/issues/2517): `Lint/UselessAccessModifier` doesn't think that an access modifier applied to `attr_writer` is useless. ([@alexdowad][])
* [#2518](https://github.com/bbatsov/rubocop/issues/2518): `Style/ConditionalAssignment` doesn't think that branches using `<<` and `[]=` should be combined. ([@alexdowad][])
* `CharacterLiteral` auto-corrector now properly corrects `?'`. ([@bfontaine][])
* [#2313](https://github.com/bbatsov/rubocop/issues/2313): `Rails/FindEach` doesn't break code which uses `order(...).each`, `limit(...).each`, and so on. ([@alexdowad][])
* [#1938](https://github.com/bbatsov/rubocop/issues/1938): `Rails/FindBy` doesn't autocorrect `where(...).first` to `find_by`, since the returned record is often different. ([@alexdowad][])
* [#1801](https://github.com/bbatsov/rubocop/issues/1801): `EmacsFormatter` strips newlines out of error messages, if there are any. ([@alexdowad][])
* [#2534](https://github.com/bbatsov/rubocop/issues/2534): `Style/RescueEnsureAlignment` works on `rescue` nested inside a `class` or `module` block. ([@alexdowad][])
* `Lint/BlockAlignment` does not refer to a block terminator as `end` when it is actually `}`. ([@alexdowad][])
* [#2540](https://github.com/bbatsov/rubocop/issues/2540): `Lint/FormatParameterMismatch` understands format specifiers with multiple flags. ([@alexdowad][])
* [#2538](https://github.com/bbatsov/rubocop/issues/2538): `Style/SpaceAroundOperators` doesn't eat newlines. ([@alexdowad][])
* [#2531](https://github.com/bbatsov/rubocop/issues/2531): `Style/AndOr` autocorrects in cases where parentheses must be added, even inside a nested begin node. ([@alexdowad][])
* [#2450](https://github.com/bbatsov/rubocop/issues/2450): `Style/Next` adjusts indentation when auto-correcting, to avoid introducing new offenses. ([@alexdowad][])
* [#2066](https://github.com/bbatsov/rubocop/issues/2066): `Style/TrivialAccessors` doesn't flag what appear to be trivial accessor method definitions, if they are nested inside a call to `instance_eval`. ([@alexdowad][])
* `Style/SymbolArray` doesn't flag arrays of symbols if a symbol contains a space character. ([@alexdowad][])
* `Style/SymbolArray` can auto-correct offenses. ([@alexdowad][])
* [#2546](https://github.com/bbatsov/rubocop/issues/2546): Report when two `rubocop:disable` comments (not the single line kind) for a given cop apppear in a file with no `rubocop:enable` in between. ([@jonas054][])
* [#2552](https://github.com/bbatsov/rubocop/issues/2552): `Style/Encoding` can auto-correct files with a blank first line. ([@alexdowad][])
* [#2556](https://github.com/bbatsov/rubocop/issues/2556): `Style/SpecialGlobalVariables` generates auto-config correctly. ([@alexdowad][])
* [#2565](https://github.com/bbatsov/rubocop/issues/2565): Let `Style/SpaceAroundOperators` leave spacing around `=>` to `Style/AlignHash`. ([@jonas054][])
* [#2569](https://github.com/bbatsov/rubocop/issues/2569): `Style/MethodCallParentheses` doesn't register warnings for `object.()` syntax, since it is handled by `Style/LambdaCall`. ([@alexdowad][])
* [#2570](https://github.com/bbatsov/rubocop/issues/2570): `Performance/RedundantMerge` doesn't break code with a modifier `if` when autocorrecting. ([@alexdowad][])
* `Performance/RedundantMerge` doesn't break code with a modifier `while` or `until` when autocorrecting. ([@alexdowad][])
* [#2574](https://github.com/bbatsov/rubocop/issues/2574): `variable` style for `Lint/EndAlignment` is working again. ([@alexdowad][])
* `Lint/EndAlignment` can autocorrect offenses on the RHS of an assignment to an instance variable, class variable, constant, and so on; previously, it only worked if the LHS was a local variable. ([@alexdowad][])
* [#2580](https://github.com/bbatsov/rubocop/issues/2580): `Style/StringReplacement` doesn't break code when autocorrection involves a regex with embedded escapes (like /\n/). ([@alexdowad][])
* [#2582](https://github.com/bbatsov/rubocop/issues/2582): `Style/AlignHash` doesn't move a key so far left that it goes onto the previous line (in an attempt to align). ([@alexdowad][])
* [#2588](https://github.com/bbatsov/rubocop/issues/2588): `Style/SymbolProc` doesn't break code when autocorrecting a method call with a trailing comma in the argument list. ([@alexdowad][])
* [#2448](https://github.com/bbatsov/rubocop/issues/2448): `Style/TrailingCommaInArguments` and `Style/TrailingCommaInLiteral` don't special-case single-item lists in a way which contradicts the documentation. ([@alexdowad][])
* Fix for remote config files to only load from on http and https URLs. ([@ptrippett][])
* [#2604](https://github.com/bbatsov/rubocop/issues/2604): `Style/FileName` doesn't fail on empty files when `ExpectMatchingDefinition` is true. ([@alexdowad][])
* `Style/RedundantFreeze` registers offences for frozen dynamic symbols. ([@segiddins][])
* [#2609](https://github.com/bbatsov/rubocop/issues/2609): All cops which rely on the `AutocorrectUnlessChangingAST` module can now autocorrect files which contain `__FILE__`. ([@alexdowad][])
* [#2608](https://github.com/bbatsov/rubocop/issues/2608): `Style/ConditionalAssignment` can autocorrect `=~` within a ternary expression. ([@alexdowad][])

### Changes

* [#2427](https://github.com/bbatsov/rubocop/pull/2427): Allow non-snake-case file names (e.g. `some-random-script`) for Ruby scripts that have a shebang. ([@sometimesfood][])
* [#2430](https://github.com/bbatsov/rubocop/pull/2430): `Lint/UnneededDisable` now adds "unknown cop" to messages if cop names in `rubocop:disable` comments are unrecognized, or "did you mean ..." if they are misspelled names of existing cops. ([@jonas054][])
* [#947](https://github.com/bbatsov/rubocop/issues/947): `Style/Documentation` considers classes and modules which only define constants to be "namespaces", and doesn't flag them for lack of a documentation comment. ([@alexdowad][])
* [#2467](https://github.com/bbatsov/rubocop/issues/2467): Explicitly inheriting configuration from the rubocop gem in .rubocop.yml is not allowed. ([@alexdowad][])
* [#2322](https://github.com/bbatsov/rubocop/issues/2322): Output of --auto-gen-config shows content of default config parameters which are Arrays; this is especially useful for SupportedStyles. ([@alexdowad][])
* [#1566](https://github.com/bbatsov/rubocop/issues/1566): When autocorrecting on Windows, line endings are not converted to "\r\n" in untouched portions of the source files; corrected portions may use "\n" rather than "\r\n". ([@alexdowad][])
* New `rake repl` task can be used for experimentation when working on RuboCop. ([@alexdowad][])
* `Lint/SpaceBeforeFirstArg` cop has been removed, since it just duplicates `Style/SingleSpaceBeforeFirstArg`. ([@alexdowad][])
* `Style/SingleSpaceBeforeFirstArg` cop has been renamed to `Style/SpaceBeforeFirstArg`, which more accurately reflects what it now does. ([@alexdowad][])
* `Style/UnneededPercentQ` reports `%q()` strings with what only appears to be an escape, but is not really (there are no escapes in `%q()` strings). ([@alexdowad][])
* `Performance/StringReplacement`, `Performance\StartWith`, and `Performance\EndWith` more accurately identify code which can be improved. ([@alexdowad][])
* The `MultiSpaceAllowedForOperators` config parameter for `Style/SpaceAroundOperators` has been removed, as it is made redundant by `AllowForAlignment`. If someone attempts to use it, config validation will fail with a helpful message. ([@alexdowad][])
* The `RunRailsCops` config parameter in .rubocop.yml is now obsolete. If someone attempts to use it, config validation will fail with a helpful message. ([@alexdowad][])
* If .rubocop.yml contains configuration for a custom cop, no warning regarding "unknown cop" will be printed. The custom cop must inherit from RuboCop::Cop::Cop, and must be loaded into memory for this to work. ([@alexdowad][])
* [#2102](https://github.com/bbatsov/rubocop/issues/2102): If .rubocop.yml exists in the working directory when running --auto-gen-config, any `Exclude` config parameters in .rubocop.yml will be merged into the generated .rubocop_todo.yml. ([@alexdowad][])
* [#1895](https://github.com/bbatsov/rubocop/issues/1895): Remove `Rails/DefaultScope` cop. ([@alexdowad][])
* [#2550](https://github.com/bbatsov/rubocop/issues/2550): New `TargetRubyVersion` configuration parameter can be used to specify which version of the Ruby interpreter the inspected code is intended to run on. ([@alexdowad][])
* [#2557](https://github.com/bbatsov/rubocop/issues/2557): `Style/GuardClause` does not warn about `if` nodes whose condition spans multiple lines. ([@alexdowad][])
* `Style/EmptyLinesAroundClassBody`, `Style/EmptyLinesAroundModuleBody`, and `Style/EmptyLinesAroundBlockBody` accept an empty body with no blank line, even if configured to `empty_lines` style. This is because the empty lines only serve to provide a break between the header, body, and footer, and are redundant if there is no body. ([@alexdowad][])
* [#2554](https://github.com/bbatsov/rubocop/issues/2554): `Style/FirstMethodArgumentLineBreak` handles implicit hash arguments without braces; `Style/FirstHashElementLineBreak` still handles those with braces. ([@alexdowad][])
* `Style/TrailingComma` has been split into `Style/TrailingCommaInArguments` and `Style/TrailingCommaInLiteral`. ([@alexdowad][])
* RuboCop returns process exit code 2 if it fails due to bad configuration, bad CLI options, or an internal error. If it runs successfully but finds one or more offenses, it still exits with code 1, as was previously the case. This is helpful when invoking RuboCop programmatically, perhaps from a script. ([@alexdowad][])

## 0.35.1 (2015-11-10)

### Bug Fixes

* [#2407](https://github.com/bbatsov/rubocop/issues/2407): Use `Process.uid` rather than `Etc.getlogin` for simplicity and compatibility. ([@jujugrrr][])

## 0.35.0 (2015-11-07)

### New features

* [#2028](https://github.com/bbatsov/rubocop/issues/2028): New config `ExtraDetails` supports addition of `Details` param to all cops to allow extra details on offense to be displayed. ([@tansaku][])
* [#2036](https://github.com/bbatsov/rubocop/issues/2036): New cop `Style/StabbyLambdaParentheses` will find and correct cases where a stabby lambda's parameters are not wrapped in parentheses. ([@hmadison][])
* [#2246](https://github.com/bbatsov/rubocop/pull/2246): `Style/TrailingUnderscoreVariable` will now register an offense for `*_`. ([@rrosenblum][])
* [#2246](https://github.com/bbatsov/rubocop/pull/2246): `Style/TrailingUnderscoreVariable` now has a configuration to remove named underscore variables (Defaulted to false). ([@rrosenblum][])
* [#2276](https://github.com/bbatsov/rubocop/pull/2276): New cop `Performance/FixedSize` will register an offense when calling `length`, `size`, or `count` on statically sized objected (strings, symbols, arrays, and hashes). ([@rrosenblum][])
* New cop `Style/NestedModifier` checks for nested `if`, `unless`, `while` and `until` modifier statements. ([@lumeet][])
* [#2270](https://github.com/bbatsov/rubocop/pull/2270): Add a new `inherit_gem` configuration to inherit a config file from an installed gem [(originally requested in #290)](https://github.com/bbatsov/rubocop/issues/290). ([@jhansche][])
* Allow `StyleGuide` parameters in local configuration for all cops, so users can add references to custom style guide documents. ([@cornelius][])
* `UnusedMethodArgument` cop allows configuration to skip keyword arguments. ([@apiology][])
* [#2318](https://github.com/bbatsov/rubocop/pull/2318): `Lint/Debugger` cop now checks for `Pry.rescue`. ([@rrosenblum][])
* [#2277](https://github.com/bbatsov/rubocop/pull/2277): New cop `Style/FirstArrayElementLineBreak` checks for a line break before the first element in a multi-line array. ([@panthomakos][])
* [#2277](https://github.com/bbatsov/rubocop/pull/2277): New cop `Style/FirstHashElementLineBreak` checks for a line break before the first element in a multi-line hash. ([@panthomakos][])
* [#2277](https://github.com/bbatsov/rubocop/pull/2277): New cop `Style/FirstMethodArgumentLineBreak` checks for a line break before the first argument in a multi-line method call. ([@panthomakos][])
* [#2277](https://github.com/bbatsov/rubocop/pull/2277): New cop `Style/FirstMethodParameterLineBreak` checks for a line break before the first parameter in a multi-line method parameter definition. ([@panthomakos][])
* Add `Rails/PluralizationGrammar` cop, checks for incorrect grammar when using methods like `3.day.ago`, when you should write `3.days.ago`. ([@maxjacobson][])
* [#2347](https://github.com/bbatsov/rubocop/pull/2347): `Lint/Eval` cop does not warn about "security risk" when eval argument is a string literal without interpolations. ([@alexdowad][])
* [#2335](https://github.com/bbatsov/rubocop/issues/2335): `Style/VariableName` cop checks naming style of method parameters. ([@alexdowad][])
* [#2329](https://github.com/bbatsov/rubocop/pull/2329): New style `braces_for_chaining` for `Style/BlockDelimiters` cop enforces braces on a multi-line block if its return value is being chained with another method. ([@panthomakos][])
* `Lint/LiteralInCondition` warns if a symbol or dynamic symbol is used as a condition. ([@alexdowad][])
* [#2369](https://github.com/bbatsov/rubocop/issues/2369): `Style/TrailingComma` doesn't add a trailing comma to a multiline method chain which is the only arg to a method call. ([@alexdowad][])
* `CircularArgumentReference` cop updated to lint for ordinal circular argument references on top of optional keyword arguments. ([@maxjacobson][])
* Added ability to download shared rubocop config files from remote urls. ([@ptrippett][])
* [#1601](https://github.com/bbatsov/rubocop/issues/1601): Add `IgnoreEmptyMethods` config parameter for `Lint/UnusedMethodArgument` and `IgnoreEmptyBlocks` config parameter for `Lint/UnusedBlockArgument` cops. ([@alexdowad][])
* [#1729](https://github.com/bbatsov/rubocop/issues/1729): `Style/MethodDefParentheses` supports new 'require_no_parentheses_except_multiline' style. ([@alexdowad][])
* [#2173](https://github.com/bbatsov/rubocop/issues/2173): `Style/AlignParameters` also checks parameter alignment for method definitions. ([@alexdowad][])
* [#1825](https://github.com/bbatsov/rubocop/issues/1825): New `NameWhitelist` configuration parameter for `Style/PredicateName` can be used to suppress errors on known-good predicate names. ([@alexdowad][])
* `Style/Documentation` recognizes 'Constant = Class.new' as a class definition. ([@alexdowad][])
* [#1608](https://github.com/bbatsov/rubocop/issues/1608): Add new 'align_braces' style for `Style/IndentHash`. ([@alexdowad][])
* `Style/Next` can autocorrect. ([@alexdowad][])

### Bug Fixes

* [#2265](https://github.com/bbatsov/rubocop/issues/2265): Handle unary `+` in `ExtraSpacing` cop. ([@jonas054][])
* [#2275](https://github.com/bbatsov/rubocop/pull/2275): Copy default `Exclude` into `Exclude` lists in `.rubocop_todo.yml`. ([@jonas054][])
* `Style/IfUnlessModifier` accepts blocks followed by a chained call. ([@lumeet][])
* [#2261](https://github.com/bbatsov/rubocop/issues/2261): Make relative `Exclude` paths in `$HOME/.rubocop_todo.yml` be relative to current directory. ([@jonas054][])
* [#2286](https://github.com/bbatsov/rubocop/issues/2286): Handle auto-correction of empty method when `AllowIfMethodIsEmpty` is `false` in `Style/SingleLineMethods`. ([@jonas054][])
* [#2246](https://github.com/bbatsov/rubocop/pull/2246): Do not register an offense for `Style/TrailingUnderscoreVariable` when the underscore variable is preceded by a splat variable. ([@rrosenblum][])
* [#2292](https://github.com/bbatsov/rubocop/pull/2292): Results should not be stored in the cache if affected by errors (crashes). ([@jonas054][])
* [#2280](https://github.com/bbatsov/rubocop/issues/2280): Avoid reporting space between hash literal keys and values in `Style/ExtraSpacing`. ([@jonas054][])
* [#2284](https://github.com/bbatsov/rubocop/issues/2284): Fix result cache being shared between ruby versions. ([@miquella][])
* [#2285](https://github.com/bbatsov/rubocop/issues/2285): Fix `ConfigurableNaming#class_emitter_method?` error when handling singleton class methods. ([@palkan][])
* [#2295](https://github.com/bbatsov/rubocop/issues/2295): Fix Performance/Detect autocorrect to handle rogue newlines. ([@palkan][])
* [#2294](https://github.com/bbatsov/rubocop/issues/2294): Do not register an offense in `Performance/StringReplacement` for regex with options. ([@rrosenblum][])
* Fix `Style/UnneededPercentQ` condition for single-quoted literal containing interpolation-like string. ([@eagletmt][])
* [#2324](https://github.com/bbatsov/rubocop/issues/2324): Handle `--only Lint/Syntax` and `--except Lint/Syntax` correctly. ([@jonas054][])
* [#2317](https://github.com/bbatsov/rubocop/issues/2317): Handle `case` as an argument correctly in `Lint/EndAlignment`. ([@lumeet][])
* [#2287](https://github.com/bbatsov/rubocop/issues/2287): Fix auto-correct of lines with only whitespace in `Style/IndentationWidth`. ([@lumeet][])
* [#2331](https://github.com/bbatsov/rubocop/issues/2331): Do not register an offense in `Performance/Size` for `count` with an argument. ([@rrosenblum][])
* Handle a backslash at the end of a line in `Style/SpaceAroundOperators`. ([@lumeet][])
* Don't warn about lack of "leading space" in a =begin/=end comment. ([@alexdowad][])
* [#2307](https://github.com/bbatsov/rubocop/issues/2307): In `Lint/FormatParameterMismatch`, don't register an offense if either argument to % is not a literal. ([@alexdowad][])
* [#2356](https://github.com/bbatsov/rubocop/pull/2356): `Style/Encoding` will now place the encoding comment on the second line if the first line is a shebang. ([@rrosenblum][])
* `Style/InitialIndentation` cop doesn't error out when a line begins with an integer literal. ([@alexdowad][])
* [#2296](https://github.com/bbatsov/rubocop/issues/2296): In `Style/DotPosition`, don't "correct" (and break) a method call which has a line comment (or blank line) between the dot and the selector. ([@alexdowad][])
* [#2272](https://github.com/bbatsov/rubocop/issues/2272): `Lint/NonLocalExitFromIterator` does not warn about `return` in a block which is passed to `Module#define_method`. ([@alexdowad][])
* [#2262](https://github.com/bbatsov/rubocop/issues/2262): Replace `Rainbow` reference with `Colorizable#yellow`. ([@minustehbare][])
* [#2068](https://github.com/bbatsov/rubocop/issues/2068): Display warning if `Style/Copyright` is misconfigured. ([@alexdowad][])
* [#2321](https://github.com/bbatsov/rubocop/issues/2321): In `Style/EachWithObject`, don't replace reduce with each_with_object if the accumulator parameter is assigned to in the block. ([@alexdowad][])
* [#1981](https://github.com/bbatsov/rubocop/issues/1981): `Lint/UselessAssignment` doesn't erroneously identify assignments in identical if branches as useless. ([@alexdowad][])
* [#2323](https://github.com/bbatsov/rubocop/issues/2323): `Style/IfUnlessModifier` cop parenthesizes autocorrected code when necessary due to operator precedence, to avoid changing its meaning. ([@alexdowad][])
* [#2003](https://github.com/bbatsov/rubocop/issues/2003): Make `Lint/UnneededDisable` work with `--auto-correct`. ([@jonas054][])
* Default RuboCop cache dir moved to per-user folders. ([@br3nda][])
* [#2393](https://github.com/bbatsov/rubocop/pull/2393): `Style/MethodCallParentheses` doesn't fail on `obj.method ||= func()`. ([@alexdowad][])
* [#2344](https://github.com/bbatsov/rubocop/pull/2344): When autocorrecting, `Style/ParallelAssignment` reorders assignment statements, if necessary, to avoid breaking code. ([@alexdowad][])
* `Style/MultilineOperationAlignment` does not try to align the receiver and selector of a method call if both are on the LHS of an assignment. ([@alexdowad][])

### Changes

* [#2194](https://github.com/bbatsov/rubocop/issues/2194): Allow any options with `--auto-gen-config`. ([@agrimm][])

## 0.34.2 (2015-09-21)

### Bug Fixes

* [#2232](https://github.com/bbatsov/rubocop/issues/2232): Fix false positive in `Lint/FormatParameterMismatch` for argument with splat operator. ([@dreyks][])
* [#2237](https://github.com/bbatsov/rubocop/pull/2237): Allow `Lint/FormatParameterMismatch` to be called using `Kernel.format` and `Kernel.sprintf`. ([@rrosenblum][])
* [#2234](https://github.com/bbatsov/rubocop/issues/2234): Do not register an offense for `Lint/FormatParameterMismatch` when the format string is a variable. ([@rrosenblum][])
* [#2240](https://github.com/bbatsov/rubocop/pull/2240): `Lint/UnneededDisable` should not report non-`Lint` `rubocop:disable` comments when running `rubocop --lint`. ([@jonas054][])
* [#2121](https://github.com/bbatsov/rubocop/issues/2121): Allow space before values in hash literals in `Style/ExtraSpacing` to avoid correction conflict. ([@jonas054][])
* [#2241](https://github.com/bbatsov/rubocop/issues/2241): Read cache in binary format. ([@jonas054][])
* [#2247](https://github.com/bbatsov/rubocop/issues/2247): Fix auto-correct of `Performance/CaseWhenSplat` for percent arrays (`%w`, `%W`, `%i`, and `%I`). ([@rrosenblum][])
* [#2244](https://github.com/bbatsov/rubocop/issues/2244): Disregard annotation keywords in `Style/CommentAnnotation` if they don't start a comment. ([@jonas054][])
* [#2257](https://github.com/bbatsov/rubocop/pull/2257): Fix bug where `Style/RescueEnsureAlignment` will register an offense for `rescue` and `ensure` on the same line. ([@rrosenblum][])
* [#2255](https://github.com/bbatsov/rubocop/issues/2255): Refine the offense highlighting for `Style/SymbolProc`. ([@bbatsov][])
* [#2260](https://github.com/bbatsov/rubocop/pull/2260): Make `Exclude` in `.rubocop_todo.yml` work when running from a subdirectory. ([@jonas054][])

### Changes

* [#2248](https://github.com/bbatsov/rubocop/issues/2248): Allow block-pass in `Style/AutoResourceCleanup`. ([@lumeet][])
* [#2258](https://github.com/bbatsov/rubocop/pull/2258): `Style/Documentation` will exclude test directories by default. ([@rrosenblum][])
* [#2260](https://github.com/bbatsov/rubocop/issues/2260): Disable `Style/StringMethods` by default. ([@bbatsov][])

## 0.34.1 (2015-09-09)

### Bug Fixes

* [#2212](https://github.com/bbatsov/rubocop/issues/2212): Handle methods without parentheses in auto-correct. ([@karreiro][])
* [#2214](https://github.com/bbatsov/rubocop/pull/2214): Fix `File name too long error` when `STDIN` option is provided. ([@mrfoto][])
* [#2217](https://github.com/bbatsov/rubocop/issues/2217): Allow block arguments in `Style/SymbolProc`. ([@lumeet][])
* [#2213](https://github.com/bbatsov/rubocop/issues/2213): Write to cache with binary encoding to avoid transcoding exceptions in some locales. ([@jonas054][])
* [#2218](https://github.com/bbatsov/rubocop/issues/2218): Fix loading config error when safe yaml is only partially loaded. ([@maxjacobson][])
* [#2161](https://github.com/bbatsov/rubocop/issues/2161): Allow an explicit receiver (except `Kernel`) in `Style/SignalException`. ([@lumeet][])

## 0.34.0 (2015-09-05)

### New features

* [#2143](https://github.com/bbatsov/rubocop/pull/2143): New cop `Performance/CaseWhenSplat` will identify and rearange `case` `when` statements that contain a `when` condition with a splat. ([@rrosenblum][])
* New cop `Lint/DuplicatedKey` checks for duplicated keys in hashes, which Ruby 2.2 warns against. ([@sliuu][])
* [#2106](https://github.com/bbatsov/rubocop/issues/2106): Add `SuspiciousParamNames` option to `Style/OptionHash`. ([@wli][])
* [#2193](https://github.com/bbatsov/rubocop/pull/2193): `Style/Next` supports more `Enumerable` methods. ([@rrosenblum][])
* [#2179](https://github.com/bbatsov/rubocop/issues/2179): Add `--list-target-files` option to CLI, which prints the files which will be inspected. ([@maxjacobson][])
* New cop `Style/MutableConstant` checks for assignment of mutable objects to constants. ([@bbatsov][])
* New cop `Style/RedudantFreeze` checks for usages of `Object#freeze` on immutable objects. ([@bbatsov][])
* [#1924](https://github.com/bbatsov/rubocop/issues/1924): New option `--cache` and configuration parameter `AllCops: UseCache` turn result caching on (default) or off. ([@jonas054][])
* [#2204](https://github.com/bbatsov/rubocop/pull/2204): New cop `Style/StringMethods` will check for preferred method `to_sym` over `intern`. ([@imtayadeway][])

### Changes

* [#1351](https://github.com/bbatsov/rubocop/issues/1351): Allow class emitter methods in `Style/MethodName`. ([@jonas054][])
* [#2126](https://github.com/bbatsov/rubocop/pull/2126): `Style/RescueModifier` can now auto-correct. ([@rrosenblum][])
* [#2109](https://github.com/bbatsov/rubocop/issues/2109): Allow alignment with a token on the nearest line with same indentation in `Style/ExtraSpacing`. ([@jonas054][])
* `Lint/EndAlignment` handles the `case` keyword. ([@lumeet][])
* [#2146](https://github.com/bbatsov/rubocop/pull/2146): Add STDIN support. ([@caseywebdev][])
* [#2175](https://github.com/bbatsov/rubocop/pull/2175): Files that are excluded from a cop (e.g. using the `Exclude:` config option) are no longer being processed by that cop. ([@bquorning][])
* `Rails/ActionFilter` now handles complete list of methods found in the Rails 4.2 [release notes](https://github.com/rails/rails/blob/4115a12da1409c753c747fd4bab6e612c0c6e51a/guides/source/4_2_release_notes.md#notable-changes-1). ([@MGerrior][])
* [*2138](https://github.com/bbatsov/rubocop/issues/2138): Change the offense in `Style/Next` to highlight the condition instead of the iteration. ([@rrosenblum][])
* `Style/EmptyLineBetweenDefs` now handles class methods as well. ([@unmanbearpig][])
* Improve handling of `super` in `Style/SymbolProc`. ([@lumeet][])
* `Style/SymbolProc` is applied to methods receiving arguments. ([@lumeet][])
* [#1839](https://github.com/bbatsov/rubocop/issues/1839): Remove Rainbow monkey patching of String which conflicts with other gems like colorize. ([@daviddavis][])
* `Style/HashSyntax` is now a bit faster when checking Ruby 1.9 syntax hash keys. ([@bquorning][])
* `Lint/DeprecatedClassMethods` is now a whole lot faster. ([@bquorning][])
* `Lint/BlockAlignment`, `Style/IndentationWidth`, and `Style/MultilineOperationIndentation` are now quite a bit faster. ([@bquorning][])

### Bug Fixes

* [#2123](https://github.com/bbatsov/rubocop/pull/2123): Fix handing of dynamic widths `Lint/FormatParameterMismatch`. ([@edmz][])
* [#2116](https://github.com/bbatsov/rubocop/pull/2116): Fix named params (using hash) `Lint/FormatParameterMismatch`. ([@edmz][])
* [#2135](https://github.com/bbatsov/rubocop/issues/2135): Ignore `super` and `zsuper` nodes in `Style/SymbolProc`. ([@bbatsov][])
* [#2165](https://github.com/bbatsov/rubocop/issues/2165): Fix a NPE in `Style/Alias`. ([@bbatsov][])
* [#2168](https://github.com/bbatsov/rubocop/issues/2168): Fix a NPE in `Rails/TimeZone`. ([@bbatsov][])
* [#2169](https://github.com/bbatsov/rubocop/issues/2169): Fix a NPE in `Rails/Date`. ([@bbatsov][])
* [#2105](https://github.com/bbatsov/rubocop/pull/2105): Fix a warning that was thrown when enabling `Style/OptionHash`. ([@wli][])
* [#2107](https://github.com/bbatsov/rubocop/pull/2107): Fix auto-correct of `Style/ParallelAssignment` for nested expressions. ([@rrosenblum][])
* [#2111](https://github.com/bbatsov/rubocop/issues/2111): Deal with byte order mark in `Style/InitialIndentation`. ([@jonas054][])
* [#2113](https://github.com/bbatsov/rubocop/issues/2113): Handle non-string tokens in `Style/ExtraSpacing`. ([@jonas054][])
* [#2129](https://github.com/bbatsov/rubocop/issues/2129): Handle empty interpolations in `Style/SpaceInsideStringInterpolation`. ([@lumeet][])
* [#2119](https://github.com/bbatsov/rubocop/issues/2119): Do not raise an error in `Style/RescueEnsureAlignment` and `Style/RescueModifier` when processing an excluded file. ([@rrosenblum][])
* [#2149](https://github.com/bbatsov/rubocop/issues/2149): Do not register an offense in `Rails/Date` when `Date#to_time` is called with a time zone argument. ([@maxjacobson][])
* Do not register a `Rails/TimeZone` offense when using Time.new safely. ([@maxjacobson][])
* [#2124](https://github.com/bbatsov/rubocop/issues/2124): Fix bug in `Style/EmptyLineBetweenDefs` when there are only comments between method definitions. ([@lumeet][])
* [#2154](https://github.com/bbatsov/rubocop/issues/2154): `Performance/StringReplacement` can auto-correct replacements with backslash in them. ([@rrosenblum][])
* [#2009](https://github.com/bbatsov/rubocop/issues/2009): Fix bug in `RuboCop::ConfigLoader.load_file` when `safe_yaml` is required. ([@eitoball][])
* [#2155](https://github.com/bbatsov/rubocop/issues/2155): Configuration `EndAlignment: AlignWith: variable` only applies when the operands of `=` are on the same line. ([@jonas054][])
* Fix bug in `Style/IndentationWidth` when `rescue` or `ensure` is preceded by an empty body. ([@lumeet][])
* [#2183](https://github.com/bbatsov/rubocop/issues/2183): Fix bug in `Style/BlockDelimiters` when auto-correcting adjacent braces. ([@lumeet][])
* [#2199](https://github.com/bbatsov/rubocop/issues/2199): Make `rubocop` exit with error when there are only `Lint/UnneededDisable` offenses. ([@jonas054][])
* Fix handling of empty parentheses when auto-correcting in `Style/SymbolProc`. ([@lumeet][])

## 0.33.0 (2015-08-05)

### New features

* [#2081](https://github.com/bbatsov/rubocop/pull/2081): New cop `Style/Send` checks for the use of `send` and instead encourages changing it to `BasicObject#__send__` or `Object#public_send` (disabled by default). ([@syndbg][])
* [#2057](https://github.com/bbatsov/rubocop/pull/2057): New cop `Lint/FormatParameterMismatch` checks for a mismatch between the number of fields expected in format/sprintf/% and what was passed to it. ([@edmz][])
* [#2010](https://github.com/bbatsov/rubocop/pull/2010): Add `space` style for SpaceInsideStringInterpolation. ([@gotrevor][])
* [#2007](https://github.com/bbatsov/rubocop/pull/2007): Allow any modifier before `def`, not only visibility modifiers. ([@fphilipe][])
* [#1980](https://github.com/bbatsov/rubocop/pull/1980): `--auto-gen-config` now outputs an excluded files list for failed cops (up to a maxiumum of 15 files). ([@bmorrall][])
* [#2004](https://github.com/bbatsov/rubocop/pull/2004): Introduced `--exclude-limit COUNT` to configure how many files `--auto-gen-config` will exclude. ([@awwaiid][], [@jonas054][])
* [#1918](https://github.com/bbatsov/rubocop/issues/1918): New configuration parameter `AllCops:DisabledByDefault` when set to `true` makes only cops found in user configuration enabled, which makes cop selection *opt-in*. ([@jonas054][])
* New cop `Performance/StringReplacement` checks for usages of `gsub` that can be replaced with `tr` or `delete`. ([@rrosenblum][])
* [#2001](https://github.com/bbatsov/rubocop/issues/2001): New cop `Style/InitialIndentation` checks for indentation of the first non-blank non-comment line in a file. ([@jonas054][])
* [#2060](https://github.com/bbatsov/rubocop/issues/2060): New cop `Style/RescueEnsureAlignment` checks for bad alignment of `rescue` and `ensure` keywords. ([@lumeet][])
* New cop `Style/OptionalArguments` checks for optional arguments that do not appear at the end of an argument list. ([@rrosenblum][])
* New cop `Lint/CircularArgumentReference` checks for "circular argument references" in keyword arguments, which Ruby 2.2 warns against. ([@maxjacobson][], [@sliuu][])
* [#2030](https://github.com/bbatsov/rubocop/issues/2030): New cop `Style/OptionHash` checks for option hashes and encourages changing them to keyword arguments (disabled by default). ([@maxjacobson][])

### Changes

* [#2052](https://github.com/bbatsov/rubocop/pull/2052): `Style/RescueModifier` uses token stream to identify offenses. ([@urbanautomaton][])
* Rename `Rails/Date` and `Rails/TimeZone` style names to "strict" and "flexible" and make "flexible" to be default. ([@palkan][])
* [#2035](https://github.com/bbatsov/rubocop/issues/2035): `Style/ExtraSpacing` is now enabled by default and has a configuration parameter `AllowForAlignment` that is `true` by default, making it allow extra spacing if it's used for alignment purposes. ([@jonas054][])

### Bugs fixed

* [#2014](https://github.com/bbatsov/rubocop/pull/2014): Fix `Style/TrivialAccessors` to support AllowPredicates: false. ([@gotrevor][])
* [#1988](https://github.com/bbatsov/rubocop/issues/1988): Fix bug in `Style/ParallelAssignment` when assigning from `Module::CONSTANT`. ([@rrosenblum][])
* [#1995](https://github.com/bbatsov/rubocop/pull/1995): Improve message for `Rails/TimeZone`. ([@palkan][])
* [#1977](https://github.com/bbatsov/rubocop/issues/1977): Fix bugs in `Rails/Date` and `Rails/TimeZone` when using namespaced Time/Date. ([@palkan][])
* [#1973](https://github.com/bbatsov/rubocop/issues/1973): Do not register an offense in `Performance/Detect` when `select` is called on `Enumerable::Lazy`. ([@palkan][])
* [#2015](https://github.com/bbatsov/rubocop/issues/2015): Fix bug occurring for auto-correction of a misaligned `end` in a file with only one method. ([@jonas054][])
* Allow string interpolation segments inside single quoted string literals when double quotes are preferred. ([@segiddins][])
* [#2026](https://github.com/bbatsov/rubocop/issues/2026): Allow `Time.current` when style is "acceptable".([@palkan][])
* [#2029](https://github.com/bbatsov/rubocop/issues/2029): Fix bug where `Style/RedundantReturn` auto-corrects returning implicit hashes to invalid syntax. ([@rrosenblum][])
* [#2021](https://github.com/bbatsov/rubocop/issues/2021): Fix bug in `Style/BlockDelimiters` when a `semantic` expression is used in an array or a range. ([@lumeet][])
* [#1992](https://github.com/bbatsov/rubocop/issues/1992): Allow parentheses in assignment to a variable with the same name as the method's in `Style/MethodCallParentheses`. ([@lumeet][])
* [#2045](https://github.com/bbatsov/rubocop/issues/2045): Fix crash in `Style/IndentationWidth` when using `private_class_method def self.foo` syntax. ([@unmanbearpig][])
* [#2006](https://github.com/bbatsov/rubocop/issues/2006): Fix crash in `Style/FirstParameterIndentation` in case of nested offenses. ([@unmanbearpig][])
* [#2059](https://github.com/bbatsov/rubocop/issues/2059): Don't check for trivial accessors in modules. ([@bbatsov][])
* Add proper punctuation to the end of offense messages, where it is missing. ([@lumeet][])
* [#2071](https://github.com/bbatsov/rubocop/pull/2071): Keep line breaks in place on WordArray autocorrect.([@unmanbearpig][])
* [#2075](https://github.com/bbatsov/rubocop/pull/2075): Properly correct `Style/PercentLiteralDelimiters` with escape characters in them. ([@rrosenblum][])
* [#2023](https://github.com/bbatsov/rubocop/issues/2023): Avoid auto-correction corruption in `IndentationWidth`. ([@jonas054][])
* [#2080](https://github.com/bbatsov/rubocop/issues/2080): Properly parse code in `Performance/Count` when calling `select..count` in a class that extends an enumerable. ([@rrosenblum][])
* [#2093](https://github.com/bbatsov/rubocop/issues/2093): Fix bug in `Style/OneLineConditional` which should not raise an offense with an 'if/then/end' statement. ([@sliuu][])

## 0.32.1 (2015-06-24)

### New features

* `Debugger` cop now checks catches methods called with arguments. ([@crazydog115][])

### Bugs fixed

* Make it possible to disable `Lint/UnneededDisable`. ([@jonas054][])
* [#1958](https://github.com/bbatsov/rubocop/issues/1958): Show name of `Lint/UnneededDisable` when `-D/--display-cop-names` is given. ([@jonas054][])
* Do not show `Style/NonNilCheck` offenses as corrected when the source code is not modified. ([@rrosenblum][])
* Fix auto-correct in `Style/RedundantReturn` when `return` has no arguments. ([@lumeet][])
* [#1955](https://github.com/bbatsov/rubocop/issues/1955): Fix false positive for `Style/TrailingComma` cop. ([@mattjmcnaughton][])
* [#1928](https://github.com/bbatsov/rubocop/issues/1928): Avoid auto-correcting two alignment offenses in the same area at the same time. ([@jonas054][])
* [#1964](https://github.com/bbatsov/rubocop/issues/1964): Fix `RedundantBegin` auto-correct issue with comments by doing a smaller correction. ([@jonas054][])
* [#1978](https://github.com/bbatsov/rubocop/pull/1978): Don't count disabled offences if fail-level is autocorrect. ([@sch1zo][])
* [#1986](https://github.com/bbatsov/rubocop/pull/1986): Fix Date false positives on variables. ([@palkan][])

### Changes

* [#1708](https://github.com/bbatsov/rubocop/issues/1708): Improve message for `FirstParameterIndentation`. ([@tejasbubane][])
* [#1959](https://github.com/bbatsov/rubocop/issues/1959): Allow `Lint/UnneededDisable` to be inline disabled. ([@rrosenblum][])

## 0.32.0 (2015-06-06)

### New features

* Adjust behavior of `TrailingComma` cop to account for multi-line hashes nested within method calls. ([@panthomakos][])
* [#1719](https://github.com/bbatsov/rubocop/pull/1719): Display an error and abort the program if input file can't be found. ([@matugm][])
* New cop `SpaceInsideStringInterpolation` checks for spaces within string interpolations. ([@glasnt][])
* New cop `NestedMethodDefinition` checks for method definitions inside other methods. ([@ojab][])
* `LiteralInInterpolation` cop does auto-correction. ([@tmr08c][])
* [#1865](https://github.com/bbatsov/rubocop/issues/1865): New cop `Lint/UnneededDisable` checks for `rubocop:disable` comments that can be removed. ([@jonas054][])
* `EmptyElse` cop does auto-correction. ([@lumeet][])
* Show reference links when displaying style guide links. ([@rrosenblum][])
* `Debugger` cop now checks for the Capybara debug method `save_screenshot`. ([@crazydog115][])
* [#1282](https://github.com/bbatsov/rubocop/issues/1282): `CaseIndentation` cop does auto-correction. ([@lumeet][])
* [#1928](https://github.com/bbatsov/rubocop/issues/1928): Do auto-correction one offense at a time (rather than one cop at a time) if there are tabs in the code. ([@jonas054][])

### Changes

* Prefer `SpaceInsideBlockBraces` to `SpaceBeforeSemicolon` and `SpaceAfterSemicolon` to avoid an infinite loop when auto-correcting. ([@lumeet][])
* [#1873](https://github.com/bbatsov/rubocop/issues/1873): Move `ParallelAssignment` cop from Performance to Style. ([@rrosenblum][])
* Add `getlocal` to acceptable methods of `Rails/TimeZone`. ([@ojab][])
* [#1851](https://github.com/bbatsov/rubocop/issues/1851), [#1948](https://github.com/bbatsov/rubocop/issues/1948): Change offense message for `ClassLength` and `ModuleLength` to match that of `MethodLength`. ([@bquorning][])

### Bugs fixed

* Don't count required keyword args when specifying `CountKeywordArgs: false` for `ParameterLists`. ([@sumeet][])
* [#1879](https://github.com/bbatsov/rubocop/issues/1879): Avoid auto-correcting hash with trailing comma into invalid code in `BracesAroundHashParameters`. ([@jonas054][])
* [#1868](https://github.com/bbatsov/rubocop/issues/1868): Do not register an offense in `Performance/Count` when `select` is called with symbols or strings as the parameters. ([@rrosenblum][])
* `Sample` rewritten to properly handle shuffle randomness source, first/last params and non-literal ranges. ([@chastell][])
* [#1873](https://github.com/bbatsov/rubocop/issues/1873): Modify `ParallelAssignment` to properly autocorrect when the assignment is protected by a modifier statement. ([@rrosenblum][])
* Configure `ParallelAssignment` to work with non-standard `IndentationWidths`. ([@rrosenblum][])
* [#1899](https://github.com/bbatsov/rubocop/issues/1899): Be careful about comments when auto-correcting in `BracesAroundHashParameters`. ([@jonas054][])
* [#1897](https://github.com/bbatsov/rubocop/issues/1897): Don't report that semicolon separated statements can be converted to modifier form in `IfUnlessModifier` (and don't auto-correct them). ([@jonas054][])
* [#1644](https://github.com/bbatsov/rubocop/issues/1644): Don't search the entire file system when a folder is named `,` (fix for jruby and rbx). ([@rrosenblum][])
* [#1803](https://github.com/bbatsov/rubocop/issues/1803): Don't warn for `return` from `lambda` block in `NonLocalExitFromIterator`. ([@ypresto][])
* [#1905](https://github.com/bbatsov/rubocop/issues/1905): Ignore sparse and trailing comments in `Style/Documentation`. ([@RGBD][])
* [#1923](https://github.com/bbatsov/rubocop/issues/1923): Handle properly `for` without body in `Style/Next`. ([@bbatsov][])
* [#1901](https://github.com/bbatsov/rubocop/issues/1901): Do not auto correct comments that are missing a note. ([@rrosenblum][])
* [#1926](https://github.com/bbatsov/rubocop/issues/1926): Fix crash in `Style/AlignHash` when correcting a hash with a splat in it. ([@rrosenblum][])
* [#1935](https://github.com/bbatsov/rubocop/issues/1935): Allow `Symbol#to_proc` blocks in Performance/Size. ([@m1foley][])

## 0.31.0 (2015-05-05)

### New features

* `Rails/TimeZone` emits acceptable methods on a violation when `EnforcedStyle` is `:acceptable`. ([@l8nite][])
* Recognize rackup file (config.ru) out of the box. ([@carhartl][])
* [#1788](https://github.com/bbatsov/rubocop/pull/1788): New cop `ModuleLength` checks for overly long module definitions. ([@sdeframond][])
* New cop `Performance/Count` to convert `Enumerable#select...size`, `Enumerable#reject...size`, `Enumerable#select...count`, `Enumerable#reject...count` `Enumerable#select...length`, and `Enumerable#reject...length` to `Enumerable#count`. ([@rrosenblum][])
* `CommentAnnotation` cop does auto-correction. ([@dylandavidson][])
* New cop `Style/TrailingUnderscoreVariable` to remove trailing underscore variables from mass assignment. ([@rrosenblum][])
* [#1136](https://github.com/bbatsov/rubocop/issues/1136): New cop `Performance/ParallelAssignment` to avoid usages of unnessary parallel assignment. ([@rrosenblum][])
* [#1278](https://github.com/bbatsov/rubocop/issues/1278): `DefEndAlignment` and `EndAlignment` cops do auto-correction. ([@lumeet][])
* `IndentationWidth` cop follows the `AlignWith` option of the `DefEndAlignment` cop. ([@lumeet][])
* [#1837](https://github.com/bbatsov/rubocop/issues/1837): New cop `EachWithObjectArgument` checks that `each_with_object` isn't called with an immutable object as argument. ([@jonas054][])
* `ArrayJoin` cop does auto-correction. ([@tmr08c][])

### Bugs fixed

* [#1816](https://github.com/bbatsov/rubocop/issues/1816): Fix bug in `Sample` when calling `#shuffle` with something other than an element selector. ([@rrosenblum][])
* [#1768](https://github.com/bbatsov/rubocop/pull/1768): `DefEndAlignment` recognizes preceding `private_class_method` or `public_class_method` before `def`. ([@til][])
* [#1820](https://github.com/bbatsov/rubocop/issues/1820): Correct the logic in `AlignHash` for when to ignore a key because it's not on its own line. ([@jonas054][])
* [#1829](https://github.com/bbatsov/rubocop/pull/1829): Fix bug in `Sample` and `FlatMap` that would cause them to report having been auto-corrected when they were not. ([@rrosenblum][])
* [#1832](https://github.com/bbatsov/rubocop/pull/1832): Fix bug in `UnusedMethodArgument` that would cause them to report having been auto-corrected when they were not. ([@jonas054][])
* [#1834](https://github.com/bbatsov/rubocop/issues/1834): Support only boolean values for `AutoCorrect` configuration parameter, and remove warning for unknown parameter. ([@jonas054][])
* [#1843](https://github.com/bbatsov/rubocop/issues/1843): Fix crash in `TrailingBlankLines` when a file ends with a block comment without final newline. ([@jonas054][])
* [#1849](https://github.com/bbatsov/rubocop/issues/1849): Fix bug where you can not have nested arrays in the Rake task configuration. ([@rrosenblum][])
* Fix bug in `MultilineTernaryOperator` where it will not register an offense when only the false branch is on a separate line. ([@rrosenblum][])
* Fix crash in `MultilineBlockLayout` when using new lambda literal syntax without parentheses. ([@hbd225][])
* [#1859](https://github.com/bbatsov/rubocop/pull/1859): Fix bugs in `IfUnlessModifier` concerning comments and empty lines. ([@jonas054][])
* Fix handling of trailing comma in `SpaceAroundBlockParameters` and `SpaceAfterComma`. ([@lumeet][])

## 0.30.1 (2015-04-21)

### Bugs fixed

* [#1691](https://github.com/bbatsov/rubocop/issues/1691): For assignments with line break after `=`, use `keyword` alignment in `EndAlignment` regardless of configured style. ([@jonas054][])
* [#1769](https://github.com/bbatsov/rubocop/issues/1769): Fix bug where `LiteralInInterpolation` registers an offense for interpolation of `__LINE__`. ([@rrosenblum][])
* [#1773](https://github.com/bbatsov/rubocop/pull/1773): Fix typo ('strptime' -> 'strftime') in `Rails/TimeZone`. ([@palkan][])
* [#1777](https://github.com/bbatsov/rubocop/pull/1777): Fix offense message from Rails/TimeZone. ([@mzp][])
* [#1784](https://github.com/bbatsov/rubocop/pull/1784): Add an explicit error message when config contains an empty section. ([@bankair][])
* [#1791](https://github.com/bbatsov/rubocop/pull/1791): Fix autocorrection of `PercentLiteralDelimiters` with no content. ([@cshaffer][])
* Fix handling of `while` and `until` with assignment in `IndentationWidth`. ([@lumeet][])
* [#1793](https://github.com/bbatsov/rubocop/pull/1793): Fix bug in `TrailingComma` that caused `,` in comment to count as a trailing comma. ([@jonas054][])
* [#1765](https://github.com/bbatsov/rubocop/pull/1765): Update 1.9 hash to stop triggering when the symbol is not valid in the 1.9 hash syntax. ([@crimsonknave][])
* [#1806](https://github.com/bbatsov/rubocop/issues/1806): Require a newer version of `parser` and use its corrected solution for comment association in `Style/Documentation`. ([@jonas054][])
* [#1792](https://github.com/bbatsov/rubocop/issues/1792): Fix bugs in `Sample` that did not account for array selectors with a range and passing random to shuffle. ([@rrosenblum][])
* [#1770](https://github.com/bbatsov/rubocop/pull/1770): Add more acceptable methods to `Rails/TimeZone` (`utc`, `localtime`, `to_i`, `iso8601` etc). ([@palkan][])
* [#1767](https://github.com/bbatsov/rubocop/pull/1767): Do not register offenses on non-enumerable select/find_all by `Performance/Detect`. ([@palkan][])
* [#1795](https://github.com/bbatsov/rubocop/pull/1795): Fix bug in `TrailingBlankLines` that caused a crash for files containing only newlines. ([@renuo][])

## 0.30.0 (2015-04-06)

### New features

* [#1600](https://github.com/bbatsov/rubocop/issues/1600): Add `line_count_based` and `semantic` styles to the `BlockDelimiters` (formerly `Blocks`) cop. ([@clowder][], [@mudge][])
* [#1712](https://github.com/bbatsov/rubocop/pull/1712): Set `Offense#corrected?` to `true`, `false`, or `nil` when it was, wasn't, or can't be auto-corrected, respectively. ([@vassilevsky][])
* [#1669](https://github.com/bbatsov/rubocop/pull/1669): Add command-line switch `--display-style-guide`. ([@marxarelli][])
* [#1405](https://github.com/bbatsov/rubocop/issues/1405): Add Rails TimeZone and Date cops. ([@palkan][])
* [#1641](https://github.com/bbatsov/rubocop/pull/1641): Add ruby19_no_mixed_keys style to `HashStyle` cop. ([@iainbeeston][])
* [#1604](https://github.com/bbatsov/rubocop/issues/1604): Add `IgnoreClassMethods` option to `TrivialAccessors` cop. ([@bbatsov][])
* [#1651](https://github.com/bbatsov/rubocop/issues/1651): The `Style/SpaceAroundOperators` cop now also detects extra spaces around operators. A list of operators that *may* be surrounded by multiple spaces is configurable. ([@bquorning][])
* Add auto-correct to `Encoding` cop. ([@rrosenblum][])
* [#1621](https://github.com/bbatsov/rubocop/issues/1621): `TrailingComma` has a new style `consistent_comma`. ([@tamird][])
* [#1611](https://github.com/bbatsov/rubocop/issues/1611): Add `empty`, `nil`, and `both` `SupportedStyles` to `EmptyElse` cop. Default is `both`. ([@rrosenblum][])
* [#1611](https://github.com/bbatsov/rubocop/issues/1611): Add new `MissingElse` cop. Default is to have this cop be disabled. ([@rrosenblum][])
* [#1602](https://github.com/bbatsov/rubocop/issues/1602): Add support for `# :nodoc` in `Documentation`. ([@lumeet][])
* [#1437](https://github.com/bbatsov/rubocop/issues/1437): Modify `HashSyntax` cop to allow the use of hash rockets for hashes that have symbol values when using ruby19 syntax. ([@rrosenblum][])
* New cop `Style/SymbolLiteral` makes sure you're not using the string within symbol syntax unless it's needed. ([@bbatsov][])
* [#1657](https://github.com/bbatsov/rubocop/issues/1657): Autocorrect can be turned off on a specific cop via the configuration. ([@jdoconnor][])
* New cop `Style/AutoResourceCleanup` suggests the use of block taking versions of methods that do resource cleanup. ([@bbatsov][])
* [#1275](https://github.com/bbatsov/rubocop/issues/1275): `WhileUntilModifier` cop does auto-correction. ([@lumeet][])
* New cop `Performance/ReverseEach` to convert `reverse.each` to `reverse_each`. ([@rrosenblum][])
* [#1281](https://github.com/bbatsov/rubocop/issues/1281): `IfUnlessModifier` cop does auto-correction. ([@lumeet][])
* New cop `Performance/Detect` to detect usage of `select.first`, `select.last`, `find_all.first`, and `find_all.last` and convert them to use `detect` instead. ([@palkan][], [@rrosenblum][])
* [#1728](https://github.com/bbatsov/rubocop/pull/1728): New cop `NonLocalExitFromIterator` checks for misused `return` in block. ([@ypresto][])
* New cop `Performance/Size` to convert calls to `count` on `Array` and `Hash` to `size`. ([@rrosenblum][])
* New cop `Performance/Sample` to convert usages of `shuffle.first`, `shuffle.last`, and `shuffle[Fixnum]` to `sample`. ([@rrosenblum][])
* New cop `Performance/FlatMap` to convert `Enumerable#map...Array#flatten` and `Enumerable#collect...Array#flatten` to `Enumerable#flat_map`. ([@rrosenblum][])
* [#1144](https://github.com/bbatsov/rubocop/issues/1144): New cop `ClosingParenthesisIndentation` checks the indentation of hanging closing parentheses. ([@jonas054][])
* New Rails cop `FindBy` identifies usages of `where.first` and `where.take`. ([@bbatsov][])
* New Rails cop `FindEach` identifies usages of `all.each`. ([@bbatsov][])
* [#1342](https://github.com/bbatsov/rubocop/issues/1342): `IndentationConsistency` is now configurable with the styles `normal` and `rails`. ([@jonas054][])

### Bugs fixed

* [#1705](https://github.com/bbatsov/rubocop/issues/1705): Fix crash when reporting offenses of `MissingElse` cop. ([@gerry3][])
* [#1659](https://github.com/bbatsov/rubocop/pull/1659): Fix stack overflow with JRuby and Windows 8, during initial config validation. ([@pimterry][])
* [#1694](https://github.com/bbatsov/rubocop/issues/1694): Ignore methods with a `blockarg` in `TrivialAccessors`. ([@bbatsov][])
* [#1617](https://github.com/bbatsov/rubocop/issues/1617): Always read the html output template using utf-8. ([@bbatsov][])
* [#1684](https://github.com/bbatsov/rubocop/issues/1684): Ignore symbol keys like `:"string"` in `HashSyntax`. ([@bbatsov][])
* Handle explicit `begin` blocks in `Lint/Void`. ([@bbatsov][])
* Handle symbols in `Lint/Void`. ([@bbatsov][])
* [#1695](https://github.com/bbatsov/rubocop/pull/1695): Fix bug with `--auto-gen-config` and `SpaceInsideBlockBraces`. ([@meganemura][])
* Correct issues with whitespace around multi-line lambda arguments. ([@zvkemp][])
* [#1579](https://github.com/bbatsov/rubocop/issues/1579): Fix handling of similar-looking blocks in `BlockAlignment`. ([@lumeet][])
* [#1676](https://github.com/bbatsov/rubocop/pull/1676): Fix auto-correct in `Lambda` when a new multi-line lambda is used as an argument. ([@lumeet][])
* [#1656](https://github.com/bbatsov/rubocop/issues/1656): Fix bug that would include hidden directories implicitly. ([@jonas054][])
* [#1728](https://github.com/bbatsov/rubocop/pull/1728): Fix bug in `LiteralInInterpolation` and `AssignmentInCondition`. ([@ypresto][])
* [#1735](https://github.com/bbatsov/rubocop/issues/1735): Handle trailing space in `LineEndConcatenation` autocorrect. ([@jonas054][])
* [#1750](https://github.com/bbatsov/rubocop/issues/1750): Escape offending code lines output by the HTML formatter in case they contain markup. ([@jonas054][])
* [#1541](https://github.com/bbatsov/rubocop/issues/1541): No inspection of text that follows `__END__`. ([@jonas054][])
* Fix comment detection in `Style/Documentation`. ([@lumeet][])
* [#1637](https://github.com/bbatsov/rubocop/issues/1637): Fix handling of `binding` calls in `UnusedBlockArgument` and `UnusedMethodArgument`. ([@lumeet][])

### Changes

* [#1397](https://github.com/bbatsov/rubocop/issues/1397): `UnneededPercentX` renamed to `CommandLiteral`. The cop can be configured to enforce using either `%x` or backticks around command literals, or using `%x` around multi-line commands and backticks around single-line commands. The cop ignores heredoc commands. ([@bquorning][])
* [#1020](https://github.com/bbatsov/rubocop/issues/1020): Removed the `MaxSlashes` configuration option for `RegexpLiteral`. Instead, the cop can be configured to enforce using either `%r` or slashes around regular expressions, or using `%r` around multi-line regexes and slashes around single-line regexes. ([@bquorning][])
* [#1734](https://github.com/bbatsov/rubocop/issues/1734): The default exclusion of hidden directories has been optimized for speed. ([@jonas054][])
* [#1673](https://github.com/bbatsov/rubocop/issues/1673): `Style/TrivialAccessors` now requires matching names by default. ([@bbatsov][])

## 0.29.1 (2015-02-13)

### Bugs fixed

* [#1638](https://github.com/bbatsov/rubocop/issues/1638): Use Parser functionality rather than regular expressions for matching comments in `FirstParameterIndentation`. ([@jonas054][])
* [#1642](https://github.com/bbatsov/rubocop/issues/1642): Raise the correct exception if the configuration file is malformed. ([@bquorning][])
* [#1647](https://github.com/bbatsov/rubocop/issues/1647): Skip `SpaceAroundBlockParameters` when lambda has no argument. ([@eitoball][])
* [#1649](https://github.com/bbatsov/rubocop/issues/1649): Handle exception assignments in `UselessSetterCall`. ([@bbatsov][])
* [#1644](https://github.com/bbatsov/rubocop/issues/1644): Don't search the entire file system when a folder is named `,`. ([@bquorning][])

## 0.29.0 (2015-02-05)

### New features

* [#1430](https://github.com/bbatsov/rubocop/issues/1430): Add `--except` option for disabling cops on the command line. ([@jonas054][])
* [#1506](https://github.com/bbatsov/rubocop/pull/1506): Add auto-correct from `EvenOdd` cop. ([@blainesch][])
* [#1507](https://github.com/bbatsov/rubocop/issues/1507): `Debugger` cop now checks for the Capybara debug methods `save_and_open_page` and `save_and_open_screenshot`. ([@rrosenblum][])
* [#1539](https://github.com/bbatsov/rubocop/pull/1539): Implement autocorrection for Rails/ReadWriteAttribute cop. ([@huerlisi][])
* [#1324](https://github.com/bbatsov/rubocop/issues/1324): Add `AllCops/DisplayCopNames` configuration option for showing cop names in reports, like `--display-cop-names`. ([@jonas054][])
* [#1271](https://github.com/bbatsov/rubocop/issues/1271): `Lambda` cop does auto-correction. ([@lumeet][])
* [#1284](https://github.com/bbatsov/rubocop/issues/1284): Support namespaces, e.g. `Lint`, in the arguments to `--only` and `--except`. ([@jonas054][])
* [#1276](https://github.com/bbatsov/rubocop/issues/1276): `SelfAssignment` cop does auto-correction. ([@lumeet][])
* Add autocorrect to `RedundantException`. ([@mattjmcnaughton][])
* [#1571](https://github.com/bbatsov/rubocop/pull/1571): New cop `StructInheritance` checks for inheritance from Struct.new. ([@mmozuras][])
* [#1575](https://github.com/bbatsov/rubocop/issues/1575): New cop `DuplicateMethods` points out duplicate method name in class and module. ([@d4rk5eed][])
* [#1144](https://github.com/bbatsov/rubocop/issues/1144): New cop `FirstParameterIndentation` checks the indentation of the first parameter in a method call. ([@jonas054][])
* [#1627](https://github.com/bbatsov/rubocop/issues/1627): New cop `SpaceAroundBlockParameters` checks the spacing inside and after block parameters pipes. ([@jonas054][])

### Changes

* [#1492](https://github.com/bbatsov/rubocop/pull/1492): Abort when auto-correct causes an infinite loop. ([@dblock][])
* Options `-e`/`--emacs` and `-s`/`--silent` are no longer recognized. Using them will now raise an error. ([@bquorning][])
* [#1565](https://github.com/bbatsov/rubocop/issues/1565): Let `--fail-level A` cause exit with error if all offenses are auto-corrected. ([@jonas054][])
* [#1309](https://github.com/bbatsov/rubocop/issues/1309): Add argument handling to `MultilineBlockLayout`. ([@lumeet][])

### Bugs fixed

* [#1634](https://github.com/bbatsov/rubocop/pull/1634): Fix `PerlBackrefs` Cop Autocorrections to Not Raise. ([@cshaffer][])
* [#1553](https://github.com/bbatsov/rubocop/pull/1553): Fix bug where `Style/EmptyLinesAroundAccessModifier` interfered with `Style/EmptyLinesAroundBlockBody` when there is and access modifier at the beginning of a block. ([@volkert][])
* Handle element assignment in `Lint/AssignmentInCondition`. ([@jonas054][])
* [#1484](https://github.com/bbatsov/rubocop/issues/1484): Fix `EmptyLinesAroundAccessModifier` incorrectly finding a violation inside method calls with names identical to an access modifier. ([@dblock][])
* Fix bug concerning `Exclude` properties inherited from a higher directory level. ([@jonas054][])
* [#1500](https://github.com/bbatsov/rubocop/issues/1500): Fix crashing `--auto-correct --only IndentationWidth`. ([@jonas054][])
* [#1512](https://github.com/bbatsov/rubocop/issues/1512): Fix false negative for typical string formatting examples. ([@kakutani][], [@jonas054][])
* [#1504](https://github.com/bbatsov/rubocop/issues/1504): Fail with a meaningful error if the configuration file is malformed. ([@bquorning][])
* Fix bug where `auto_correct` Rake tasks does not take in the options specified in its parent task. ([@rrosenblum][])
* [#1054](https://github.com/bbatsov/rubocop/issues/1054): Handle comments within concatenated strings in `LineEndConcatenation`. ([@yujinakayama][], [@jonas054][])
* [#1527](https://github.com/bbatsov/rubocop/issues/1527): Make autocorrect `BracesAroundHashParameter` leave the correct number of spaces. ([@mattjmcnaughton][])
* [#1547](https://github.com/bbatsov/rubocop/issues/1547): Don't print `[Corrected]` when auto-correction was avoided in `Style/Semicolon`. ([@jonas054][])
* [#1573](https://github.com/bbatsov/rubocop/issues/1573): Fix assignment-related auto-correction for `BlockAlignment`. ([@lumeet][])
* [#1587](https://github.com/bbatsov/rubocop/pull/1587): Exit with exit code 1 if there were errors ("crashing" cops). ([@jonas054][])
* [#1574](https://github.com/bbatsov/rubocop/issues/1574): Avoid auto-correcting `Hash.new` to `{}` when braces would be interpreted as a block. ([@jonas054][])
* [#1591](https://github.com/bbatsov/rubocop/issues/1591): Don't check parameters inside `[]` in `MultilineOperationIndentation`. ([@jonas054][])
* [#1509](https://github.com/bbatsov/rubocop/issues/1509): Ignore class methods in `Rails/Delegate`. ([@bbatsov][])
* [#1594](https://github.com/bbatsov/rubocop/issues/1594): Fix `@example` warnings in Yard Doc documentation generation. ([@mattjmcnaughton][])
* [#1598](https://github.com/bbatsov/rubocop/issues/1598): Fix bug in file inclusion when running from another directory. ([@jonas054][])
* [#1580](https://github.com/bbatsov/rubocop/issues/1580): Don't print `[Corrected]` when auto-correction was avoided in `TrivialAccessors`. ([@lumeet][])
* [#1612](https://github.com/bbatsov/rubocop/issues/1612): Allow `expand_path` on `inherit_from` in `.rubocop.yml`. ([@mattjmcnaughton][])
* [#1610](https://github.com/bbatsov/rubocop/issues/1610): Check that class method names actually match the name of the containing class/module in `Style/ClassMethods`. ([@bbatsov][])

## 0.28.0 (2014-12-10)

### New features

* [#1450](https://github.com/bbatsov/rubocop/issues/1450): New cop `ExtraSpacing` points out unnecessary spacing in files. ([@blainesch][])
* New cop `EmptyLinesAroundBlockBody` provides same functionality as the EmptyLinesAround(Class|Method|Module)Body but for blocks. ([@jcarbo][])
* New cop `Style/EmptyElse` checks for empty `else`-clauses. ([@Koronen][])
* [#1454](https://github.com/bbatsov/rubocop/issues/1454): New `--only-guide-cops` and `AllCops/StyleGuideCopsOnly` options that will only enforce cops that link to a style guide. ([@marxarelli][])

### Changes

* [#801](https://github.com/bbatsov/rubocop/issues/801): New style `context_dependent` for `Style/BracesAroundHashParameters` looks at preceding parameter to determine if braces should be used for final parameter. ([@jonas054][])
* [#1427](https://github.com/bbatsov/rubocop/issues/1427): Excluding directories on the top level is now done earlier, so that these file trees are not searched, thus saving time when inspecting projects with many excluded files. ([@jonas054][])
* [#1325](https://github.com/bbatsov/rubocop/issues/1325): When running with `--auto-correct`, only offenses *that can not be corrected* will result in a non-zero exit code. ([@jonas054][])
* [#1445](https://github.com/bbatsov/rubocop/issues/1445): Allow sprockets directive comments (starting with `#=`) in `Style/LeadingCommentSpace`. ([@bbatsov][])

### Bugs fixed

* Fix `%W[]` auto corrected to `%w(]`. ([@toy][])
* Fix Style/ElseAlignment Cop to find the right parent on def/rescue/else/ensure/end. ([@oneamtu][])
* [#1181](https://github.com/bbatsov/rubocop/issues/1181): *(fix again)* `Style/StringLiterals` cop stays away from strings inside interpolated expressions. ([@jonas054][])
* [#1441](https://github.com/bbatsov/rubocop/issues/1441): Correct the logic used by `Style/Blocks` and other cops to determine if an auto-correction would alter the meaning of the code. ([@jonas054][])
* [#1449](https://github.com/bbatsov/rubocop/issues/1449): Handle the case in `MultilineOperationIndentation` where instances of both correct style and unrecognized (plain wrong) style are detected during an `--auto-gen-config` run. ([@jonas054][])
* [#1456](https://github.com/bbatsov/rubocop/pull/1456): Fix autocorrect in `SymbolProc` when there are multiple offenses on the same line. ([@jcarbo][])
* [#1459](https://github.com/bbatsov/rubocop/issues/1459): Handle parenthesis around the condition in `--auto-correct` for `NegatedWhile`. ([@jonas054][])
* [#1465](https://github.com/bbatsov/rubocop/issues/1465): Fix autocorrect of code like `#$1` in `PerlBackrefs`. ([@bbatsov][])
* Fix autocorrect of code like `#$:` in `SpecialGlobalVars`. ([@bbatsov][])
* [#1466](https://github.com/bbatsov/rubocop/issues/1466): Allow leading underscore for unused parameters in `SingleLineBlockParams`. ([@jonas054][])
* [#1470](https://github.com/bbatsov/rubocop/issues/1470): Handle `elsif` + `else` in `ElseAlignment`. ([@jonas054][])
* [#1474](https://github.com/bbatsov/rubocop/issues/1474): Multiline string with both `<<` and `\` caught by `Style/LineEndConcatenation` cop. ([@katieschilling][])
* [#1485](https://github.com/bbatsov/rubocop/issues/1485): Ignore procs in `SymbolProc`. ([@bbatsov][])
* [#1473](https://github.com/bbatsov/rubocop/issues/1473): `Style/MultilineOperationIndentation` doesn't recognize assignment to array/hash element. ([@jonas054][])

## 0.27.1 (2014-11-08)

### Changes

* [#1343](https://github.com/bbatsov/rubocop/issues/1343): Remove auto-correct from `RescueException` cop. ([@bbatsov][])
* [#1425](https://github.com/bbatsov/rubocop/issues/1425): `AllCops/Include` configuration parameters are only taken from the project `.rubocop.yml` and files it inherits from, not from `.rubocop.yml` files in subdirectories. ([@jonas054][])

### Bugs fixed

* [#1411](https://github.com/bbatsov/rubocop/issues/1411): Handle lambda calls without a selector in `MultilineOperationIndentation`. ([@bbatsov][])
* [#1401](https://github.com/bbatsov/rubocop/issues/1401): Files in hidden directories, i.e. ones beginning with dot, can now be selected through configuration, but are still not included by default. ([@jonas054][])
* [#1415](https://github.com/bbatsov/rubocop/issues/1415): String literals concatenated with backslashes are now handled correctly by `StringLiteralsInInterpolation`. ([@jonas054][])
* [#1416](https://github.com/bbatsov/rubocop/issues/1416): Fix handling of `begin/rescue/else/end` in `ElseAlignment`. ([@jonas054][])
* [#1413](https://github.com/bbatsov/rubocop/issues/1413): Support empty elsif branches in `MultilineIfThen`. ([@janraasch][], [@jonas054][])
* [#1406](https://github.com/bbatsov/rubocop/issues/1406): Allow a newline in `SpaceInsideRangeLiteral`. ([@bbatsov][])

## 0.27.0 (2014-10-30)

### New features

* [#1348](https://github.com/bbatsov/rubocop/issues/1348): New cop `ElseAlignment` checks alignment of `else` and `elsif` keywords. ([@jonas054][])
* [#1321](https://github.com/bbatsov/rubocop/issues/1321): New cop `MultilineOperationIndentation` checks indentation/alignment of binary operations if they span more than one line. ([@jonas054][])
* [#1077](https://github.com/bbatsov/rubocop/issues/1077): New cop `Metrics/AbcSize` checks the ABC metric, based on assignments, branches, and conditions. ([@jonas054][], [@jfelchner][])
* [#1352](https://github.com/bbatsov/rubocop/issues/1352): `WordArray` is now configurable with the `WordRegex` option. ([@bquorning][])
* [#1181](https://github.com/bbatsov/rubocop/issues/1181): New cop `Style/StringLiteralsInInterpolation` checks quotes inside interpolated expressions in strings. ([@jonas054][])
* [#872](https://github.com/bbatsov/rubocop/issues/872): `Style/IndentationWidth` is now configurable with the `Width` option. ([@jonas054][])
* [#1396](https://github.com/bbatsov/rubocop/issues/1396): Include `.opal` files by default. ([@bbatsov][])
* [#771](https://github.com/bbatsov/rubocop/issues/771): Three new `Style` cops, `EmptyLinesAroundMethodBody` , `EmptyLinesAroundClassBody` , and `EmptyLinesAroundModuleBody` replace the `EmptyLinesAroundBody` cop. ([@jonas054][])

### Changes

* [#1084](https://github.com/bbatsov/rubocop/issues/1084): Disabled `Style/CollectionMethods` by default. ([@bbatsov][])

### Bugs fixed

* `AlignHash` no longer skips multiline hashes that contain some elements on the same line. ([@mvz][])
* [#1349](https://github.com/bbatsov/rubocop/issues/1349): `BracesAroundHashParameters` no longer cleans up whitespace in autocorrect, as these extra corrections are likely to interfere with other cops' corrections. ([@jonas054][])
* [#1350](https://github.com/bbatsov/rubocop/issues/1350): Guard against `Blocks` cop introducing syntax errors in auto-correct. ([@jonas054][])
* [#1374](https://github.com/bbatsov/rubocop/issues/1374): To eliminate interference, auto-correction is now done by one cop at a time, with saving and re-parsing in between. ([@jonas054][])
* [#1388](https://github.com/bbatsov/rubocop/issues/1388): Fix a false positive in `FormatString`. ([@bbatsov][])
* [#1389](https://github.com/bbatsov/rubocop/issues/1389): Make `--out` to create parent directories. ([@yous][])
* Refine HTML formatter. ([@yujinakayama][])
* [#1410](https://github.com/bbatsov/rubocop/issues/1410): Handle specially Java primitive type references in `ColonMethodCall`. ([@bbatsov][])

## 0.26.1 (2014-09-18)

### Bugs fixed

* [#1326](https://github.com/bbatsov/rubocop/issues/1326): Fix problem in `SpaceInsideParens` with detecting space inside parentheses used for grouping expressions. ([@jonas054][])
* [#1335](https://github.com/bbatsov/rubocop/issues/1335): Restrict URI schemes permitted by `LineLength` when `AllowURI` is enabled. ([@smangelsdorf][])
* [#1339](https://github.com/bbatsov/rubocop/issues/1339): Handle `eql?` and `equal?` in `OpMethod`. ([@bbatsov][])
* [#1340](https://github.com/bbatsov/rubocop/issues/1340): Fix crash in `Style/SymbolProc` cop when the block calls a method with no explicit receiver. ([@smangelsdorf][])

## 0.26.0 (2014-09-03)

### New features

* New formatter `HTMLFormatter` generates a html file with a list of files with offences in them. ([@SkuliOskarsson][])
* New cop `SpaceInsideRangeLiteral` checks for spaces around `..` and `...` in range literals. ([@bbatsov][])
* New cop `InfiniteLoop` checks for places where `Kernel#loop` should have been used. ([@bbatsov][])
* New cop `SymbolProc` checks for places where a symbol can be used as proc instead of a block. ([@bbatsov][])
* `UselessAssignment` cop now suggests a variable name for possible typos if there's a variable-ish identifier similar to the unused variable name in the same scope. ([@yujinakayama][])
* `PredicateName` cop now has separate configurations for prefices that denote predicate method names and predicate prefices that should be removed. ([@bbatsov][])
* [#1272](https://github.com/bbatsov/rubocop/issues/1272): `Tab` cop does auto-correction. ([@yous][])
* [#1274](https://github.com/bbatsov/rubocop/issues/1274): `MultilineIfThen` cop does auto-correction. ([@bbatsov][])
* [#1279](https://github.com/bbatsov/rubocop/issues/1279): `DotPosition` cop does auto-correction. ([@yous][])
* [#1277](https://github.com/bbatsov/rubocop/issues/1277): `SpaceBeforeFirstArg` cop does auto-correction. ([@yous][])
* [#1310](https://github.com/bbatsov/rubocop/issues/1310): Handle `module_function` in `Style/AccessModifierIndentation` and `Style/EmptyLinesAroundAccessModifier`. ([@bbatsov][])

### Changes

* [#1289](https://github.com/bbatsov/rubocop/issues/1289): Use utf-8 as default encoding for inspected files. ([@jonas054][])
* [#1304](https://github.com/bbatsov/rubocop/issues/1304): `Style/Encoding` is no longer a no-op on Ruby 2.x. It's also disabled by default, as projects not supporting 1.9 don't need to run it. ([@bbatsov][])

### Bugs fixed

* [#1263](https://github.com/bbatsov/rubocop/issues/1263): Do not report `%W` literals with special escaped characters in `UnneededCapitalW`. ([@jonas054][])
* [#1286](https://github.com/bbatsov/rubocop/issues/1286): Fix a false positive in `VariableName`. ([@bbatsov][])
* [#1211](https://github.com/bbatsov/rubocop/issues/1211): Fix false negative in `UselessAssignment` when there's a reference for the variable in an exclusive branch. ([@yujinakayama][])
* [#1307](https://github.com/bbatsov/rubocop/issues/1307): Fix auto-correction of `RedundantBegin` cop deletes new line. ([@yous][])
* [#1283](https://github.com/bbatsov/rubocop/issues/1283): Fix auto-correction of indented expressions in `PercentLiteralDelimiters`. ([@jonas054][])
* [#1315](https://github.com/bbatsov/rubocop/pull/1315): `BracesAroundHashParameters` auto-correction removes whitespace around content inside braces. ([@jspanjers][])
* [#1313](https://github.com/bbatsov/rubocop/issues/1313): Fix a false positive in `AndOr` when enforced style is `conditionals`. ([@bbatsov][])
* Handle post-conditional `while` and `until` in `AndOr` when enforced style is `conditionals`. ([@yujinakayama][])
* [#1319](https://github.com/bbatsov/rubocop/issues/1319): Fix a false positive in `FormatString`. ([@bbatsov][])
* [#1287](https://github.com/bbatsov/rubocop/issues/1287): Allow missing blank line for EmptyLinesAroundAccessModifier if next line closes a block. ([@sch1zo][])

## 0.25.0 (2014-08-15)

### New features

* [#1259](https://github.com/bbatsov/rubocop/issues/1259): Allow AndOr cop to autocorrect by adding method call parenthesis. ([@vrthra][])
* [#1232](https://github.com/bbatsov/rubocop/issues/1232): Add EnforcedStyle option to cop `AndOr` to restrict it to conditionals. ([@vrthra][])
* [#835](https://github.com/bbatsov/rubocop/issues/835): New cop `PercentQLiterals` checks if use of `%Q` and `%q` matches configuration. ([@jonas054][])
* [#835](https://github.com/bbatsov/rubocop/issues/835): New cop `BarePercentLiterals` checks if usage of `%()` or `%Q()` matches configuration. ([@jonas054][])
* [#1079](https://github.com/bbatsov/rubocop/pull/1079): New cop `MultilineBlockLayout` checks if a multiline block has an expression on the same line as the start of the block. ([@barunio][])
* [#1217](https://github.com/bbatsov/rubocop/pull/1217): `Style::EmptyLinesAroundAccessModifier` cop does auto-correction. ([@tamird][])
* [#1220](https://github.com/bbatsov/rubocop/issues/1220): New cop `PerceivedComplexity` is similar to `CyclomaticComplexity`, but reports when methods have a high complexity for a human reader. ([@jonas054][])
* `Debugger` cop now checks for `binding.pry_remote`. ([@yous][])
* [#1238](https://github.com/bbatsov/rubocop/issues/1238): Add `MinBodyLength` option to `Next` cop. ([@bbatsov][])
* [#1241](https://github.com/bbatsov/rubocop/issues/1241): `TrailingComma` cop does auto-correction. ([@yous][])
* [#1078](https://github.com/bbatsov/rubocop/pull/1078): New cop `BlockEndNewline` checks if the end statement of a multiline block is on its own line. ([@barunio][])
* [#1078](https://github.com/bbatsov/rubocop/pull/1078): `BlockAlignment` cop does auto-correction. ([@barunio][])

### Changes

* [#1220](https://github.com/bbatsov/rubocop/issues/1220): New namespace `Metrics` created and some `Style` cops moved there. ([@jonas054][])
* Drop support for Ruby 1.9.2 in accordance with [the end of the security maintenance extension](https://www.ruby-lang.org/en/news/01-07-2014/eol-for-1-8-7-and-1-9-2/). ([@yujinakayama][])

### Bugs fixed

* [#1251](https://github.com/bbatsov/rubocop/issues/1251): Fix `PercentLiteralDelimiters` auto-correct indentation error. ([@hannestyden][])
* [#1197](https://github.com/bbatsov/rubocop/issues/1197): Fix false positive for new lambda syntax in `SpaceInsideBlockBraces`. ([@jonas054][])
* [#1201](https://github.com/bbatsov/rubocop/issues/1201): Fix error at anonymous keyword splat arguments in some variable cops. ([@yujinakayama][])
* Fix false positive in `UnneededPercentQ` for `/%Q(something)/`. ([@jonas054][])
* Fix `SpacesInsideBrackets` for `Hash#[]` calls with spaces after left bracket. ([@mcls][])
* [#1210](https://github.com/bbatsov/rubocop/issues/1210): Fix false positive in `UnneededPercentQ` for `%Q(\t")`. ([@jonas054][])
* Fix false positive in `UnneededPercentQ` for heredoc strings with `%q`/`%Q`. ([@jonas054][])
* [#1214](https://github.com/bbatsov/rubocop/issues/1214): Don't destroy code in `AlignHash` autocorrect. ([@jonas054][])
* [#1219](https://github.com/bbatsov/rubocop/issues/1219): Don't report bad alignment for `end` or `}` in `BlockAlignment` if it doesn't begin its line. ([@jonas054][])
* [#1227](https://github.com/bbatsov/rubocop/issues/1227): Don't permanently change yamler as it can affect other apps. ([@jonas054][])
* [#1184](https://github.com/bbatsov/rubocop/issues/1184): Fix a false positive in `Output` cop. ([@bbatsov][])
* [#1256](https://github.com/bbatsov/rubocop/issues/1256): Ignore block-pass in `TrailingComma`. ([@tamird][])
* [#1255](https://github.com/bbatsov/rubocop/issues/1255): Compare without context in `AutocorrectUnlessChangingAST`. ([@jonas054][])
* [#1262](https://github.com/bbatsov/rubocop/issues/1262): Handle regexp and backtick literals in `VariableInterpolation`. ([@bbatsov][])

## 0.24.1 (2014-07-03)

### Bugs fixed

* [#1174](https://github.com/bbatsov/rubocop/issues/1174): Fix `--auto-correct` crash in `AlignParameters`. ([@jonas054][])
* [#1176](https://github.com/bbatsov/rubocop/issues/1176): Fix `--auto-correct` crash in `IndentationWidth`. ([@jonas054][])
* [#1177](https://github.com/bbatsov/rubocop/issues/1177): Avoid suggesting underscore-prefixed name for unused keyword arguments and auto-correcting in that way. ([@yujinakayama][])
* [#1157](https://github.com/bbatsov/rubocop/issues/1157): Validate `--only` arguments later when all cop names are known. ([@jonas054][])
* [#1188](https://github.com/bbatsov/rubocop/issues/1188), [#1190](https://github.com/bbatsov/rubocop/issues/1190): Fix crash in `LineLength` cop when `AllowURI` option is enabled. ([@yujinakayama][])
* [#1191](https://github.com/bbatsov/rubocop/issues/1191): Fix crash on empty body branches in a loop in `Next` cop. ([@yujinakayama][])

## 0.24.0 (2014-06-25)

### New features

* [#639](https://github.com/bbatsov/rubocop/issues/639): Support square bracket setters in `UselessSetterCall`. ([@yujinakayama][])
* [#835](https://github.com/bbatsov/rubocop/issues/835): `UnneededCapitalW` cop does auto-correction. ([@sfeldon][])
* [#1092](https://github.com/bbatsov/rubocop/issues/1092): New cop `DefEndAlignment` takes over responsibility for checking alignment of method definition `end`s from `EndAlignment`, and is configurable. ([@jonas054][])
* [#1145](https://github.com/bbatsov/rubocop/issues/1145): New cop `ClassCheck` enforces consistent use of `is_a?` or `kind_of?`. ([@bbatsov][])
* [#1161](https://github.com/bbatsov/rubocop/pull/1161): New cop `SpaceBeforeComma` detects spaces before a comma. ([@agrimm][])
* [#1161](https://github.com/bbatsov/rubocop/pull/1161): New cop `SpaceBeforeSemicolon` detects spaces before a semicolon. ([@agrimm][])
* [#835](https://github.com/bbatsov/rubocop/issues/835): New cop `UnneededPercentQ` checks for usage of the `%q`/`%Q` syntax when `''` or `""` would do. ([@jonas054][])
* [#977](https://github.com/bbatsov/rubocop/issues/977): Add `AllowURI` option (enabled by default) to `LineLength` cop. ([@yujinakayama][])

### Changes

* Unused block local variables (`obj.each { |arg; this| }`) are now handled by `UnusedBlockArgument` cop instead of `UselessAssignment` cop. ([@yujinakayama][])
* [#1141](https://github.com/bbatsov/rubocop/issues/1141): Clarify in the message from `TrailingComma` that a trailing comma is never allowed for lists where some items share a line. ([@jonas054][])

### Bugs fixed

* [#1133](https://github.com/bbatsov/rubocop/issues/1133): Handle `reduce/inject` with no arguments in `EachWithObject`. ([@bbatsov][])
* [#1152](https://github.com/bbatsov/rubocop/issues/1152): Handle `while/until` with no body in `Next`. ([@tamird][])
* Fix a false positive in `UselessSetterCall` for setter call on a local variable that contains a non-local object. ([@yujinakayama][])
* [#1158](https://github.com/bbatsov/rubocop/issues/1158): Fix auto-correction of floating-point numbers. ([@bbatsov][])
* [#1159](https://github.com/bbatsov/rubocop/issues/1159): Fix checking of `begin`..`end` structures, blocks, and parenthesized expressions in `IndentationWidth`. ([@jonas054][])
* [#1159](https://github.com/bbatsov/rubocop/issues/1159): More rigid conditions for when `attr` is considered an offense. ([@jonas054][])
* [#1167](https://github.com/bbatsov/rubocop/issues/1167): Fix handling of parameters spanning multiple lines in `TrailingComma`. ([@jonas054][])
* [#1169](https://github.com/bbatsov/rubocop/issues/1169): Fix handling of ternary op conditions in `ParenthesesAroundCondition`. ([@bbatsov][])
* [#1147](https://github.com/bbatsov/rubocop/issues/1147): WordArray checks arrays with special characters. ([@camilleldn][])
* Fix a false positive against `return` in a loop in `Next` cop. ([@yujinakayama][])
* [#1165](https://github.com/bbatsov/rubocop/issues/1165): Support `rescue`/`else`/`ensure` bodies in `IndentationWidth`. ([@jonas054][])
* Fix false positive for aligned list of values after `when` in `IndentationWidth`. ([@jonas054][])

## 0.23.0 (2014-06-02)

### New features

* [#1117](https://github.com/bbatsov/rubocop/issues/1117): `BlockComments` cop does auto-correction. ([@jonas054][])
* [#1124](https://github.com/bbatsov/rubocop/pull/1124): `TrivialAccessors` cop auto-corrects class-level accessors. ([@ggilder][])
* [#1062](https://github.com/bbatsov/rubocop/pull/1062): New cop `InlineComment` checks for inline comments. ([@salbertson][])
* [#1118](https://github.com/bbatsov/rubocop/issues/1118): Add checking and auto-correction of right brackets in `IndentArray` and `IndentHash`. ([@jonas054][])

### Changes

* [#1097](https://github.com/bbatsov/rubocop/issues/1097): Add optional namespace prefix to cop names: `Style/LineLength` instead of `LineLength` in config files, `--only` argument, `--show-cops` output, and `# rubocop:disable`. ([@jonas054][])
* [#1075](https://github.com/bbatsov/rubocop/issues/1075): More strict limits on when to require trailing comma. ([@jonas054][])
* Renamed `Rubocop` module to `RuboCop`. ([@bbatsov][])

### Bugs fixed

* [#1126](https://github.com/bbatsov/rubocop/pull/1126): Fix `--auto-gen-config` bug with `RegexpLiteral` where only the last file's results would be used. ([@ggilder][])
* [#1104](https://github.com/bbatsov/rubocop/issues/1104): Fix `EachWithObject` with modifier if as body. ([@geniou][])
* [#1106](https://github.com/bbatsov/rubocop/issues/1106): Fix `EachWithObject` with single method call as body. ([@geniou][])
* Avoid the warning about ignoring syck YAML engine from JRuby. ([@jonas054][])
* [#1111](https://github.com/bbatsov/rubocop/issues/1111): Fix problem in `EndOfLine` with reading non-UTF-8 encoded files. ([@jonas054][])
* [#1115](https://github.com/bbatsov/rubocop/issues/1115): Fix `Next` to ignore super nodes. ([@geniou][])
* [#1117](https://github.com/bbatsov/rubocop/issues/1117): Don't auto-correct indentation in scopes that contain block comments (`=begin`..`=end`). ([@jonas054][])
* [#1123](https://github.com/bbatsov/rubocop/pull/1123): Support setter calls in safe assignment in `ParenthesesAroundCondition`. ([@jonas054][])
* [#1090](https://github.com/bbatsov/rubocop/issues/1090): Correct handling of documentation vs annotation comment. ([@jonas054][])
* [#1118](https://github.com/bbatsov/rubocop/issues/1118): Never write invalid ruby to a file in auto-correct. ([@jonas054][])
* [#1120](https://github.com/bbatsov/rubocop/issues/1120): Don't change indentation of heredoc strings in auto-correct. ([@jonas054][])
* [#1109](https://github.com/bbatsov/rubocop/issues/1109): Handle conditions with modifier ops in them in `ParenthesesAroundCondition`. ([@bbatsov][])

## 0.22.0 (2014-05-20)

### New features

* [#974](https://github.com/bbatsov/rubocop/pull/974): New cop `CommentIndentation` checks indentation of comments. ([@jonas054][])
* Add new cop `EachWithObject` to prefer `each_with_object` over `inject` or `reduce`. ([@geniou][])
* [#1010](https://github.com/bbatsov/rubocop/issues/1010): New Cop `Next` check for conditions at the end of an iteration and propose to use `next` instead. ([@geniou][])
* The `GuardClause` cop now also looks for unless and it is configurable how many lines the body of an if / unless needs to have to not be ignored. ([@geniou][])
* [#835](https://github.com/bbatsov/rubocop/issues/835): New cop `UnneededPercentX` checks for `%x` when backquotes would do. ([@jonas054][])
* Add auto-correct to `UnusedBlockArgument` and `UnusedMethodArgument` cops. ([@hannestyden][])
* [#1074](https://github.com/bbatsov/rubocop/issues/1074): New cop `SpaceBeforeComment` checks for missing space between code and a comment on the same line. ([@jonas054][])
* [#1089](https://github.com/bbatsov/rubocop/pull/1089): New option `-F`/`--fail-fast` inspects files in modification time order and stop after the first file with offenses. ([@jonas054][])
* Add optional `require` directive to `.rubocop.yml` to load custom ruby files. ([@geniou][])

### Changes

* `NonNilCheck` offense reporting and autocorrect are configurable to include semantic changes. ([@hannestyden][])
* The parameters `AllCops/Excludes` and `AllCops/Includes` with final `s` only give a warning and don't halt `rubocop` execution. ([@jonas054][])
* The `GuardClause` cop is no longer ignoring a one-line body by default - see configuration. ([@geniou][])
* [#1050](https://github.com/bbatsov/rubocop/issues/1050): Rename `rubocop-todo.yml` file to `.rubocop_todo.yml`. ([@geniou][])
* [#1064](https://github.com/bbatsov/rubocop/issues/1064): Adjust default max line length to 80. ([@bbatsov][])

### Bugs fixed

* Allow assignment in `AlignParameters` cop. ([@tommeier][])
* Fix `Void` and `SpaceAroundOperators` for short call syntax `lambda.()`. ([@biinari][])
* Fix `Delegate` for delegation with assignment or constant. ([@geniou][])
* [#1032](https://github.com/bbatsov/rubocop/issues/1032): Avoid duplicate reporting when code moves around due to `--auto-correct`. ([@jonas054][])
* [#1036](https://github.com/bbatsov/rubocop/issues/1036): Handle strings like `__FILE__` in `LineEndConcatenation`. ([@bbatsov][])
* [#1006](https://github.com/bbatsov/rubocop/issues/1006): Fix LineEndConcatenation to handle chained concatenations. ([@barunio][])
* [#1066](https://github.com/bbatsov/rubocop/issues/1066): Fix auto-correct for `NegatedIf` when the condition has parentheses around it. ([@jonas054][])
* Fix `AlignParameters` `with_fixed_indentation` for multi-line method calls. ([@molawson][])
* Fix problem that appears in some installations when reading empty YAML files. ([@jonas054][])
* [#1022](https://github.com/bbatsov/rubocop/issues/1022): A Cop will no longer auto-correct a file that's excluded through an `Exclude` setting in the cop's configuration. ([@jonas054][])
* Fix paths in `Exclude` config section not being recognized on Windows. ([@wndhydrnt][])
* [#1094](https://github.com/bbatsov/rubocop/issues/1094): Fix ClassAndModuleChildren for classes with a single method. ([@geniou][])

## 0.21.0 (2014-04-24)

### New features

* [#835](https://github.com/bbatsov/rubocop/issues/835): New cop `UnneededCapitalW` checks for `%W` when interpolation not necessary and `%w` would do. ([@sfeldon][])
* [#934](https://github.com/bbatsov/rubocop/issues/934): New cop `UnderscorePrefixedVariableName` checks for `_`-prefixed variables that are actually used. ([@yujinakayama][])
* [#934](https://github.com/bbatsov/rubocop/issues/934): New cop `UnusedMethodArgument` checks for unused method arguments. ([@yujinakayama][])
* [#934](https://github.com/bbatsov/rubocop/issues/934): New cop `UnusedBlockArgument` checks for unused block arguments. ([@yujinakayama][])
* [#964](https://github.com/bbatsov/rubocop/issues/964): `RedundantBegin` cop does auto-correction. ([@tamird][])
* [#966](https://github.com/bbatsov/rubocop/issues/966): `RescueException` cop does auto-correction. ([@tamird][])
* [#967](https://github.com/bbatsov/rubocop/issues/967): `TrivialAccessors` cop does auto-correction. ([@tamird][])
* [#963](https://github.com/bbatsov/rubocop/issues/963): Add `AllowDSLWriters` options to `TrivialAccessors`. ([@tamird][])
* [#969](https://github.com/bbatsov/rubocop/issues/969): Let the `Debugger` cop check for forgotten calls to byebug. ([@bquorning][])
* [#971](https://github.com/bbatsov/rubocop/issues/971): Configuration format deprecation warnings include the path to the problematic config file. ([@bcobb][])
* [#490](https://github.com/bbatsov/rubocop/issues/490): Add EnforcedStyle config option to TrailingBlankLines. ([@jonas054][])
* Add `auto_correct` task to Rake integration. ([@irrationalfab][])
* [#986](https://github.com/bbatsov/rubocop/issues/986): The `--only` option can take a comma-separated list of cops. ([@jonas054][])
* New Rails cop `Delegate` that checks for delegations that could be replaced by the `delegate` method. ([@geniou][])
* Add configuration to `Encoding` cop to only enforce encoding comment if there are non ASCII characters. ([@geniou][])

### Changes

* Removed `FinalNewline` cop as its check is now performed by `TrailingBlankLines`. ([@jonas054][])
* [#1011](https://github.com/bbatsov/rubocop/issues/1011): Pattern matching with `Dir#[]` for config parameters added. ([@jonas054][])

### Bugs fixed

* Update description on `LineEndConcatenation` cop. ([@mockdeep][])
* [#978](https://github.com/bbatsov/rubocop/issues/978): Fix regression in `IndentationWidth` handling method calls. ([@tamird][])
* [#976](https://github.com/bbatsov/rubocop/issues/976): Fix `EndAlignment` not handling element assignment correctly. ([@tamird][])
* [#976](https://github.com/bbatsov/rubocop/issues/976): Fix `IndentationWidth` not handling element assignment correctly. ([@tamird][])
* [#800](https://github.com/bbatsov/rubocop/issues/800): Do not report `[Corrected]` in `--auto-correct` mode if correction wasn't done. ([@jonas054][])
* [#968](https://github.com/bbatsov/rubocop/issues/968): Fix bug when running RuboCop with `-c .rubocop.yml`. ([@bquorning][])
* [#975](https://github.com/bbatsov/rubocop/pull/975): Fix infinite correction in `IndentationWidth`. ([@jonas054][])
* [#986](https://github.com/bbatsov/rubocop/issues/986): When `--lint` is used together with `--only`, all lint cops are run in addition to the given cops. ([@jonas054][])
* [#997](https://github.com/bbatsov/rubocop/issues/997): Fix handling of file paths for matching against `Exclude` property when `rubocop .` is called. ([@jonas054][])
* [#1000](https://github.com/bbatsov/rubocop/issues/1000): Support modifier (e.g., `private`) and `def` on the same line (Ruby >= 2.1) in `IndentationWidth`. ([@jonas054][])
* [#1001](https://github.com/bbatsov/rubocop/issues/1001): Fix `--auto-gen-config` logic for `RegexpLiteral`. ([@jonas054][])
* [#993](https://github.com/bbatsov/rubocop/issues/993): Do not report any offenses for the contents of an empty file. ([@jonas054][])
* [#1016](https://github.com/bbatsov/rubocop/issues/1016): Fix a false positive in `ConditionPosition` regarding statement modifiers. ([@bbatsov][])
* [#1014](https://github.com/bbatsov/rubocop/issues/1014): Fix handling of strings nested in `dstr` nodes. ([@bbatsov][])

## 0.20.1 (2014-04-05)

### Bugs fixed

* [#940](https://github.com/bbatsov/rubocop/issues/940): Fixed `UselessAccessModifier` not handling `attr_*` correctly. ([@fshowalter][])
* `NegatedIf` properly handles negated `unless` condition. ([@bbatsov][])
* `NegatedWhile` properly handles negated `until` condition. ([@bbatsov][])
* [#925](https://github.com/bbatsov/rubocop/issues/925): Do not disable the `Syntax` cop in output from `--auto-gen-config`. ([@jonas054][])
* [#943](https://github.com/bbatsov/rubocop/issues/943): Fix auto-correction interference problem between `SpaceAfterComma` and other cops. ([@jonas054][])
* [#954](https://github.com/bbatsov/rubocop/pull/954): Fix auto-correction bug in `NilComparison`. ([@bbatsov][])
* [#953](https://github.com/bbatsov/rubocop/pull/953): Fix auto-correction bug in `NonNilCheck`. ([@bbatsov][])
* [#952](https://github.com/bbatsov/rubocop/pull/952): Handle implicit receiver in `StringConversionInInterpolation`. ([@bbatsov][])
* [#956](https://github.com/bbatsov/rubocop/pull/956): Apply `ClassMethods` check only on `class`/`module` bodies. ([@bbatsov][])
* [#945](https://github.com/bbatsov/rubocop/issues/945): Fix SpaceBeforeFirstArg cop for multiline argument and exclude assignments. ([@cschramm][])
* [#948](https://github.com/bbatsov/rubocop/issues/948): `Blocks` cop avoids auto-correction if it would introduce a semantic change. ([@jonas054][])
* [#946](https://github.com/bbatsov/rubocop/issues/946): Allow non-nil checks that are the final expressions of predicate method definitions in `NonNilCheck`. ([@bbatsov][])
* [#957](https://github.com/bbatsov/rubocop/issues/957): Allow space + comment inside parentheses, braces, and square brackets. ([@jonas054][])

## 0.20.0 (2014-04-02)

### New features

* New cop `GuardClause` checks for conditionals that can be replaced by guard clauses. ([@bbatsov][])
* New cop `EmptyInterpolation` checks for empty interpolation in double-quoted strings. ([@bbatsov][])
* [#899](https://github.com/bbatsov/rubocop/issues/899): Make `LineEndConcatenation` cop `<<` aware. ([@mockdeep][])
* [#896](https://github.com/bbatsov/rubocop/issues/896): New option `--fail-level` changes minimum severity for exit with error code. ([@hiroponz][])
* [#893](https://github.com/bbatsov/rubocop/issues/893): New option `--force-exclusion` forces excluding files specified in the configuration `Exclude` even if they are explicitly passed as arguments. ([@yujinakayama][])
* `VariableInterpolation` cop does auto-correction. ([@bbatsov][])
* `Not` cop does auto-correction. ([@bbatsov][])
* `ClassMethods` cop does auto-correction. ([@bbatsov][])
* `StringConversionInInterpolation` cop does auto-correction. ([@bbatsov][])
* `NilComparison` cop does auto-correction. ([@bbatsov][])
* `NonNilComparison` cop does auto-correction. ([@bbatsov][])
* `NegatedIf` cop does auto-correction. ([@bbatsov][])
* `NegatedWhile` cop does auto-correction. ([@bbatsov][])
* New lint cop `SpaceBeforeFirstArg` checks for space between the method name and the first argument in method calls without parentheses. ([@jonas054][])
* New style cop `SingleSpaceBeforeFirstArg` checks that no more than one space is used between the method name and the first argument in method calls without parentheses. ([@jonas054][])
* New formatter `disabled_lines` displays cops and line ranges disabled by inline comments. ([@fshowalter][])
* New cop `UselessAccessModifiers` checks for access modifiers that have no effect. ([@fshowalter][])

### Changes

* [#913](https://github.com/bbatsov/rubocop/issues/913): `FileName` accepts multiple extensions. ([@tamird][])
* `AllCops/Excludes` and `AllCops/Includes` were renamed to `AllCops/Exclude` and `AllCops/Include` for consistency with standard cop params. ([@bbatsov][])
* Extract `NonNilCheck` cop from `NilComparison`. ([@bbatsov][])
* Renamed `FavorJoin` to `ArrayJoin`. ([@bbatsov][])
* Renamed `FavorUnlessOverNegatedIf` to `NegatedIf`. ([@bbatsov][])
* Renamed `FavorUntilOverNegatedWhile`to `NegatedWhile`. ([@bbatsov][])
* Renamed `HashMethods` to `DeprecatedHashMethods`. ([@bbatsov][])
* Renamed `ReadAttribute` to `ReadWriteAttribute` and extended it to check for uses of `write_attribute`. ([@bbatsov][])
* Add experimental support for Ruby 2.2 (development version) by falling back to Ruby 2.1 parser. ([@yujinakayama][])

### Bugs fixed

* [#926](https://github.com/bbatsov/rubocop/issues/926): Fixed `BlockNesting` not auto-generating correctly. ([@tmorris-fiksu][])
* [#904](https://github.com/bbatsov/rubocop/issues/904): Fixed a NPE in `LiteralInInterpolation`. ([@bbatsov][])
* [#904](https://github.com/bbatsov/rubocop/issues/904): Fixed a NPE in `StringConversionInInterpolation`. ([@bbatsov][])
* [#892](https://github.com/bbatsov/rubocop/issues/892): Make sure `Include` and `Exclude` paths in a `.rubocop.yml` are interpreted as relative to the directory of that file. ([@jonas054][])
* [#906](https://github.com/bbatsov/rubocop/issues/906): Fixed a false positive in `LiteralInInterpolation`. ([@bbatsov][])
* [#909](https://github.com/bbatsov/rubocop/issues/909): Handle properly multiple `rescue` clauses in `SignalException`. ([@bbatsov][])
* [#876](https://github.com/bbatsov/rubocop/issues/876): Do a deep merge of hashes when overriding default configuration in a `.rubocop.yml` file. ([@jonas054][])
* [#912](https://github.com/bbatsov/rubocop/issues/912): Fix a false positive in `LineEndConcatenation` for `%` string literals. ([@bbatsov][])
* [#912](https://github.com/bbatsov/rubocop/issues/912): Handle top-level constant resolution in `DeprecatedClassMethods` (e.g. `::File.exists?`). ([@bbatsov][])
* [#914](https://github.com/bbatsov/rubocop/issues/914): Fixed rdoc error during gem installation. ([@bbatsov][])
* The `--only` option now enables the given cop in case it is disabled in configuration. ([@jonas054][])
* Fix path resolution so that the default exclusion of `vendor` directories works. ([@jonas054][])
* [#908](https://github.com/bbatsov/rubocop/issues/908): Fixed hanging while auto correct for `SpaceAfterComma` and `SpaceInsideBrackets`. ([@hiroponz][])
* [#919](https://github.com/bbatsov/rubocop/issues/919): Don't avoid auto-correction in `HashSyntax` when there is missing space around operator. ([@jonas054][])
* Fixed handling of floats in `NumericLiterals`. ([@bbatsov][])
* [#927](https://github.com/bbatsov/rubocop/issues/927): Let `--auto-gen-config` overwrite an existing `rubocop-todo.yml` file instead of asking the user to remove it. ([@jonas054][])
* [#936](https://github.com/bbatsov/rubocop/issues/936): Allow `_other` as well as `other` in `OpMethod`. ([@bbatsov][])

## 0.19.1 (2014-03-17)

### Bugs fixed

* [#884](https://github.com/bbatsov/rubocop/issues/884): Fix --auto-gen-config for `NumericLiterals` so MinDigits is correct. ([@tmorris-fiksu][])
* [#879](https://github.com/bbatsov/rubocop/issues/879): Fix --auto-gen-config for `RegexpLiteral` so we don't generate illegal values for `MaxSlashes`. ([@jonas054][])
* Fix the name of the `Include` param in the default config of the Rails cops. ([@bbatsov][])
* [#878](https://github.com/bbatsov/rubocop/pull/878): Blacklist `Rakefile`, `Gemfile` and `Capfile` by default in the `FileName` cop. ([@bbatsov][])
* [#875](https://github.com/bbatsov/rubocop/issues/875): Handle `separator` style hashes in `IndentHash`. ([@jonas054][])
* Fix a bug where multiple cli options that result in exit can be specified at once (e.g. `-vV`, `-v --show-cops`). ([@jkogara][])
* [#889](https://github.com/bbatsov/rubocop/issues/889): Fix a false positive for `LiteralInCondition` when the condition is non-primitive array. ([@bbatsov][])

## 0.19.0 (2014-03-13)

### New features

* New cop `FileName` makes sure that source files have snake_case names. ([@bbatsov][])
* New cop `DeprecatedClassMethods` checks for deprecated class methods. ([@bbatsov][])
* New cop `StringConversionInInterpolation` checks for redundant `Object#to_s` in string interpolation. ([@bbatsov][])
* New cop `LiteralInInterpolation` checks for interpolated string literals. ([@bbatsov][])
* New cop `SelfAssignment` checks for places where the self-assignment shorthand should have been used. ([@bbatsov][])
* New cop `DoubleNegation` checks for uses of `!!`. ([@bbatsov][])
* New cop `PercentLiteralDelimiters` enforces consistent usage of `%`-literal delimiters. ([@hannestyden][])
* New Rails cop `ActionFilter` enforces the use of `_filter` or `_action` action filter methods. ([@bbatsov][])
* New Rails cop `ScopeArgs` makes sure you invoke the `scope` method properly. ([@bbatsov][])
* Add `with_fixed_indentation` style to `AlignParameters` cop. ([@hannestyden][])
* Add `IgnoreLastArgumentHash` option to `AlignHash` cop. ([@hannestyden][])
* [#743](https://github.com/bbatsov/rubocop/issues/743): `SingleLineMethods` cop does auto-correction. ([@jonas054][])
* [#743](https://github.com/bbatsov/rubocop/issues/743): `Semicolon` cop does auto-correction. ([@jonas054][])
* [#743](https://github.com/bbatsov/rubocop/issues/743): `EmptyLineBetweenDefs` cop does auto-correction. ([@jonas054][])
* [#743](https://github.com/bbatsov/rubocop/issues/743): `IndentationWidth` cop does auto-correction. ([@jonas054][])
* [#743](https://github.com/bbatsov/rubocop/issues/743): `IndentationConsistency` cop does auto-correction. ([@jonas054][])
* [#809](https://github.com/bbatsov/rubocop/issues/809): New formatter `fuubar` displays a progress bar and shows details of offenses as soon as they are detected. ([@yujinakayama][])
* [#797](https://github.com/bbatsov/rubocop/issues/797): New cop `IndentHash` checks the indentation of the first key in multi-line hash literals. ([@jonas054][])
* [#797](https://github.com/bbatsov/rubocop/issues/797): New cop `IndentArray` checks the indentation of the first element in multi-line array literals. ([@jonas054][])
* [#806](https://github.com/bbatsov/rubocop/issues/806): Now excludes files in `vendor/**` by default. ([@jeremyolliver][])
* [#795](https://github.com/bbatsov/rubocop/issues/795): `IfUnlessModifier` and `WhileUntilModifier` supports `MaxLineLength`, which is independent of `LineLength` parameter `Max`. ([@agrimm][])
* [#868](https://github.com/bbatsov/rubocop/issues/868): New cop `ClassAndModuleChildren` checks the style of children definitions at classes and modules: nested / compact. ([@geniou][])

### Changes

* [#793](https://github.com/bbatsov/rubocop/issues/793): Add printing total count when `rubocop --format offences`. ([@ma2gedev][])
* Remove `Ignore` param from the Rails `Output` cop. The standard `Exclude/Include` should be used instead. ([@bbatsov][])
* Renamed `FavorSprintf` to `FormatString` and made it configurable. ([@bbatsov][])
* Renamed `Offence` to `Offense`. ([@bbatsov][])
* Use `offense` in all messages instead of `offence`. ([@bbatsov][])
* For indentation of `if`/`unless`/`while`/`until` bodies when the result is assigned to a variable, instead of supporting two styles simultaneously, `IndentationWidth` now supports one style of indentation at a time, specified by `EndAlignment`/`AlignWith`. ([@jonas054][])
* Renamed `Style` param of `DotPosition` cop to `EnforcedStyle`. ([@bbatsov][])
* Add `length` value to locations of offense in JSON formatter. ([@yujinakayama][])
* `SpaceAroundBlockBraces` cop replaced by `SpaceBeforeBlockBraces` and `SpaceInsideBlockBraces`. ([@jonas054][])
* `SpaceAroundEqualsInParameterDefault` cop is now configurable with the `EnforcedStyle` option. ([@jonas054][])

### Bugs fixed

* [#790](https://github.com/bbatsov/rubocop/issues/790): Fix auto-correction interference problem between `MethodDefParentheses` and other cops. ([@jonas054][])
* [#794](https://github.com/bbatsov/rubocop/issues/794): Fix handling of modifier keywords with required parentheses in `ParenthesesAroundCondition`. ([@bbatsov][])
* [#804](https://github.com/bbatsov/rubocop/issues/804): Fix a false positive with operator assignments in a loop (including `begin..rescue..end` with `retry`) in `UselessAssignment`. ([@yujinakayama][])
* [#815](https://github.com/bbatsov/rubocop/issues/815): Fix a false positive for heredocs with blank lines in them in `EmptyLines`. ([@bbatsov][])
* Auto-correction is now more robust and less likely to die because of `RangeError` or "clobbering". ([@jonas054][])
* Offenses always reported in order of position in file, also during `--auto-correct` runs. ([@jonas054][])
* Fix problem with `[Corrected]` tag sometimes missing in output from `--auto-correct` runs. ([@jonas054][])
* Fix message from `EndAlignment` cop when `AlignWith` is `keyword`. ([@jonas054][])
* Handle `case` conditions in `LiteralInCondition`. ([@bbatsov][])
* [#822](https://github.com/bbatsov/rubocop/issues/822): Fix a false positive in `DotPosition` when enforced style is set to `trailing`. ([@bbatsov][])
* Handle properly dynamic strings in `LineEndConcatenation`. ([@bbatsov][])
* [#832](https://github.com/bbatsov/rubocop/issues/832): Fix auto-correction interference problem between `BracesAroundHashParameters` and `SpaceInsideHashLiteralBraces`. ([@jonas054][])
* Fix bug in auto-correction of alignment so that only space can be removed. ([@jonas054][])
* Fix bug in `IndentationWidth` auto-correction so it doesn't correct things that `IndentationConsistency` should correct. ([@jonas054][])
* [#847](https://github.com/bbatsov/rubocop/issues/847): Fix bug in `RegexpLiteral` concerning `--auto-gen-config`. ([@jonas054][])
* [#848](https://github.com/bbatsov/rubocop/issues/848): Fix bug in `--show-cops` that made it print the default configuration rather than the current configuration. ([@jonas054][])
* [#862](https://github.com/bbatsov/rubocop/issues/862): Fix a bug where single line `rubocop:disable` comments with indentations were treated as multiline cop disabling comments. ([@yujinakayama][])
* Fix a bug where `rubocop:disable` comments with a cop name including `all` (e.g. `MethodCallParentheses`) were disabling all cops. ([@yujinakayama][])
* Fix a bug where string and regexp literals including `# rubocop:disable` were confused with real comments. ([@yujinakayama][])
* [#877](https://github.com/bbatsov/rubocop/issues/877): Fix bug in `PercentLiteralDelimiters` concerning auto-correct of regular expressions with interpolation. ([@hannestyden][])

## 0.18.1 (2014-02-02)

### Bugs fixed

* Remove double reporting in `EmptyLinesAroundBody` of empty line inside otherwise empty class/module/method that caused crash in autocorrect. ([@jonas054][])
* [#779](https://github.com/bbatsov/rubocop/issues/779): Fix a false positive in `LineEndConcatenation`. ([@bbatsov][])
* [#751](https://github.com/bbatsov/rubocop/issues/751): Fix `Documentation` cop so that a comment followed by an empty line and then a class definition is not considered to be class documentation. ([@jonas054][])
* [#783](https://github.com/bbatsov/rubocop/issues/783): Fix a false positive in `ParenthesesAroundCondition` when the parentheses are actually required. ([@bbatsov][])
* [#781](https://github.com/bbatsov/rubocop/issues/781): Fix problem with back-and-forth auto-correction in `AccessModifierIndentation`. ([@jonas054][])
* [#785](https://github.com/bbatsov/rubocop/issues/785): Fix false positive on `%w` arrays in `TrailingComma`. ([@jonas054][])
* [#782](https://github.com/bbatsov/rubocop/issues/782): Fix false positive in `AlignHash` for single line hashes. ([@jonas054][])

## 0.18.0 (2014-01-30)

### New features

* [#714](https://github.com/bbatsov/rubocop/issues/714): New cop `RequireParentheses` checks for method calls without parentheses together with a boolean operator indicating that a mistake about precedence may have been made. ([@jonas054][])
* [#743](https://github.com/bbatsov/rubocop/issues/743): `WordArray` cop does auto-correction. ([@jonas054][])
* [#743](https://github.com/bbatsov/rubocop/issues/743): `Proc` cop does auto-correction. ([@bbatsov][])
* [#743](https://github.com/bbatsov/rubocop/issues/743): `AccessModifierIndentation` cop does auto-correction. ([@jonas054][])
* [#768](https://github.com/bbatsov/rubocop/issues/768): Rake task now supports `requires` and `options`. ([@nevir][])
* [#759](https://github.com/bbatsov/rubocop/issues/759): New cop `EndLineConcatenation` checks for string literal concatenation with `+` at line end. ([@bbatsov][])

### Changes

* [#762](https://github.com/bbatsov/rubocop/issues/762): Support Rainbow gem both 1.99.x and 2.x. ([@yujinakayama][])
* [#761](https://github.com/bbatsov/rubocop/issues/761): Relax `json` requirement to `>= 1.7.7`. ([@bbatsov][])
* [#757](https://github.com/bbatsov/rubocop/issues/757): `Include/Exclude` supports relative globbing to some extent. ([@nevir][])

### Bugs fixed

* [#764](https://github.com/bbatsov/rubocop/issues/764): Handle heredocs in `TrailingComma`. ([@jonas054][])
* Guide for contributors now points to correct issues page. ([@scottmatthewman][])

## 0.17.0 (2014-01-25)

### New features

* New cop `ConditionPosition` checks for misplaced conditions in expressions like `if/unless/when/until`. ([@bbatsov][])
* New cop `ElseLayout` checks for odd arrangement of code in the `else` branch of a conditional expression. ([@bbatsov][])
* [#694](https://github.com/bbatsov/rubocop/issues/694): Support Ruby 1.9.2 until June 2014. ([@yujinakayama][])
* [#702](https://github.com/bbatsov/rubocop/issues/702): Improve `rubocop-todo.yml` with comments about offence count, configuration parameters, and auto-correction support. ([@jonas054][])
* Add new command-line flag `-D/--display-cop-names` to trigger the display of cop names in offence messages. ([@bbatsov][])
* [#733](https://github.com/bbatsov/rubocop/pull/733): `NumericLiterals` cop does auto-correction. ([@dblock][])
* [#713](https://github.com/bbatsov/rubocop/issues/713): New cop `TrailingComma` checks for comma after the last item in a hash, array, or method call parameter list. ([@jonas054][])

### Changes

* [#581](https://github.com/bbatsov/rubocop/pull/581): Extracted a new cop `AmbiguousOperator` from `Syntax` cop. It checks for ambiguous operators in the first argument of a method invocation without parentheses. ([@yujinakayama][])
* Extracted a new cop `AmbiguousRegexpLiteral` from `Syntax` cop. It checks for ambiguous regexp literals in the first argument of a method invocation without parentheses. ([@yujinakayama][])
* Extracted a new cop `UselessElseWithoutRescue` from `Syntax` cop. It checks for useless `else` in `begin..end` without `rescue`. ([@yujinakayama][])
* Extracted a new cop `InvalidCharacterLiteral` from `Syntax` cop. It checks for invalid character literals with a non-escaped whitespace character (e.g. `? `). ([@yujinakayama][])
* Removed `Syntax` cop from the configuration. It no longer can be disabled and it reports only invalid syntax offences. ([@yujinakayama][])
* [#688](https://github.com/bbatsov/rubocop/issues/688): Output from `rubocop --show-cops` now looks like a YAML configuration file. The `--show-cops` option takes a comma separated list of cops as optional argument. ([@jonas054][])
* New cop `IndentationConsistency` extracted from `IndentationWidth`, which has checked two kinds of offences until now. ([@jonas054][])

### Bugs fixed

* [#698](https://github.com/bbatsov/rubocop/pull/698): Support Windows paths on command-line. ([@rifraf][])
* [#498](https://github.com/bbatsov/rubocop/issues/498): Disable terminal ANSI escape sequences when a formatter's output is not a TTY. ([@yujinakayama][])
* [#703](https://github.com/bbatsov/rubocop/issues/703): BracesAroundHashParameters auto-correction broken with trailing comma. ([@jonas054][])
* [#709](https://github.com/bbatsov/rubocop/issues/709): When `EndAlignment` has configuration `AlignWith: variable`, it now handles `@@a = if ...` and `a, b = if ...`. ([@jonas054][])
* `SpaceAroundOperators` now reports an offence for `@@a=0`. ([@jonas054][])
* [#707](https://github.com/bbatsov/rubocop/issues/707): Fix error on operator assignments in top level scope in `UselessAssignment`. ([@yujinakayama][])
* Fix a bug where some offences were discarded when any cop that has specific target file path (by `Include` or `Exclude` under each cop configuration) had run. ([@yujinakayama][])
* [#724](https://github.com/bbatsov/rubocop/issues/724): Accept colons denoting required keyword argument (a new feature in Ruby 2.1) without trailing space in `SpaceAfterColon`. ([@jonas054][])
* The `--no-color` option works again. ([@jonas054][])
* [#716](https://github.com/bbatsov/rubocop/issues/716): Fixed a regression in the auto-correction logic of `MethodDefParentheses`. ([@bbatsov][])
* Inspected projects that lack a `.rubocop.yml` file, and therefore get their configuration from RuboCop's `config/default.yml`, no longer get configuration from RuboCop's `.rubocop.yml` and `rubocop-todo.yml`. ([@jonas054][])
* [#730](https://github.com/bbatsov/rubocop/issues/730): `EndAlignment` now handles for example `private def some_method`, which is allowed in Ruby 2.1. It requires `end` to be aligned with `private`, not `def`, in such cases. ([@jonas054][])
* [#744](https://github.com/bbatsov/rubocop/issues/744): Any new offences created by `--auto-correct` are now handled immediately and corrected when possible, so running `--auto-correct` once is enough. ([@jonas054][])
* [#748](https://github.com/bbatsov/rubocop/pull/748): Auto-correction conflict between `EmptyLinesAroundBody` and `TrailingWhitespace` resolved. ([@jonas054][])
* `ParenthesesAroundCondition` no longer crashes on parentheses around the condition in a ternary if. ([@jonas054][])
* [#738](https://github.com/bbatsov/rubocop/issues/738): Fix a false positive in `StringLiterals`. ([@bbatsov][])

## 0.16.0 (2013-12-25)

### New features

* [#612](https://github.com/bbatsov/rubocop/pull/612): `BracesAroundHashParameters` cop does auto-correction. ([@dblock][])
* [#614](https://github.com/bbatsov/rubocop/pull/614): `ParenthesesAroundCondition` cop does auto-correction. ([@dblock][])
* [#624](https://github.com/bbatsov/rubocop/pull/624): `EmptyLines` cop does auto-correction. ([@dblock][])
* New Rails cop `DefaultScope` ensures `default_scope` is called properly with a block argument. ([@bbatsov][])
* All cops now support the `Include` param, which specifies the files on which they should operate. ([@bbatsov][])
* All cops now support the `Exclude` param, which specifies the files on which they should not operate. ([@bbatsov][])
* [#631](https://github.com/bbatsov/rubocop/issues/631): `IndentationWidth` cop now detects inconsistent indentation between lines that should have the same indentation. ([@jonas054][])
* [#649](https://github.com/bbatsov/rubocop/pull/649): `EmptyLinesAroundBody` cop does auto-correction. ([@dblock][])
* [#657](https://github.com/bbatsov/rubocop/pull/657): `Alias` cop does auto-correction. ([@dblock][])
* Rake task now support setting formatters. ([@pmenglund][])
* [#653](https://github.com/bbatsov/rubocop/issues/653): `CaseIndentation` cop is now configurable with parameters `IndentWhenRelativeTo` and `IndentOneStep`. ([@jonas054][])
* [#654](https://github.com/bbatsov/rubocop/pull/654): `For` cop is now configurable to enforce either `each` (default) or `for`. ([@jonas054][])
* [#661](https://github.com/bbatsov/rubocop/issues/661): `EndAlignment` cop is now configurable for alignment with `keyword` (default) or `variable`. ([@jonas054][])
* Allow to overwrite the severity of a cop with the new `Severity` param. ([@codez][])
* New cop `FlipFlop` checks for flip flops. ([@agrimm][])
* [#577](https://github.com/bbatsov/rubocop/issues/577): Introduced `MethodDefParentheses` to allow for for requiring either parentheses or no parentheses in method definitions. Replaces `DefWithoutParentheses`. ([@skanev][])
* [#693](https://github.com/bbatsov/rubocop/pull/693): Generation of parameter values (i.e., not only `Enabled: false`) in `rubocop-todo.yml` by the `--auto-gen-config` option is now supported for some cops. ([@jonas054][])
* New cop `AccessorMethodName` checks accessor method names for non-idiomatic names like `get_attribute` and `set_attribute`. ([@bbatsov][])
* New cop `PredicateName` checks the names of predicate methods for non-idiomatic names like `is_something`, `has_something`, etc. ([@bbatsov][])
* Support Ruby 2.1 with Parser 2.1. ([@yujinakayama][])

### Changes

* Removed `SymbolNames` as it was generating way too many false positives. ([@bbatsov][])
* Renamed `ReduceArguments` to `SingleLineBlockParams` and made it configurable. ([@bbatsov][])

### Bugs fixed

* Handle properly heredocs in `StringLiterals` cop. ([@bbatsov][])
* Fix `SpaceAroundOperators` to not report missing space around operator for `def self.method *args`. ([@jonas054][])
* Properly handle `['AllCops']['Includes']` and `['AllCops']['Excludes']` when passing config via `-c`. ([@fancyremarker][], [@codez][])
* [#611](https://github.com/bbatsov/rubocop/pull/611): Fix crash when loading an empty config file. ([@sinisterchipmunk][])
* Fix `DotPosition` cop with `trailing` style for method calls on same line. ([@vonTronje][])
* [#627](https://github.com/bbatsov/rubocop/pull/627): Fix counting of slashes in complicated regexps in `RegexpLiteral` cop. ([@jonas054][])
* [#638](https://github.com/bbatsov/rubocop/issues/638): Fix bug in auto-correct that changes `each{ |x|` to `each d o |x|`. ([@jonas054][])
* [#418](https://github.com/bbatsov/rubocop/issues/418): Stop searching for configuration files above the work directory of the isolated environment when running specs. ([@jonas054][])
* Fix error on implicit match conditionals (e.g. `if /pattern/; end`) in `MultilineIfThen`. ([@agrimm][])
* [#651](https://github.com/bbatsov/rubocop/issues/651): Handle properly method arguments in `RedundantSelf`. ([@bbatsov][])
* [#628](https://github.com/bbatsov/rubocop/issues/628): Allow `self.Foo` in `RedundantSelf` cop. ([@chulkilee][])
* [#668](https://github.com/bbatsov/rubocop/issues/668): Fix crash in `EndOfLine` that occurs when default encoding is `US_ASCII` and an inspected file has non-ascii characters. ([@jonas054][])
* [#664](https://github.com/bbatsov/rubocop/issues/664): Accept oneline while when condition has local variable assignment. ([@emou][])
* Fix auto-correct for `MethodDefParentheses` when parentheses are required. ([@skanev][])

## 0.15.0 (2013-11-06)

### New features

* New cop `Output` checks for calls to print, puts, etc. in Rails. ([@daviddavis][])
* New cop `EmptyLinesAroundBody` checks for empty lines around the bodies of class, method and module definitions. ([@bbatsov][])
* `LeadingCommentSpace` cop does auto-correction. ([@jonas054][])
* `SpaceAfterControlKeyword` cop does auto-correction. ([@jonas054][])
* `SpaceAfterColon` cop does auto-correction. ([@jonas054][])
* `SpaceAfterComma` cop does auto-correction. ([@jonas054][])
* `SpaceAfterSemicolon` cop does auto-correction. ([@jonas054][])
* `SpaceAfterMethodName` cop does auto-correction. ([@jonas054][])
* `SpaceAroundBlockBraces` cop does auto-correction. ([@jonas054][])
* `SpaceAroundEqualsInParameterDefault` cop does auto-correction. ([@jonas054][])
* `SpaceAroundOperators` cop does auto-correction. ([@jonas054][])
* `SpaceBeforeModifierKeyword` cop does auto-correction. ([@jonas054][])
* `SpaceInsideHashLiteralBraces` cop does auto-correction. ([@jonas054][])
* `SpaceInsideBrackets` cop does auto-correction. ([@jonas054][])
* `SpaceInsideParens` cop does auto-correction. ([@jonas054][])
* `TrailingWhitespace` cop does auto-correction. ([@jonas054][])
* `TrailingBlankLines` cop does auto-correction. ([@jonas054][])
* `FinalNewline` cop does auto-correction. ([@jonas054][])
* New cop `CyclomaticComplexity` checks the cyclomatic complexity of methods against a configurable max value. ([@jonas054][])
* [#594](https://github.com/bbatsov/rubocop/pull/594): New parameter `EnforcedStyleForEmptyBraces` with values `space` and `no_space` (default) added to `SpaceAroundBlockBraces`. ([@jonas054][])
* [#603](https://github.com/bbatsov/rubocop/pull/603): New parameter `MinSize` added to `WordArray` to allow small string arrays, retaining the default (0). ([@claco][])

### Changes

* [#557](https://github.com/bbatsov/rubocop/pull/557): Configuration files for excluded files are no longer loaded. ([@jonas054][])
* [#571](https://github.com/bbatsov/rubocop/pull/571): The default rake task now runs RuboCop over itself! ([@nevir][])
* Encoding errors are reported as fatal offences rather than printed with red text. ([@jonas054][])
* `AccessControl` cop is now configurable with the `EnforcedStyle` option. ([@sds][])
* Split `AccessControl` cop to `AccessModifierIndentation` and `EmptyLinesAroundAccessModifier`. ([@bbatsov][])
* [#594](https://github.com/bbatsov/rubocop/pull/594): Add configuration parameter `EnforcedStyleForEmptyBraces` to `SpaceInsideHashLiteralBraces` cop, and change `EnforcedStyleIsWithSpaces` (values `true`, `false`) to `EnforcedStyle` (values `space`, `no_space`). ([@jonas054][])
* Coverage builds linked from the README page are enabled again. ([@jonas054][])

### Bugs fixed

* [#561](https://github.com/bbatsov/rubocop/pull/561): Handle properly negative literals in `NumericLiterals` cop. ([@bbatsov][])
* [#567](https://github.com/bbatsov/rubocop/pull/567): Register an offence when the last hash parameter has braces in `BracesAroundHashParameters` cop. ([@dblock][])
* `StringLiterals` cop no longer reports errors for character literals such as ?/. That should be done only by the `CharacterLiterals` cop. ([@jonas054][])
* Made auto-correct much less likely to crash due to conflicting corrections ("clobbering"). ([@jonas054][])
* [#565](https://github.com/bbatsov/rubocop/pull/565): `$GLOBAL_VAR from English library` should no longer be inserted when autocorrecting short-form global variables like `$!`. ([@nevir][])
* [#566](https://github.com/bbatsov/rubocop/pull/566): Methods that just assign a splat to an ivar are no longer considered trivial writers. ([@nevir][])
* [#585](https://github.com/bbatsov/rubocop/pull/585): `MethodCallParentheses` should allow methods starting with uppercase letter. ([@bbatsov][])
* [#574](https://github.com/bbatsov/rubocop/issues/574): Fix error on multiple-assignment with non-array right hand side in `UselessSetterCall`. ([@yujinakayama][])
* [#576](https://github.com/bbatsov/rubocop/issues/576): Output config validation warning to STDERR so that it won't be mixed up with formatter's output. ([@yujinakayama][])
* [#599](https://github.com/bbatsov/rubocop/pull/599): `EndOfLine` cop is operational again. ([@jonas054][])
* [#604](https://github.com/bbatsov/rubocop/issues/604): Fix error on implicit match conditionals (e.g. `if /pattern/; end`) in `FavorModifier`. ([@yujinakayama][])
* [#600](https://github.com/bbatsov/rubocop/pull/600): Don't require an empty line for access modifiers at the beginning of class/module body. ([@bbatsov][])
* [#608](https://github.com/bbatsov/rubocop/pull/608): `RescueException` no longer crashes when the namespace of a rescued class is in a local variable. ([@jonas054][])
* [#173](https://github.com/bbatsov/rubocop/issues/173): Allow the use of `alias` in the body of an `instance_exec`. ([@bbatsov][])
* [#554](https://github.com/bbatsov/rubocop/issues/554): Handle properly multi-line arrays with comments in them in `WordArray`. ([@bbatsov][])

## 0.14.1 (2013-10-10)

### New features

* [#551](https://github.com/bbatsov/rubocop/pull/551): New cop `BracesAroundHashParameters` checks for braces in function calls with hash parameters. ([@dblock][])
* New cop `SpaceAfterNot` tracks redundant space after the `!` operator. ([@bbatsov][])

### Bugs fixed

* Fix bug concerning table and separator alignment of multi-line hash with multiple keys on the same line. ([@jonas054][])
* [#550](https://github.com/bbatsov/rubocop/pull/550): Fix a bug where `ClassLength` counted lines of inner classes/modules. ([@yujinakayama][])
* [#550](https://github.com/bbatsov/rubocop/pull/550): Fix a false positive for namespace class in `Documentation`. ([@yujinakayama][])
* [#556](https://github.com/bbatsov/rubocop/pull/556): Fix "Parser::Source::Range spans more than one line" bug in clang formatter. ([@yujinakayama][])
* [#552](https://github.com/bbatsov/rubocop/pull/552): `RaiseArgs` allows exception constructor calls with more than one 1 argument. ([@bbatsov][])

## 0.14.0 (2013-10-07)

### New features

* [#491](https://github.com/bbatsov/rubocop/issues/491): New cop `MethodCalledOnDoEndBlock` keeps track of methods called on `do`...`end` blocks.
* [#456](https://github.com/bbatsov/rubocop/issues/456): New configuration parameter `AllCops`/`RunRailsCops` can be set to `true` for a project, removing the need to give the `-R`/`--rails` option with every invocation of `rubocop`.
* [#501](https://github.com/bbatsov/rubocop/issues/501): `simple`/`clang`/`progress`/`emacs` formatters now print `[Corrected]` along with offence message when the offence is automatically corrected.
* [#501](https://github.com/bbatsov/rubocop/issues/501): `simple`/`clang`/`progress` formatters now print count of auto-corrected offences in the final summary.
* [#501](https://github.com/bbatsov/rubocop/issues/501): `json` formatter now outputs `corrected` key with boolean value in offence objects whether the offence is automatically corrected.
* New cop `ClassLength` checks for overly long class definitions.
* New cop `Debugger` checks for forgotten calls to debugger or pry.
* New cop `RedundantException` checks for code like `raise RuntimeError, message`.
* [#526](https://github.com/bbatsov/rubocop/issues/526): New cop `RaiseArgs` checks the args passed to `raise/fail`.

### Changes

* Cop `MethodAndVariableSnakeCase` replaced by `MethodName` and `VariableName`, both having the configuration parameter `EnforcedStyle` with values `snake_case` (default) and `camelCase`.
* [#519](https://github.com/bbatsov/rubocop/issues/519): `HashSyntax` cop is now configurable and can enforce the use of the classic hash rockets syntax.
* [#520](https://github.com/bbatsov/rubocop/issues/520): `StringLiterals` cop is now configurable and can enforce either single-quoted or double-quoted strings.
* [#528](https://github.com/bbatsov/rubocop/issues/528): Added a config option to `RedundantReturn` to allow a `return` with multiple values.
* [#524](https://github.com/bbatsov/rubocop/issues/524): Added a config option to `Semicolon` to allow the use of `;` as an expression separator.
* [#525](https://github.com/bbatsov/rubocop/issues/525): `SignalException` cop is now configurable and can enforce the semantic rule or an exclusive use of `raise` or `fail`.
* `LambdaCall` is now configurable and enforce either `Proc#call` or `Proc#()`.
* [#529](https://github.com/bbatsov/rubocop/issues/529): Added config option `EnforcedStyle` to `SpaceAroundBraces`.
* [#529](https://github.com/bbatsov/rubocop/issues/529): Changed config option `NoSpaceBeforeBlockParameters` to `SpaceBeforeBlockParameters`.
* Support Parser 2.0.0 (non-beta).

### Bugs fixed

* [#514](https://github.com/bbatsov/rubocop/issues/514): Fix alignment of the hash containing different key lengths in one line.
* [#496](https://github.com/bbatsov/rubocop/issues/496): Fix corner case crash in `AlignHash` cop: single key/value pair when configuration is `table` for '=>' and `separator` for `:`.
* [#502](https://github.com/bbatsov/rubocop/issues/502): Don't check non-decimal literals with `NumericLiterals`.
* [#448](https://github.com/bbatsov/rubocop/issues/448): Fix auto-correction of parameters spanning more than one line in `AlignParameters` cop.
* [#493](https://github.com/bbatsov/rubocop/issues/493): Support disabling `Syntax` offences with `warning` severity.
* Fix bug appearing when there were different values for the `AllCops`/`RunRailsCops` configuration parameter in different directories.
* [#512](https://github.com/bbatsov/rubocop/issues/512): Fix bug causing crash in `AndOr` auto-correction.
* [#515](https://github.com/bbatsov/rubocop/issues/515): Fix bug causing `AlignParameters` and `AlignArray` auto-correction to destroy code.
* [#516](https://github.com/bbatsov/rubocop/issues/516): Fix bug causing `RedundantReturn` auto-correction to produce invalid code.
* [#527](https://github.com/bbatsov/rubocop/issues/527): Handle `!=` expressions in `EvenOdd` cop.
* `SignalException` cop now finds `raise` calls anywhere, not only in `begin` sections.
* [#538](https://github.com/bbatsov/rubocop/issues/538): Fix bug causing `Blocks` auto-correction to produce invalid code.

## 0.13.1 (2013-09-19)

### New features

* `HashSyntax` cop does auto-correction.
* [#484](https://github.com/bbatsov/rubocop/pull/484): Allow calls to self to fix name clash with argument.
* Renamed `SpaceAroundBraces` to `SpaceAroundBlockBraces`.
* `SpaceAroundBlockBraces` now has a `NoSpaceBeforeBlockParameters` config option to enforce a style for blocks with parameters like `{|foo| puts }`.
* New cop `LambdaCall` tracks uses of the obscure `lambda.(...)` syntax.

### Bugs fixed

* Fix crash on empty input file in `FinalNewline`.
* [#485](https://github.com/bbatsov/rubocop/issues/485): Fix crash on multiple-assignment and op-assignment in `UselessSetterCall`.
* [#497](https://github.com/bbatsov/rubocop/issues/497): Fix crash in `UselessComparison` and `NilComparison`.

## 0.13.0 (2013-09-13)

### New features

* New configuration parameter `AllowAdjacentOneLineDefs` for `EmptyLineBetweenDefs`.
* New cop `MultilineBlockChain` keeps track of chained blocks spanning multiple lines.
* `RedundantSelf` cop does auto-correction.
* `AvoidPerlBackrefs` cop does auto-correction.
* `AvoidPerlisms` cop does auto-correction.
* `RedundantReturn` cop does auto-correction.
* `Blocks` cop does auto-correction.
* New cop `TrailingBlankLines` keeps track of extra blanks lines at the end of source file.
* New cop `AlignHash` keeps track of bad alignment in multi-line hash literals.
* New cop `AlignArray` keeps track of bad alignment in multi-line array literals.
* New cop `SpaceBeforeModifierKeyword` keeps track of missing space before a modifier keyword (`if`, `unless`, `while`, `until`).
* New cop `FinalNewline` keeps tracks of the required final newline in a source file.
* Highlightling corrected in `SpaceInsideHashLiteralBraces` and `SpaceAroundBraces` cops.

### Changes

* [#447](https://github.com/bbatsov/rubocop/issues/447): `BlockAlignment` cop now allows `end` to be aligned with the start of the line containing `do`.
* `SymbolName` now has an `AllowDots` config option to allow symbols like `:'whatever.submit_button'`.
* [#469](https://github.com/bbatsov/rubocop/issues/469): Extracted useless setter call tracking part of `UselessAssignment` cop to `UselessSetterCall`.
* [#469](https://github.com/bbatsov/rubocop/issues/469): Merged `UnusedLocalVariable` cop into `UselessAssignment`.
* [#458](https://github.com/bbatsov/rubocop/issues/458): The merged `UselessAssignment` cop now has advanced logic that tracks not only assignment at the end of the method but also every assignment in every scope.
* [#466](https://github.com/bbatsov/rubocop/issues/466): Allow built-in JRuby global vars in `AvoidGlobalVars`.
* Added a config option `AllowedVariables` to `AvoidGlobalVars` to allow users to whitelist certain global variables.
* Renamed `AvoidGlobalVars` to `GlobalVars`.
* Renamed `AvoidPerlisms` to `SpecialGlobalVars`.
* Renamed `AvoidFor` to `For`.
* Renamed `AvoidClassVars` to `ClassVars`.
* Renamed `AvoidPerlBackrefs` to `PerlBackrefs`.
* `NumericLiterals` now accepts a config param `MinDigits` - the minimal number of digits in the integer portion of number for the cop to check it.

### Bugs fixed

* [#449](https://github.com/bbatsov/rubocop/issues/449): Remove whitespaces between condition and `do` with `WhileUntilDo` auto-correction.
* Continue with file inspection after parser warnings. Give up only on syntax errors.
* Don't trigger the HashSyntax cop on digit-starting keys.
* Fix crashes while inspecting class definition subclassing another class stored in a local variable in `UselessAssignment` (formerly of `UnusedLocalVariable`) and `ShadowingOuterLocalVariable` (like `clazz = Array; class SomeClass < clazz; end`).
* [#463](https://github.com/bbatsov/rubocop/issues/463): Do not warn if using destructuring in second `reduce` argument (`ReduceArguments`).

## 0.12.0 (2013-08-23)

### New features

* [#439](https://github.com/bbatsov/rubocop/issues/439): Added formatter 'OffenceCount' which outputs a summary list of cops and their offence count.
* [#395](https://github.com/bbatsov/rubocop/issues/395): Added `--show-cops` option to show available cops.
* New cop `NilComparison` keeps track of comparisons like `== nil`.
* New cop `EvenOdd` keeps track of occasions where `Fixnum#even?` or `Fixnum#odd?` should have been used (like `x % 2 == 0`).
* New cop `IndentationWidth` checks for files using indentation that is not two spaces.
* New cop `SpaceAfterMethodName` keeps track of method definitions with a space between the method name and the opening parenthesis.
* New cop `ParenthesesAsGroupedExpression` keeps track of method calls with a space before the opening parenthesis.
* New cop `HashMethods` keeps track of uses of deprecated `Hash` methods.
* New Rails cop `HasAndBelongsToMany` checks for uses of `has_and_belongs_to_many`.
* New Rails cop `ReadAttribute` tracks uses of `read_attribute`.
* `Attr` cop does auto-correction.
* `CollectionMethods` cop does auto-correction.
* `SignalException` cop does auto-correction.
* `EmptyLiteral` cop does auto-correction.
* `MethodCallParentheses` cop does auto-correction.
* `DefWithParentheses` cop does auto-correction.
* `DefWithoutParentheses` cop does auto-correction.

### Changes

* Dropped `-s`/`--silent` option. Now `progress`/`simple`/`clang` formatters always report summary and `emacs`/`files` formatters no longer report.
* Dropped the `LineContinuation` cop.

### Bugs fixed

* [#432](https://github.com/bbatsov/rubocop/issues/432): Fix false positive for constant assignments when rhs is a method call with block in `ConstantName`.
* [#434](https://github.com/bbatsov/rubocop/issues/434): Support classes and modules defined with `Class.new`/`Module.new` in `AccessControl`.
* Fix which ranges are highlighted in reports from IfUnlessModifier, WhileUntilModifier, and MethodAndVariableSnakeCase cop.
* [#438](https://github.com/bbatsov/rubocop/issues/438): Accept setting attribute on method argument in `UselessAssignment`.

## 0.11.1 (2013-08-12)

### Changes

* [#425](https://github.com/bbatsov/rubocop/issues/425): `ColonMethodCalls` now allows constructor methods (like `Nokogiri::HTML()` to be called with double colon.

### Bugs fixed

* [#427](https://github.com/bbatsov/rubocop/issues/427): FavorUnlessOverNegatedIf triggered when using elsifs.
* [#429](https://github.com/bbatsov/rubocop/issues/429): Fix `LeadingCommentSpace` offence reporting.
* Fixed `AsciiComments` offence reporting.
* Fixed `BlockComments` offence reporting.

## 0.11.0 (2013-08-09)

### New features

* [#421](https://github.com/bbatsov/rubocop/issues/421): `TrivialAccessors` now ignores methods on user-configurable whitelist (such as `to_s` and `to_hash`).
* [#369](https://github.com/bbatsov/rubocop/issues/369): New option `--auto-gen-config` outputs RuboCop configuration that disables all cops that detect any offences.
* The list of annotation keywords recognized by the `CommentAnnotation` cop is now configurable.
* Configuration file names are printed as they are loaded in `--debug` mode.
* Auto-correct support added in `AlignParameters` cop.
* New cop `UselessComparison` checks for comparisons of the same arguments.
* New cop `UselessAssignment` checks for useless assignments to local variables.
* New cop `SignalException` checks for proper usage of `fail` and `raise`.
* New cop `ModuleFunction` checks for usage of `extend self` in modules.

### Bugs fixed

* [#374](https://github.com/bbatsov/rubocop/issues/374): Fixed error at post condition loop (`begin-end-while`, `begin-end-until`) in `UnusedLocalVariable` and `ShadowingOuterLocalVariable`.
* [#373](https://github.com/bbatsov/rubocop/issues/373) and [#376](https://github.com/bbatsov/rubocop/issues/376): Allow braces around multi-line blocks if `do`-`end` would change the meaning of the code.
* `RedundantSelf` now allows `self.` followed by any ruby keyword.
* [#391](https://github.com/bbatsov/rubocop/issues/391): Fix bug in counting slashes in a regexp.
* [#394](https://github.com/bbatsov/rubocop/issues/394): `DotPosition` cop handles correctly code like `l.(1)`.
* [#390](https://github.com/bbatsov/rubocop/issues/390): `CommentAnnotation` cop allows keywords (e.g. Review, Optimize) if they just begin a sentence.
* [#400](https://github.com/bbatsov/rubocop/issues/400): Fix bug concerning nested defs in `EmptyLineBetweenDefs` cop.
* [#399](https://github.com/bbatsov/rubocop/issues/399): Allow assignment inside blocks in `AssignmentInCondition` cop.
* Fix bug in favor_modifier.rb regarding missed offences after else etc.
* [#393](https://github.com/bbatsov/rubocop/issues/393): Retract support for multiline chaining of blocks (which fixed [#346](https://github.com/bbatsov/rubocop/issues/346)), thus rejecting issue 346.
* [#389](https://github.com/bbatsov/rubocop/issues/389): Ignore symbols that are arguments to Module#private_constant in `SymbolName` cop.
* [#387](https://github.com/bbatsov/rubocop/issues/387): Do autocorrect in `AndOr` cop only if it does not change the meaning of the code.
* [#398](https://github.com/bbatsov/rubocop/issues/398): Don't display blank lines in the output of the clang formatter.
* [#283](https://github.com/bbatsov/rubocop/issues/283): Refine `StringLiterals` string content check.

## 0.10.0 (2013-07-17)

### New features

* New cop `RedundantReturn` tracks redundant `return`s in method bodies.
* New cop `RedundantBegin` tracks redundant `begin` blocks in method definitions.
* New cop `RedundantSelf` tracks redundant uses of `self`.
* New cop `EmptyEnsure` tracks empty `ensure` blocks.
* New cop `CommentAnnotation` tracks formatting of annotation comments such as TODO.
* Added custom rake task.
* New formatter `FileListFormatter` outputs just a list of files with offences in them (related to [#357](https://github.com/bbatsov/rubocop/issues/357)).

### Changes

* `TrivialAccessors` now has an `ExactNameMatch` config option (related to [#308](https://github.com/bbatsov/rubocop/issues/308)).
* `TrivialAccessors` now has an `ExcludePredicates` config option (related to [#326](https://github.com/bbatsov/rubocop/issues/326)).
* Cops don't inherit from `Parser::AST::Rewriter` anymore. All 3rd party Cops should remove the call to `super` in their callbacks. If you implement your own processing you need to define the `#investigate` method instead of `#inspect`. Refer to the documentation of `Cop::Commissioner` and `Cop::Cop` classes for more information.
* `EndAlignment` cop split into `EndAlignment` and `BlockAlignment` cops.

### Bugs fixed

* [#288](https://github.com/bbatsov/rubocop/issues/288): Work with absolute Excludes paths internally (2nd fix for this issue).
* `TrivialAccessors` now detects class attributes as well as instance attributes.
* [#338](https://github.com/bbatsov/rubocop/issues/338): Fix end alignment of blocks in chained assignments.
* [#345](https://github.com/bbatsov/rubocop/issues/345): Add `$SAFE` to the list of built-in global variables.
* [#340](https://github.com/bbatsov/rubocop/issues/340): Override config parameters rather than merging them.
* [#349](https://github.com/bbatsov/rubocop/issues/349): Fix false positive for `CharacterLiteral` (`%w(?)`).
* [#346](https://github.com/bbatsov/rubocop/issues/346): Support method chains for block end alignment checks.
* [#350](https://github.com/bbatsov/rubocop/issues/350): Support line breaks between variables on left hand side for block end alignment checks.
* [#356](https://github.com/bbatsov/rubocop/issues/356): Allow safe assignment in `ParenthesesAroundCondition`.

### Misc

* Improved performance on Ruby 1.9 by about 20%.
* Improved overall performance by about 35%.

## 0.9.1 (2013-07-05)

### New features

* Added `-l/--lint` option to allow doing only linting with no style checks (similar to running `ruby -wc`).

### Changes

* Removed the `BlockAlignSchema` configuration option from `EndAlignment`. We now support only the default alignment schema - `StartOfAssignment`.
* Made the preferred collection methods in `CollectionMethods` configurable.
* Made the `DotPosition` cop configurable - now both `leading` and `trailing` styles are supported.

### Bugs fixed

* [#318](https://github.com/bbatsov/rubocop/issues/318): Correct some special cases of block end alignment.
* [#317](https://github.com/bbatsov/rubocop/issues/317): Fix a false positive in `LiteralInCondition`.
* [#321](https://github.com/bbatsov/rubocop/issues/321): Ignore variables whose name start with `_` in `ShadowingOuterLocalVariable`.
* [#322](https://github.com/bbatsov/rubocop/issues/322): Fix exception of `UnusedLocalVariable` and `ShadowingOuterLocalVariable` when inspecting keyword splat argument.
* [#316](https://github.com/bbatsov/rubocop/issues/316): Correct nested postfix unless in `MultilineIfThen`.
* [#327](https://github.com/bbatsov/rubocop/issues/327): Fix false offences for block expression that span on two lines in `EndAlignment`.
* [#332](https://github.com/bbatsov/rubocop/issues/332): Fix exception of `UnusedLocalVariable` and `ShadowingOuterLocalVariable` when inspecting named captures.
* [#333](https://github.com/bbatsov/rubocop/issues/333): Fix a case that `EnsureReturn` throws an exception when ensure has no body.

## 0.9.0 (2013-07-01)

### New features

* Introduced formatter feature, enables custom formatted output and multiple outputs.
* Added progress formatter and now it's the default. (`--format progress`).
* Added JSON formatter. (`--format json`).
* Added clang style formatter showing the offending source. code. (`--format clang`). The `clang` formatter marks a whole range rather than just the starting position, to indicate more clearly where the problem is.
* Added `-f`/`--format` option to specify formatter.
* Added `-o`/`--out` option to specify output file for each formatter.
* Added `-r/--require` option to inject external Ruby code into RuboCop.
* Added `-V/--verbose-version` option that displays Parser version and Ruby version as well.
* Added `-R/--rails` option that enables extra Rails-specific cops.
* Added support for auto-correction of some offences with `-a`/`--auto-correct`.
* New cop `CaseEquality` checks for explicit use of `===`.
* New cop `AssignmentInCondition` checks for assignment in conditions.
* New cop `EndAlignment` tracks misaligned `end` keywords.
* New cop `Void` tracks uses of literals/variables/operators in possibly void context.
* New cop `Documentation` checks for top level class/module doc comments.
* New cop `UnreachableCode` tracks unreachable code segments.
* New cop `MethodCallParentheses` tracks unwanted braces in method calls.
* New cop `UnusedLocalVariable` tracks unused local variables for each scope.
* New cop `ShadowingOuterLocalVariable` tracks use of the same name as outer local variables for block arguments or block local variables.
* New cop `WhileUntilDo` tracks uses of `do` with multi-line `while/until`.
* New cop `CharacterLiteral` tracks uses of character literals (`?x`).
* New cop `EndInMethod` tracks uses of `END` in method definitions.
* New cop `LiteralInCondition` tracks uses of literals in the conditions of `if/while/until`.
* New cop `BeginBlock` tracks uses of `BEGIN` blocks.
* New cop `EndBlock` tracks uses of `END` blocks.
* New cop `DotPosition` tracks the dot position in multi-line method calls.
* New cop `Attr` tracks uses of `Module#attr`.
* Add support for auto-correction of some offences with `-a`/`--auto-correct`.

### Changes

* Deprecated `-e`/`--emacs` option. (Use `--format emacs` instead).
* Made `progress` formatter the default.
* Most formatters (`progress`, `simple` and `clang`) now print relative file paths if the paths are under the current working directory.
* Migrate all cops to new namespaces. `Rubocop::Cop::Lint` is for cops that emit warnings. `Rubocop::Cop::Style` is for cops that do not belong in other namespaces.
* Merge `FavorPercentR` and `PercentR` into one cop called `RegexpLiteral`, and add configuration parameter `MaxSlashes`.
* Add `CountKeywordArgs` configuration option to `ParameterLists` cop.

### Bugs fixed

* [#239](https://github.com/bbatsov/rubocop/issues/239): Fixed double quotes false positives.
* [#233](https://github.com/bbatsov/rubocop/issues/233): Report syntax cop offences.
* Fix off-by-one error in favor_modifier.
* [#229](https://github.com/bbatsov/rubocop/issues/229): Recognize a line with CR+LF as a blank line in AccessControl cop.
* [#235](https://github.com/bbatsov/rubocop/issues/235): Handle multiple constant assignment in ConstantName cop.
* [#246](https://github.com/bbatsov/rubocop/issues/246): Correct handling of unicode escapes within double quotes.
* Fix crashes in Blocks, CaseEquality, CaseIndentation, ClassAndModuleCamelCase, ClassMethods, CollectionMethods, and ColonMethodCall.
* [#263](https://github.com/bbatsov/rubocop/issues/263): Do not check for space around operators called with method syntax.
* [#271](https://github.com/bbatsov/rubocop/issues/271): Always allow line breaks inside hash literal braces.
* [#270](https://github.com/bbatsov/rubocop/issues/270): Fixed a false positive in ParenthesesAroundCondition.
* [#288](https://github.com/bbatsov/rubocop/issues/288): Get config parameter AllCops/Excludes from highest config file in path.
* [#276](https://github.com/bbatsov/rubocop/issues/276): Let columns start at 1 instead of 0 in all output of column numbers.
* [#292](https://github.com/bbatsov/rubocop/issues/292): Don't check non-regular files (like sockets, etc).
* Fix crashes in WordArray on arrays of character literals such as `[?\r, ?\n]`.
* Fix crashes in Documentation on empty modules.

## 0.8.3 (2013-06-18)

### Bug fixes

* Lock Parser dependency to version 2.0.0.beta5.

## 0.8.2 (2013-06-05)

### New features

* New cop `BlockNesting` checks for excessive block nesting.

### Bug fixes

* Correct calculation of whether a modifier version of a conditional statement will fit.
* Fix an error in `MultilineIfThen` cop that occurred in some special cases.
* [#231](https://github.com/bbatsov/rubocop/issues/231): Fix a false positive for modifier if.

## 0.8.1 (2013-05-30)

### New features

* New cop `Proc` tracks uses of `Proc.new`.

### Changes

* Renamed `NewLambdaLiteral` to `Lambda`.
* Aligned the `Lambda` cop more closely to the style guide - it now allows the use of `lambda` for multi-line blocks.

### Bugs fixed

* [#210](https://github.com/bbatsov/rubocop/issues/210): Fix a false positive for double quotes in regexp literals.
* [#211](https://github.com/bbatsov/rubocop/issues/211): Fix a false positive for `initialize` method looking like a trivial writer.
* [#215](https://github.com/bbatsov/rubocop/issues/215): Fixed a lot of modifier `if/unless/while/until` issues.
* [#213](https://github.com/bbatsov/rubocop/issues/213): Make sure even disabled cops get their configuration set.
* [#214](https://github.com/bbatsov/rubocop/issues/214): Fix SpaceInsideHashLiteralBraces to handle string interpolation right.

## 0.8.0 (2013-05-28)

### Changes

* Folded `ArrayLiteral` and `HashLiteral` into `EmptyLiteral` cop.
* The maximum number of params `ParameterLists` accepts in now configurable.
* Reworked `SymbolSnakeCase` into `SymbolName`, which has an option `AllowCamelCase` enabled by default.
* Migrated from `Ripper` to the portable [Parser](https://github.com/whitequark/parser).

### New features

* New cop `ConstantName` checks for constant which are not using `SCREAMING_SNAKE_CASE`.
* New cop `AccessControl` checks private/protected indentation and surrounding blank lines.
* New cop `Loop` checks for `begin/end/while(until)` and suggests the use of `Kernel#loop`.

## 0.7.2 (2013-05-13)

### Bugs fixed

* [#155](https://github.com/bbatsov/rubocop/issues/155): 'Do not use semicolons to terminate expressions.' is not implemented correctly.
* `OpMethod` now handles definition of unary operators without crashing.
* `SymbolSnakeCase` now handles aliasing of operators without crashing.
* `RescueException` now handles the splat operator `*` in a `rescue` clause without crashing.
* [#159](https://github.com/bbatsov/rubocop/issues/159): AvoidFor cop misses many violations.

## 0.7.1 (2013-05-11)

### Bugs fixed

* Added missing files to the gemspec.

## 0.7.0 (2013-05-11)

### New features

* Added ability to include or exclude files/directories through `.rubocop.yml`.
* Added option --only for running a single cop.
* Relax semicolon rule for one line methods, classes and modules.
* Configuration files, such as `.rubocop.yml`, can now include configuration from other files through the `inherit_from` directive. All configuration files implicitly inherit from `config/default.yml`.
* New cop `ClassMethods` checks for uses for class/module names in definitions of class/module methods.
* New cop `SingleLineMethods` checks for methods implemented on a single line.
* New cop `FavorJoin` checks for usages of `Array#*` with a string argument.
* New cop `BlockComments` tracks uses of block comments(`=begin/=end` comments).
* New cop `EmptyLines` tracks consecutive blank lines.
* New cop `WordArray` tracks arrays of words.
* [#108](https://github.com/bbatsov/rubocop/issues/108): New cop `SpaceInsideHashLiteralBraces` checks for spaces inside hash literal braces - style is configurable.
* New cop `LineContinuation` tracks uses of the line continuation character (`\`).
* New cop `SymbolArray` tracks arrays of symbols.
* Print warnings for unrecognized names in configuration files.
* New cop `TrivialAccessors` tracks method definitions that could be automatically generated with `attr_*` methods.
* New cop `LeadingCommentSpace` checks for missing space after `#` in comments.
* New cop `ColonMethodCall` tracks uses of `::` for method calls.
* New cop `AvoidGlobalVars` tracks uses of non built-in global variables.
* New cop `SpaceAfterControlKeyword` tracks missing spaces after `if/elsif/case/when/until/unless/while`.
* New cop `Not` tracks uses of the `not` keyword.
* New cop `Eval` tracks uses of the `eval` function.

### Bugs fixed

* [#101](https://github.com/bbatsov/rubocop/issues/101): `SpaceAroundEqualsInParameterDefault` doesn't work properly with empty string.
* Fix `BraceAfterPercent` for `%W`, `%i` and `%I` and added more tests.
* Fix a false positive in the `Alias` cop. `:alias` is no longer treated as keyword.
* `ArrayLiteral` now properly detects `Array.new`.
* `HashLiteral` now properly detects `Hash.new`.
* `VariableInterpolation` now detects regexp back references and doesn't crash.
* Don't generate pathnames like some/project//some.rb.
* [#151](https://github.com/bbatsov/rubocop/issues/151): Don't print the unrecognized cop warning several times for the same `.rubocop.yml`.

### Misc

* Renamed `Indentation` cop to `CaseIndentation` to avoid confusion.
* Renamed `EmptyLines` cop to `EmptyLineBetweenDefs` to avoid confusion.

## 0.6.1 (2013-04-28)

### New features

* Split `AsciiIdentifiersAndComments` cop in two separate cops.

### Bugs fixed

* [#90](https://github.com/bbatsov/rubocop/issues/90): Two cops crash when scanning code using `super`.
* [#93](https://github.com/bbatsov/rubocop/issues/93): Issue with `whitespace?': undefined method`.
* [#97](https://github.com/bbatsov/rubocop/issues/97): Build fails.
* [#100](https://github.com/bbatsov/rubocop/issues/100): `OpMethod` cop doesn't work if method arg is not in braces.
* `SymbolSnakeCase` now tracks Ruby 1.9 hash labels as well as regular symbols.

### Misc

* [#88](https://github.com/bbatsov/rubocop/issues/88): Abort gracefully when interrupted with Ctrl-C.
* No longer crashes on bugs within cops. Now problematic checks are skipped and a message is displayed.
* Replaced `Term::ANSIColor` with `Rainbow`.
* Add an option to disable colors in the output.
* Cop names are now displayed alongside messages when `-d/--debug` is passed.

## 0.6.0 (2013-04-23)

### New features

* New cop `ReduceArguments` tracks argument names in reduce calls.
* New cop `MethodLength` tracks number of LOC (lines of code) in methods.
* New cop `RescueModifier` tracks uses of `rescue` in modifier form.
* New cop `PercentLiterals` tracks uses of `%q`, `%Q`, `%s` and `%x`.
* New cop `BraceAfterPercent` tracks uses of % literals with delimiters other than ().
* Support for disabling cops locally in a file with rubocop:disable comments.
* New cop `EnsureReturn` tracks usages of `return` in `ensure` blocks.
* New cop `HandleExceptions` tracks suppressed exceptions.
* New cop `AsciiIdentifiersAndComments` tracks uses of non-ascii characters in identifiers and comments.
* New cop `RescueException` tracks uses of rescuing the `Exception` class.
* New cop `ArrayLiteral` tracks uses of Array.new.
* New cop `HashLiteral` tracks uses of Hash.new.
* New cop `OpMethod` tracks the argument name in operator methods.
* New cop `PercentR` tracks uses of %r literals with zero or one slash in the regexp.
* New cop `FavorPercentR` tracks uses of // literals with more than one slash in the regexp.

### Bugs fixed

* [#62](https://github.com/bbatsov/rubocop/issues/62): Config files in ancestor directories are ignored if another exists in home directory.
* [#65](https://github.com/bbatsov/rubocop/issues/65): Suggests to convert symbols `:==`, `:<=>` and the like to snake_case.
* [#66](https://github.com/bbatsov/rubocop/issues/66): Does not crash on unreadable or unparseable files.
* [#70](https://github.com/bbatsov/rubocop/issues/70): Support `alias` with bareword arguments.
* [#64](https://github.com/bbatsov/rubocop/issues/64): Performance issue with Bundler.
* [#75](https://github.com/bbatsov/rubocop/issues/75): Make it clear that some global variables require the use of the English library.
* [#79](https://github.com/bbatsov/rubocop/issues/79): Ternary operator missing whitespace detection.

### Misc

* Dropped Jeweler for gem release management since it's no longer actively maintained.
* Handle pluralization properly in the final summary.

## 0.5.0 (2013-04-17)

### New features

* New cop `FavorSprintf` that checks for usages of `String#%`.
* New cop `Semicolon` that checks for usages of `;` as expression separator.
* New cop `VariableInterpolation` that checks for variable interpolation in double quoted strings.
* New cop `Alias` that checks for uses of the keyword `alias`.
* Automatically detect extensionless Ruby files with shebangs when search for Ruby source files in a directory.

### Bugs fixed

* [#59](https://github.com/bbatsov/rubocop/issues/59): Interpolated variables not enclosed in braces are not noticed.
* [#42](https://github.com/bbatsov/rubocop/issues/42): Received malformed format string ArgumentError from rubocop.

[@bbatsov]: https://github.com/bbatsov
[@jonas054]: https://github.com/jonas054
[@yujinakayama]: https://github.com/yujinakayama
[@dblock]: https://github.com/dblock
[@nevir]: https://github.com/nevir
[@daviddavis]: https://github.com/daviddavis
[@sds]: https://github.com/sds
[@fancyremarker]: https://github.com/fancyremarker
[@sinisterchipmunk]: https://github.com/sinisterchipmunk
[@vonTronje]: https://github.com/vonTronje
[@agrimm]: https://github.com/agrimm
[@pmenglund]: https://github.com/pmenglund
[@chulkilee]: https://github.com/chulkilee
[@codez]: https://github.com/codez
[@cyberdelia]: https://github.com/cyberdelia
[@emou]: https://github.com/emou
[@skanev]: http://github.com/skanev
[@claco]: http://github.com/claco
[@rifraf]: http://github.com/rifraf
[@scottmatthewman]: https://github.com/scottmatthewman
[@ma2gedev]: http://github.com/ma2gedev
[@jeremyolliver]: https://github.com/jeremyolliver
[@hannestyden]: https://github.com/hannestyden
[@geniou]: https://github.com/geniou
[@jkogara]: https://github.com/jkogara
[@tmorris-fiksu]: https://github.com/tmorris-fiksu
[@mockdeep]: https://github.com/mockdeep
[@hiroponz]: https://github.com/hiroponz
[@tamird]: https://github.com/tamird
[@fshowalter]: https://github.com/fshowalter
[@cschramm]: https://github.com/cschramm
[@bquorning]: https://github.com/bquorning
[@bcobb]: https://github.com/bcobb
[@irrationalfab]: https://github.com/irrationalfab
[@tommeier]: https://github.com/tommeier
[@sfeldon]: https://github.com/sfeldon
[@biinari]: https://github.com/biinari
[@barunio]: https://github.com/barunio
[@molawson]: https://github.com/molawson
[@wndhydrnt]: https://github.com/wndhydrnt
[@ggilder]: https://github.com/ggilder
[@salbertson]: https://github.com/salbertson
[@camilleldn]: https://github.com/camilleldn
[@mcls]: https://github.com/mcls
[@yous]: https://github.com/yous
[@vrthra]: https://github.com/vrthra
[@SkuliOskarsson]: https://github.com/SkuliOskarsson
[@jspanjers]: https://github.com/jspanjers
[@sch1zo]: https://github.com/sch1zo
[@smangelsdorf]: https://github.com/smangelsdorf
[@mvz]: https://github.com/mvz
[@jfelchner]: https://github.com/jfelchner
[@janraasch]: https://github.com/janraasch
[@jcarbo]: https://github.com/jcarbo
[@oneamtu]: https://github.com/oneamtu
[@toy]: https://github.com/toy
[@Koronen]: https://github.com/Koronen
[@blainesch]: https://github.com/blainesch
[@marxarelli]: https://github.com/marxarelli
[@katieschilling]: https://github.com/katieschilling
[@kakutani]: https://github.com/kakutani
[@rrosenblum]: https://github.com/rrosenblum
[@mattjmcnaughton]: https://github.com/mattjmcnaughton
[@huerlisi]: https://github.com/huerlisi
[@volkert]: https://github.com/volkert
[@lumeet]: https://github.com/lumeet
[@mmozuras]: https://github.com/mmozuras
[@d4rk5eed]: https://github.com/d4rk5eed
[@cshaffer]: https://github.com/cshaffer
[@eitoball]: https://github.com/eitoball
[@iainbeeston]: https://github.com/iainbeeston
[@pimterry]: https://github.com/pimterry
[@palkan]: https://github.com/palkan
[@jdoconnor]: https://github.com/jdoconnor
[@meganemura]: https://github.com/meganemura
[@zvkemp]: https://github.com/zvkemp
[@vassilevsky]: https://github.com/vassilevsky
[@gerry3]: https://github.com/gerry3
[@ypresto]: https://github.com/ypresto
[@clowder]: https://github.com/clowder
[@mudge]: https://github.com/mudge
[@mzp]: https://github.com/mzp
[@bankair]: https://github.com/bankair
[@crimsonknave]: https://github.com/crimsonknave
[@renuo]: https://github.com/renuo
[@sdeframond]: https://github.com/sdeframond
[@til]: https://github.com/til
[@carhartl]: https://github.com/carhartl
[@dylandavidson]: https://github.com/dylandavidson
[@tmr08c]: https://github.com/tmr08c
[@hbd225]: https://github.com/hbd225
[@l8nite]: https://github.com/l8nite
[@sumeet]: https://github.com/sumeet
[@ojab]: https://github.com/ojab
[@chastell]: https://github.com/chastell
[@glasnt]: https://github.com/glasnt
[@crazydog115]: https://github.com/crazydog115
[@RGBD]: https://github.com/RGBD
[@panthomakos]: https://github.com/panthomakos
[@matugm]: https://github.com/matugm
[@m1foley]: https://github.com/m1foley
[@tejasbubane]: https://github.com/tejasbubane
[@bmorrall]: https://github.com/bmorrall
[@fphilipe]: https://github.com/fphilipe
[@gotrevor]: https://github.com/gotrevor
[@awwaiid]: https://github.com/awwaiid
[@segiddins]: https://github.com/segiddins
[@urbanautomaton]: https://github.com/urbanautomaton.com
[@unmanbearpig]: https://github.com/unmanbearpig
[@maxjacobson]: https://github.com/maxjacobson
[@sliuu]: https://github.com/sliuu
[@edmz]: https://github.com/edmz
[@syndbg]: https://github.com/syndbg
[@wli]: https://github.com/wli
[@caseywebdev]: https://github.com/caseywebdev
[@MGerrior]: https://github.com/MGerrior
[@imtayadeway]: https://github.com/imtayadeway
[@mrfoto]: https://github.com/mrfoto
[@karreiro]: https://github.com/karreiro
[@dreyks]: https://github.com/dreyks
[@hmadison]: https://github.com/hmadison
[@miquella]: https://github.com/miquella
[@jhansche]: https://github.com/jhansche
[@cornelius]: https://github.com/cornelius
[@eagletmt]: https://github.com/eagletmt
[@apiology]: https://github.com/apiology
[@alexdowad]: https://github.com/alexdowad
[@minustehbare]: https://github.com/minustehbare
[@tansaku]: https://github.com/tansaku
[@ptrippett]: https://github.com/ptrippett
[@br3nda]: https://github.com/br3nda
[@jujugrrr]: https://github.com/jujugrrr
[@sometimesfood]: https://github.com/sometimesfood
[@cgriego]: https://github.com/cgriego
[@savef]: https://github.com/savef
[@volmer]: https://github.com/volmer
[@domcleal]: https://github.com/domcleal
[@codebeige]: https://github.com/codebeige
[@weh]: https://github.com/weh
[@bfontaine]: https://github.com/bfontaine
[@jawshooah]: https://github.com/jawshooah
[@DNNX]: https://github.com/DNNX
[@mvidner]: https://github.com/mvidner
[@mattparlane]: https://github.com/mattparlane
[@drenmi]: https://github.com/drenmi
[@georgyangelov]: https://github.com/georgyangelov
[@owst]: https://github.com/owst
[@seikichi]: https://github.com/seikichi
[@madwort]: https://github.com/madwort
[@annih]: https://github.com/annih
[@mmcguinn]: https://github.com/mmcguinn
[@pocke]: https://github.com/pocke
[@prsimp]: https://github.com/prsimp
[@ptarjan]: https://github.com/ptarjan
[@jweir]: https://github.com/jweir
[@Fryguy]: https://github.com/Fryguy
[@mikegee]: https://github.com/mikegee
[@tbrisker]: https://github.com/tbrisker
[@necojackarc]: https://github.com/necojackarc
[@laurelfan]: https://github.com/laurelfan
[@amuino]: https://github.com/amuino
[@dylanahsmith]: https://github.com/dylanahsmith
[@gerrywastaken]: https://github.com/gerrywastaken
[@bolshakov]: https://github.com/bolshakov
[@jastkand]: https://github.com/jastkand
[@graemeboy]: https://github.com/graemeboy
[@akihiro17]: https://github.com/akihiro17
[@magni-]: https://github.com/magni-
[@NobodysNightmare]: https://github.com/NobodysNightmare
[@gylaz]: https://github.com/gylaz
[@tjwp]: https://github.com/tjwp
[@neodelf]: https://github.com/neodelf
[@josh]: https://github.com/josh
[@natalzia-paperless]: https://github.com/natalzia-paperless
[@jules2689]: https://github.com/jules2689
[@giannileggio]: https://github.com/giannileggio
[@deivid-rodriguez]: https://github.com/deivid-rodriguez
[@pclalv]: https://github.com/pclalv
[@flexoid]: https://github.com/flexoid
[@sgringwe]: https://github.com/sgringwe
[@Tei]: https://github.com/Tei
[@haziqhafizuddin]: https://github.com/haziqhafizuddin
[@dvandersluis]: https://github.com/dvandersluis
[@QuinnHarris]: https://github.com/QuinnHarris
[@sooyang]: https://github.com/sooyang
[@metcalf]: https://github.com/metcalf
[@annaswims]: https://github.com/annaswims
[@soutaro]: https://github.com/soutaro
[@nicklamuro]: https://github.com/nicklamuro
[@mikezter]: https://github.com/mikezter
[@joejuzl]: https://github.com/joejuzl
[@hedgesky]: https://github.com/hedgesky
[@tjwallace]: https://github.com/tjwallace
[@scottohara]: https://github.com/scottohara
[@koic]: https://github.com/koic
[@groddeck]: https://github.com/groddeck
[@b-t-g]: https://github.com/b-t-g
[@coorasse]: https://github.com/coorasse
[@tcdowney]: https://github.com/tcdowney
[@logicminds]: https://github.com/logicminds
[@abrom]: https://github.com/abrom
[@thegedge]: https://github.com/thegedge
[@jmks]: https://github.com/jmks/
[@connorjacobsen]: https://github.com/connorjacobsen
[@legendetm]: https://github.com/legendetm
[@bronson]: https://github.com/bronson
[@albus522]: https://github.com/albus522
[@sihu]: https://github.com/sihu
[@kamaradclimber]: https://github.com/kamaradclimber
[@swcraig]: https://github.com/swcraig
[@jessieay]: https://github.com/jessieay
[@tiagocasanovapt]: https://github.com/tiagocasanovapt
[@iGEL]: https://github.com/iGEL
[@tessi]: https://github.com/tessi
[@ivanovaleksey]: https://github.com/ivanovaleksey
[@Ana06]: https://github.com/Ana06
[@aroben]: https://github.com/aroben
[@olliebennett]: https://github.com/olliebennett
[@aesthetikx]: https://github.com/aesthetikx
[@tdeo]: https://github.com/tdeo
[@AlexWayfer]: https://github.com/AlexWayfer
[@amogil]: https://github.com/amogil
[@kevindew]: https://github.com/kevindew
[@lucasuyezu]: https://github.com/lucasuyezu
[@breckenedge]: https://github.com/breckenedge
[@enriikke]: https://github.com/enriikke
[@iguchi1124]: https://github.com/iguchi1124
[@vergenzt]: https://github.com/vergenzt
[@rahulcs]: https://github.com/rahulcs
[@dominh]: https://github.com/dominh
[@sue445]: https://github.com/sue445
[@zverok]: https://github.com/zverok
[@backus]: https://github.com/backus
[@pat]: https://github.com/pat
[@sinsoku]: https://github.com/sinsoku
[@nodo]: https://github.com/nodo
[@onk]: https://github.com/onk
[@dabroz]: https://github.com/dabroz
[@buenaventure]: https://github.com/buenaventure
[@dorian]: https://github.com/dorian
[@attilahorvath]: https://github.com/attilahorvath
[@droptheplot]: https://github.com/droptheplot
[@wkurniawan07]: https://github.com/wkurniawan07
[@kddeisz]: https://github.com/kddeisz
[@ota42y]: https://github.com/ota42y
[@smakagon]: https://github.com/smakagon
[@musialik]: https://github.com/musialik
[@twe4ked]: https://github.com/twe4ked
[@maxbeizer]: https://github.com/maxbeizer
[@andriymosin]: https://github.com/andriymosin
[@brandonweiss]: https://github.com/brandonweiss
[@betesh]: https://github.com/betesh
[@dpostorivo]: https://github.com/dpostorivo
[@konto-andrzeja]: https://github.com/konto-andrzeja
[@sadovnik]: https://github.com/sadovnik
[@cjlarose]: https://github.com/cjlarose
[@alpaca-tc]: https://github.com/alpaca-tc
[@ilansh]: https://github.com/ilansh
[@mclark]: https://github.com/mclark
[@klesse413]: https://github.com/klesse413
[@gprado]: https://github.com/gprado
[@yhirano55]: https://github.com/yhirano55
[@hoshinotsuyoshi]: https://github.com/hoshinotsuyoshi
[@timrogers]: https://github.com/timrogers
[@harold-s]: https://github.com/harold-s
[@daniloisr]: https://github.com/daniloisr
[@promisedlandt]: https://github.com/promisedlandt
[@oboxodo]: https://github.com/oboxodo
[@gohdaniel15]: https://github.com/gohdaniel15
[@barthez]: https://github.com/barthez
[@Envek]: https://github.com/Envek
[@petehamilton]: https://github.com/petehamilton
[@donjar]: https://github.com/donjar
[@highb]: https://github.com/highb
[@JoeCohen]: https://github.com/JoeCohen
[@theRealNG]: https://github.com/theRealNG
[@akhramov]: https://github.com/akhramov
[@jekuta]: https://github.com/jekuta
[@fujimura]: https://github.com/fujimura
[@kristjan]: https://github.com/kristjan
[@frodsan]: https://github.com/frodsan
[@erikdstock]: https://github.com/erikdstock
[@GauthamGoli]: https://github.com/GauthamGoli
[@nelsonjr]: https://github.com/nelsonjr
[@jonatas]: https://github.com/jonatas
[@jaredbeck]: https://www.jaredbeck.com
[@michniewicz]: https://github.com/michniewicz
[@bgeuken]: https://github.com/bgeuken
[@mtsmfm]: https://github.com/mtsmfm
[@bdewater]: https://github.com/bdewater
[@garettarrowood]: https://github.com/garettarrowood
[@sambostock]: https://github.com/sambostock
[@asherkach]: https://github.com/asherkach
[@tiagotex]: https://github.com/tiagotex
[@wata727]: https://github.com/wata727
[@marcandre]: https://github.com/marcandre
[@walf443]: https://github.com/walf443
[@reitermarkus]: https://github.com/reitermarkus
[@chrishulton]: https://github.com/chrishulton
[@siggymcfried]: https://github.com/siggymcfried
[@melch]: https://github.com/melch
[@nattfodd]: https://github.com/nattfodd
[@flyerhzm]: https://github.com/flyerhzm
[@ybiquitous]: https://github.com/ybiquitous
[@mame]: https://github.com/mame
[@dominicsayers]: https://github.com/dominicsayers
[@albertpaulp]: https://github.com/albertpaulp
[@orgads]: https://github.com/orgads
[@leklund]: https://github.com/leklund
[@untitaker]: https://github.com/untitaker
[@walinga]: https://github.com/walinga
[@georf]: https://github.com/georf
[@Edouard-chin]: https://github.com/Edouard-chin
[@eostrom]: https://github.com/eostrom
[@roberts1000]: https://github.com/roberts1000
[@walinga]: https://github.com/walinga
[@georf]: https://github.com/georf
[@satyap]: https://github.com/satyap
[@unkmas]: https://github.com/unkmas
[@elebow]: https://github.com/elebow
[@colorbox]: https://github.com/colorbox
[@mmyoji]: https://github.com/mmyoji
[@unused]: https://github.com/unused
[@htwroclau]: https://github.com/htwroclau
[@hamada14]: https://github.com/hamada14
[@anthony-robin]: https://github.com/anthony-robin
[@YukiJikumaru]: https://github.com/YukiJikumaru
[@jlfaber]: https://github.com/jlfaber
[@drewpterry]: https://github.com/drewpterry
[@mcfisch]: https://github.com/mcfisch
[@istateside]: https://github.com/istateside
[@parkerfinch]: https://github.com/parkerfinch
[@joshuapinter]: https://github.com/joshuapinter
[@Darhazer]: https://github.com/Darhazer
[@Wei-LiangChew]: https://github.com/Wei-LiangChew
[@svendittmer]: https://github.com/svendittmer
[@composerinteralia]: https://github.com/composerinteralia
[@PointlessOne]: https://github.com/PointlessOne
[@JacobEvelyn]: https://github.com/JacobEvelyn
[@shanecav84]: https://github.com/shanecav84
[@thomasbrus]: https://github.com/thomasbrus
[@balbesina]: https://github.com/balbesina
[@cupakromer]: https://github.com/cupakromer
[@TikiTDO]: https://github.com/TikiTDO
[@EiNSTeiN-]: https://github.com/EiNSTeiN-
[@nroman-stripe]: https://github.com/nroman-stripe
[@sunny]: https://github.com/sunny
[@tatsuyafw]: https://github.com/tatsuyafw
[@alexander-lazarov]: https://github.com/alexander-lazarov
[@r7kamura]: https://github.com/r7kamura<|MERGE_RESOLUTION|>--- conflicted
+++ resolved
@@ -11,9 +11,7 @@
 ### Bug fixes
 
 * [#5987](https://github.com/rubocop-hq/rubocop/issues/5987): Suppress errors when using ERB template in Rails/BulkChangeTable. ([@wata727][])
-<<<<<<< HEAD
 * [#4878](https://github.com/rubocop-hq/rubocop/issues/4878): Fix false positive in `Layout/IndentationWidth` when multiple modifiers and def are on the same line. ([@tatsuyafw][])
-=======
 * [#5966](https://github.com/bbatsov/rubocop/issues/5966): Fix a false positive for `Layout/ClosingHeredocIndentation` when heredoc content is outdented compared to the closing. ([@koic][])
 * Fix auto-correct support check for custom cops on --auto-gen-config. ([@r7kamura][])
 
@@ -21,7 +19,6 @@
 
 * [#6006](https://github.com/bbatsov/rubocop/pull/6006): Remove `rake repl` task. ([@koic][])
 * [#5990](https://github.com/bbatsov/rubocop/pull/5990): Drop support for MRI 2.1. ([@drenmi][])
->>>>>>> 0ad211b6
 
 ## 0.57.2 (2018-06-12)
 
