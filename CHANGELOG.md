# Change log

## master (unreleased)

<<<<<<< HEAD
### Bug fixes

* [#4115](https://github.com/rubocop-hq/rubocop/issues/4115): Fix false positive for unary operations in `Layout/MultilineOperationIndentation`. ([@jonas054][])
=======
### New features

* [#6148](https://github.com/bbatsov/rubocop/pull/6148): Add `IgnoredMethods` option to `Style/NumericPredicate` cop. ([@AlexWayfer][])

### Bug fixes

* [#6132](https://github.com/rubocop-hq/rubocop/issues/6132): Fix a false negative for `Naming/FileName` when `Include` of `AllCops` is the default setting. ([@koic][])

### Changes

* [#6137](https://github.com/rubocop-hq/rubocop/pull/6137): Allow `db` to allowed names of `Naming/UncommunicativeMethodParamName` cop in default config. ([@mkenyon][])
>>>>>>> 514131b3

## 0.58.2 (2018-07-23)

### Changes

### New features

* [#6105](https://github.com/rubocop-hq/rubocop/issues/6105): Support `{a,b}` file name globs in `Exclude` and `Include` config. ([@mikeyhew][])
* [#6116](https://github.com/rubocop-hq/rubocop/pull/6116): Add `ip` to allowed names of `Naming/UncommunicativeMethodParamName` cop in default config. ([@nijikon][])

### Bug fixes

* [#6103](https://github.com/rubocop-hq/rubocop/pull/6103): Fix a false positive for `Layout/IndentationWidth` when multiple modifiers are used in a block and a method call is made at end of the block. ([@koic][])
* [#6084](https://github.com/rubocop-hq/rubocop/issues/6084): Fix `Naming/MemoizedInstanceVariableName` cop to allow methods to have leading underscores. ([@kenman345][])
* [#6098](https://github.com/rubocop-hq/rubocop/issues/6098): Fix an error for `Layout/ClassStructure` when there is a comment in the macro method to be auto-correct. ([@koic][])
* [#6115](https://github.com/rubocop-hq/rubocop/issues/6115): Fix a false positive for `Lint/OrderedMagicComments` when using `{ encoding: Encoding::SJIS }` hash object after `frozen_string_literal` magic comment. ([@koic][])

## 0.58.1 (2018-07-10)

### Bug fixes

* [#6071](https://github.com/bbatsov/rubocop/issues/6071): Fix auto-correct `Style/MethodCallWithArgsParentheses` when arguments are method calls. ([@maxh][])
* Fix `Style/RedundantParentheses` with hash literal as first argument to `super`. ([@maxh][])
* [#6086](https://github.com/bbatsov/rubocop/issues/6086): Fix an error for `Gemspec/OrderedDependencies` when using method call to gem names in gemspec. ([@koic][])
* [#6089](https://github.com/rubocop-hq/rubocop/issues/6089): Make `Rails/BulkChangeTable` aware of variable table name. ([@wata727][])
* [#6088](https://github.com/bbatsov/rubocop/issues/6088): Fix an error for `Layout/MultilineAssignmentLayout` cop when using multi-line block defines on separate lines. ([@koic][])
* [#6092](https://github.com/rubocop-hq/rubocop/issues/6092): Don't use the broken parser 2.5.1.1 version. ([@bbatsov][])

## 0.58.0 (2018-07-07)

### New features

* [#5973](https://github.com/bbatsov/rubocop/issues/5973): Add new `Style/IpAddresses` cop. ([@dvandersluis][])
* [#5843](https://github.com/bbatsov/rubocop/issues/5843): Add configuration options to `Naming/MemoizedInstanceVariableName` cop to allow leading underscores. ([@leklund][])
* [#5843](https://github.com/bbatsov/rubocop/issues/5843): Add `EnforcedStyleForLeadingUnderscores` to `Naming/MemoizedInstanceVariableName` cop to allow leading underscores. ([@leklund][])
* `Performance/Sample` will now register an offense when using `shuffle` followed by `at` or `slice`. ([@rrosenblum][])

### Bug fixes

* [#5987](https://github.com/rubocop-hq/rubocop/issues/5987): Suppress errors when using ERB template in Rails/BulkChangeTable. ([@wata727][])
* [#4878](https://github.com/rubocop-hq/rubocop/issues/4878): Fix false positive in `Layout/IndentationWidth` when multiple modifiers and def are on the same line. ([@tatsuyafw][])
* [#5966](https://github.com/bbatsov/rubocop/issues/5966): Fix a false positive for `Layout/ClosingHeredocIndentation` when heredoc content is outdented compared to the closing. ([@koic][])
* Fix auto-correct support check for custom cops on --auto-gen-config. ([@r7kamura][])
* Fix exception that occurs when auto-correcting a modifier if statement in `Style/UnneededCondition`. ([@rrosenblum][])
* [#6025](https://github.com/bbatsov/rubocop/pull/6025): Fix an incorrect auto-correct for `Lint/UnneededCondition` when using if_branch in `else` branch. ([@koic][])
* [#6029](https://github.com/bbatsov/rubocop/issues/6029): Fix a false positive for `Lint/ShadowedArgument` when reassigning to splat variable. ([@koic][])
* [#6035](https://github.com/rubocop-hq/rubocop/issues/6035): Fix error on autocorrection when `Layout/LeadingBlankLines` is the first cop to act. ([@Vasfed][])
* [#6036](https://github.com/rubocop-hq/rubocop/issues/6036): Make `Rails/BulkChangeTable` aware of string table name. ([@wata727][])
* [#5467](https://github.com/bbatsov/rubocop/issues/5467): Fix a false negative for `Style/MultipleComparison` when multiple comparison is not part of a conditional. ([@koic][])
* [#6042](https://github.com/rubocop-hq/rubocop/pull/6042): Fix `Lint/RedundantWithObject` error on missing parameter to `each_with_object`. ([@Vasfed][])
* [#6056](https://github.com/rubocop-hq/rubocop/pull/6056): Support string timestamps in `Rails/CreateTableWithTimestamps` cop. ([@drn][])
* [#6052](https://github.com/rubocop-hq/rubocop/issues/6052): Fix a false positive for `Style/SymbolProc` when using  block with adding a comma after the sole argument. ([@koic][])
* [#2743](https://github.com/rubocop-hq/rubocop/issues/2743): Support `<<` as a kind of assignment operator in `Layout/EndAlignment`. ([@jonas054][])
* [#6067](https://github.com/rubocop-hq/rubocop/issues/6067): Prevent auto-correct error for `Performance/InefficientHashSearch` when a method by itself and `include?` method are method chaining. ([@koic][])

### Changes

* [#6006](https://github.com/bbatsov/rubocop/pull/6006): Remove `rake repl` task. ([@koic][])
* [#5990](https://github.com/bbatsov/rubocop/pull/5990): Drop support for MRI 2.1. ([@drenmi][])
* [#3299](https://github.com/bbatsov/rubocop/issues/3299): `Lint/UselessAccessModifier` now warns when `private_class_method` is used without arguments. ([@Darhazer][])
* [#6026](https://github.com/rubocop-hq/rubocop/pull/6026): Exclude `refine` by default from `Metrics/BlockLength` cop. ([@kddeisz][])
* [#4882](https://github.com/bbatsov/rubocop/issues/4882): Use `IndentationWidth` of `Layout/Tab` for other cops. ([@AlexWayfer][])

## 0.57.2 (2018-06-12)

### Bug fixes

* [#5968](https://github.com/bbatsov/rubocop/issues/5968): Prevent `Layout/ClosingHeredocIndentation` from raising an error on `<<` heredocs. ([@dvandersluis][])
* [#5965](https://github.com/bbatsov/rubocop/issues/5965): Prevent `Layout/ClosingHeredocIndentation` from raising an error on heredocs containing only a newline. ([@drenmi][])
* Prevent a crash in `Layout/IndentationConsistency` cop triggered by an empty expression string interpolation. ([@alexander-lazarov][])
* [#5951](https://github.com/bbatsov/rubocop/issues/5951): Prevent `Style/MethodCallWithArgsParentheses` from raising an error in certain cases. ([@drenmi][])

## 0.57.1 (2018-06-07)

### Bug fixes

* [#5963](https://github.com/bbatsov/rubocop/issues/5963): Allow Performance/ReverseEach to apply to any receiver. ([@dvandersluis][])
* [#5917](https://github.com/bbatsov/rubocop/issues/5917): Fix erroneous warning for `inherit_mode` directive. ([@jonas054][])
* [#5380](https://github.com/rubocop-hq/rubocop/issues/5380): Fix false negative in `Layout/IndentationWidth` when an access modifier section has an invalid indentation body. ([@tatsuyafw][])
* [#5909](https://github.com/rubocop-hq/rubocop/pull/5909): Even when a module has no public methods, `Layout/IndentationConsistency` should still register an offense for private methods. ([@jaredbeck][])
* [#5958](https://github.com/rubocop-hq/rubocop/issues/5958): Handle empty method body in `Rails/BulkChangeTable`. ([@wata727][])
* [#5954](https://github.com/bbatsov/rubocop/issues/5954): Make `Style/UnneededCondition` cop accepts a case of condition and `if_branch` are same when using `elsif` branch. ([@koic][])

## 0.57.0 (2018-06-06)

### New features

* [#5881](https://github.com/bbatsov/rubocop/pull/5881): Add new `Rails/BulkChangeTable` cop. ([@wata727][])
* [#5444](https://github.com/bbatsov/rubocop/pull/5444): Add new `Style/AccessModifierDeclarations` cop. ([@brandonweiss][])
* [#5803](https://github.com/bbatsov/rubocop/issues/5803): Add new `Style/UnneededCondition` cop. ([@balbesina][])
* [#5406](https://github.com/bbatsov/rubocop/issues/5406): Add new `Layout/ClosingHeredocIndentation` cop. ([@siggymcfried][])
* [#5823](https://github.com/bbatsov/rubocop/issues/5823): Add new `slashes` style to `Rails/FilePath` since Ruby accepts forward slashes even on Windows. ([@sunny][])
* New cop `Layout/LeadingBlankLines` checks for empty lines at the beginning of a file. ([@rrosenblum][])

### Bug fixes

* [#5897](https://github.com/bbatsov/rubocop/issues/5897): Fix `Style/SymbolArray` and `Style/WordArray` not working on arrays of size 1. ([@TikiTDO][])
* [#5894](https://github.com/bbatsov/rubocop/pull/5894): Fix `Rails/AssertNot` to allow it to have failure message. ([@koic][])
* [#5888](https://github.com/bbatsov/rubocop/issues/5888): Do not register an offense for `headers` or `env` keyword arguments in `Rails/HttpPositionalArguments`. ([@rrosenblum][])
* Fix the indentation of autocorrected closing squiggly heredocs. ([@garettarrowood][])
* [#5908](https://github.com/bbatsov/rubocop/pull/5908): Fix `Style/BracesAroundHashParameters` auto-correct going past the end of the file when the closing curly brace is on the last line of a file. ([@EiNSTeiN-][])
* Fix a bug where `Style/FrozenStringLiteralComment` would be added to the second line if the first line is empty. ([@rrosenblum][])
* [#5914](https://github.com/bbatsov/rubocop/issues/5914): Make `Layout/SpaceInsideReferenceBrackets` aware of `no_space` when using nested reference brackets. ([@koic][])
* [#5799](https://github.com/bbatsov/rubocop/issues/5799): Fix false positive in `Style/MixinGrouping` when method named `include` accepts block. ([@Darhazer][])

### Changes

* [#5937](https://github.com/rubocop-hq/rubocop/pull/5937): Add new `--fix-layout/-x` command line alias. ([@scottmatthewman][])
* [#5887](https://github.com/bbatsov/rubocop/issues/5887): Remove `Lint/SplatKeywordArguments` cop. ([@koic][])
* [#5761](https://github.com/bbatsov/rubocop/pull/5761): Add `httpdate` to accepted `Rails/TimeZone` methods. ([@cupakromer][])
* [#5899](https://github.com/bbatsov/rubocop/pull/5899): Add `xmlschema` to accepted `Rails/TimeZone` methods. ([@koic][])
* [#5906](https://github.com/bbatsov/rubocop/pull/5906): Move REPL command from `rake repl` task to `bin/console` command. ([@koic][])
* [#5917](https://github.com/bbatsov/rubocop/issues/5917): Let `inherit_mode` work for default configuration too. ([@jonas054][])
* [#5929](https://github.com/bbatsov/rubocop/pull/5929): Stop including string extensions from `unicode/display_width`. ([@nroman-stripe][])

## 0.56.0 (2018-05-14)

### New features

* [#5848](https://github.com/bbatsov/rubocop/pull/5848): Add new `Performance/InefficientHashSearch` cop. ([@JacobEvelyn][])
* [#5801](https://github.com/bbatsov/rubocop/pull/5801): Add new `Rails/RefuteMethods` cop. ([@koic][])
* [#5805](https://github.com/bbatsov/rubocop/pull/5805): Add new `Rails/AssertNot` cop. ([@composerinteralia][])
* [#4136](https://github.com/bbatsov/rubocop/issues/4136): Allow more robust `Layout/ClosingParenthesisIndentation` detection including method chaining. ([@jfelchner][])
* [#5699](https://github.com/bbatsov/rubocop/pull/5699): Add `consistent_relative_to_receiver` style option to `Layout/FirstParameterIndentation`. ([@jfelchner][])
* [#5821](https://github.com/bbatsov/rubocop/pull/5821): Support `AR::Migration#up_only` for `Rails/ReversibleMigration` cop. ([@koic][])
* [#5800](https://github.com/bbatsov/rubocop/issues/5800): Don't show a stracktrace for invalid command-line params. ([@shanecav84][])
* [#5845](https://github.com/bbatsov/rubocop/pull/5845): Add new `Lint/ErbNewArguments` cop. ([@koic][])
* [#5871](https://github.com/bbatsov/rubocop/pull/5871): Add new `Lint/SplatKeywordArguments` cop. ([@koic][])
* [#4247](https://github.com/bbatsov/rubocop/issues/4247): Remove hard-coded file patterns and use only `Include`, `Exclude` and the new `RubyInterpreters` parameters for file selection. ([@jonas054][])

### Bug fixes

* Fix bug in `Style/EmptyMethod` which concatenated the method name and first argument if no method def parentheses are used. ([@thomasbrus][])
* [#5819](https://github.com/bbatsov/rubocop/issues/5819): Fix `Rails/SaveBang` when using negated if. ([@Edouard-chin][])
* [#5286](https://github.com/bbatsov/rubocop/issues/5286): Fix `Lint/SafeNavigationChain` not detecting chained operators after block. ([@Darhazer][])
* Fix bug where `Lint/SafeNavigationConsistency` registers multiple offenses for the same method call. ([@rrosenblum][])
* [#5713](https://github.com/bbatsov/rubocop/issues/5713): Fix `Style/CommentAnnotation` reporting only the first of multiple consecutive offending lines. ([@svendittmer][])
* [#5791](https://github.com/bbatsov/rubocop/issues/5791): Fix exception in `Lint/SafeNavigationConsistency` when there is code around the condition. ([@rrosenblum][])
* [#5784](https://github.com/bbatsov/rubocop/issues/5784): Fix a false positive for `Rails/HasManyOrHasOneDependent` when using nested `with_options`. ([@koic][])
* [#4666](https://github.com/bbatsov/rubocop/issues/4666): `--stdin` always treats input as Ruby source irregardless of filename. ([@PointlessOne][])
* Fix auto-correction for `Style/MethodCallWithArgsParentheses` adding extra parentheses if the method argument was already parenthesized. ([@dvandersluis][])
* [#5668](https://github.com/bbatsov/rubocop/issues/5668): Fix an issue where files with unknown extensions, listed in `AllCops/Include` were not inspected when passing the file name as an option. ([@drenmi][])
* [#5809](https://github.com/bbatsov/rubocop/issues/5809): Fix exception `Lint/PercentStringArray` and `Lint/PercentSymbolArray` when the inspected file is binary encoded. ([@akhramov][])
* [#5840](https://github.com/bbatsov/rubocop/issues/5840): Do not register an offense for methods that `nil` responds to in `Lint/SafeNavigationConsistency`. ([@rrosenblum][])
* [#5862](https://github.com/bbatsov/rubocop/issues/5862): Fix an incorrect auto-correct for `Lint/LiteralInInterpolation` if contains numbers. ([@koic][])
* [#5868](https://github.com/bbatsov/rubocop/pull/5868): Fix `Rails/CreateTableWithTimestamps` when using hash options. ([@wata727][])
* [#5708](https://github.com/bbatsov/rubocop/issues/5708): Fix exception in `Lint/UnneededCopEnableDirective` for instruction '# rubocop:enable **all**'. ([@balbesina][])
* Fix auto-correction of `Rails/HttpPositionalArgumnets` to use `session` instead of `header`. ([@rrosenblum][])

### Changes

* Split `Style/MethodMissing` into two cops, `Style/MethodMissingSuper` and `Style/MissingRespondToMissing`. ([@rrosenblum][])
* [#5757](https://github.com/bbatsov/rubocop/issues/5757): Add `AllowInMultilineConditions` option to `Style/ParenthesesAroundCondition` cop. ([@Darhazer][])
* [#5806](https://github.com/bbatsov/rubocop/issues/5806): Fix `Layout/SpaceInsideReferenceBrackets` when assigning a reference bracket to a reference bracket. ([@joshuapinter][])
* [#5082](https://github.com/bbatsov/rubocop/issues/5082): Allow caching together with `--auto-correct`. ([@jonas054][])
* Add `try!` to the list of whitelisted methods for `Lint/SafeNavigationChain` and `Style/SafeNavigation`. ([@rrosenblum][])
* [#5886](https://github.com/bbatsov/rubocop/pull/5886): Move `Style/EmptyLineAfterGuardClause` cop to `Layout` department. ([@koic][])

## 0.55.0 (2018-04-16)

### New features

* [#5753](https://github.com/bbatsov/rubocop/pull/5753): Add new `Performance/UnneededSort` cop. ([@parkerfinch][])
* Add new `Lint/SafeNavigationConsistency` cop. ([@rrosenblum][])

### Bug fixes

* [#5759](https://github.com/bbatsov/rubocop/pull/5759): Fix `Performance/RegexpMatch` cop not correcting negated match operator. ([@bdewater][])
* [#5726](https://github.com/bbatsov/rubocop/issues/5726): Fix false positive for `:class_name` option in Rails/InverseOf cop. ([@bdewater][])
* [#5686](https://github.com/bbatsov/rubocop/issues/5686): Fix a regression for `Style/SymbolArray` and `Style/WordArray` for multiline Arrays. ([@istateside][])
* [#5730](https://github.com/bbatsov/rubocop/pull/5730): Stop `Rails/InverseOf` cop allowing `inverse_of: nil` to opt-out. ([@bdewater][])
* [#5561](https://github.com/bbatsov/rubocop/issues/5561): Fix `Lint/ShadowedArgument` false positive with shorthand assignments. ([@akhramov][])
* [#5403](https://github.com/bbatsov/rubocop/issues/5403): Fix `Naming/HeredocDelimiterNaming` blacklist patterns. ([@mcfisch][])
* [#4298](https://github.com/bbatsov/rubocop/issues/4298): Fix auto-correction of `Performance/RegexpMatch` to produce code that safe guards against the receiver being `nil`. ([@rrosenblum][])
* [#5738](https://github.com/bbatsov/rubocop/issues/5738): Make `Rails/HttpStatus` ignoring hash order to fix false negative. ([@pocke][])
* [#5720](https://github.com/bbatsov/rubocop/pull/5720): Fix false positive for `Style/EmptyLineAfterGuardClause` when guard clause is after heredoc. ([@koic][])
* [#5760](https://github.com/bbatsov/rubocop/pull/5760): Fix incorrect offense location for `Style/EmptyLineAfterGuardClause` when guard clause is after heredoc argument. ([@koic][])
* [#5764](https://github.com/bbatsov/rubocop/pull/5764): Fix `Style/Unpackfirst` false positive of `unpack('h*').take(1)`. ([@parkerfinch][])
* [#5766](https://github.com/bbatsov/rubocop/issues/5766): Update `Style/FrozenStringLiteralComment` auto-correction to insert a new line between the comment and the code. ([@rrosenblum][])
* [#5551](https://github.com/bbatsov/rubocop/issues/5551): Fix `Lint/Void` not detecting void context in blocks with single expression. ([@Darhazer][])

### Changes

* [#5752](https://github.com/bbatsov/rubocop/pull/5752): Add `String#delete_{prefix,suffix}` to Lint/Void cop. ([@bdewater][])
* [#5734](https://github.com/bbatsov/rubocop/pull/5734): Add `by`, `on`, `in` and `at` to allowed names of `Naming/UncommunicativeMethodParamName` cop in default config. ([@AlexWayfer][])
* [#5666](https://github.com/bbatsov/rubocop/issues/5666): Add spaces as an `EnforcedStyle` option to `Layout/SpaceInsideParens`, allowing you to enforce spaces inside of parentheses. ([@joshuapinter][])
* [#4257](https://github.com/bbatsov/rubocop/issues/4257): Allow specifying module name in `Metrics/BlockLength`'s `ExcludedMethods` configuration option. ([@akhramov][])
* [#4753](https://github.com/bbatsov/rubocop/issues/4753): Add `IgnoredMethods` option to `Style/MethodCallWithoutArgsParentheses` cop. ([@Darhazer][])
* [#4517](https://github.com/bbatsov/rubocop/issues/4517): Add option to allow trailing whitespaces inside heredoc strings. ([@Darhazer][])
* [#5652](https://github.com/bbatsov/rubocop/issues/5652): Make `Style/OptionHash` aware of implicit parameter passing to super. ([@Wei-LiangChew][])
* [#5451](https://github.com/bbatsov/rubocop/issues/5451): When using --auto-gen-config, do not ouput offenses unless the --output-offenses flag is also passed. ([@drewpterry][])

## 0.54.0 (2018-03-21)

### New features

* [#5597](https://github.com/bbatsov/rubocop/pull/5597): Add new `Rails/HttpStatus` cop. ([@anthony-robin][])
* [#5643](https://github.com/bbatsov/rubocop/pull/5643): Add new `Style/UnpackFirst` cop. ([@bdewater][])

### Bug fixes

* [#5744](https://github.com/bbatsov/rubocop/pull/5744): Teach `Performance/StartWith` and `EndWith` cops to look for `Regexp#match?`. ([@bdewater][])
* [#5683](https://github.com/bbatsov/rubocop/issues/5683): Fix message for `Naming/UncommunicativeXParamName` cops. ([@jlfaber][])
* [#5680](https://github.com/bbatsov/rubocop/issues/5680): Fix `Layout/ElseAlignment` for `rescue/else/ensure` inside `do/end` blocks. ([@YukiJikumaru][])
* [#5642](https://github.com/bbatsov/rubocop/pull/5642): Fix `Style/Documentation` `:nodoc:` for compact-style nested modules/classes. ([@ojab][])
* [#5648](https://github.com/bbatsov/rubocop/issues/5648): Suggest valid memoized instance variable for predicate method. ([@satyap][])
* [#5670](https://github.com/bbatsov/rubocop/issues/5670): Suggest valid memoized instance variable for bang method. ([@pocke][])
* [#5623](https://github.com/bbatsov/rubocop/pull/5623): Fix `Bundler/OrderedGems` when a group includes duplicate gems. ([@colorbox][])
* [#5633](https://github.com/bbatsov/rubocop/pull/5633): Fix broken `--fail-fast`. ([@mmyoji][])
* [#5630](https://github.com/bbatsov/rubocop/issues/5630): Fix false positive for `Style/FormatStringToken` when using placeholder arguments in `format` method. ([@koic][])
* [#5651](https://github.com/bbatsov/rubocop/pull/5651): Fix NoMethodError when specified config file that does not exist. ([@onk][])
* [#5647](https://github.com/bbatsov/rubocop/pull/5647): Fix encoding method of RuboCop::MagicComment::SimpleComment. ([@htwroclau][])
* [#5619](https://github.com/bbatsov/rubocop/issues/5619): Do not register an offense in `Style/InverseMethods` when comparing constants with `<`, `>`, `<=`, or `>=`. If the code is being used to determine class hierarchy, the correction might not be accurate. ([@rrosenblum][])
* [#5641](https://github.com/bbatsov/rubocop/issues/5641): Disable `Style/TrivialAccessors` auto-correction for `def` with `private`. ([@pocke][])
* Fix bug where `Style/SafeNavigation` does not auto-correct all chained methods resulting in a `Lint/SafeNavigationChain` offense. ([@rrosenblum][])
* [#5436](https://github.com/bbatsov/rubocop/issues/5436): Allow empty kwrest args in `UncommunicativeName` cops. ([@pocke][])
* [#5674](https://github.com/bbatsov/rubocop/issues/5674): Fix auto-correction of `Layout/EmptyComment` when the empty comment appears on the same line as code. ([@rrosenblum][])
* [#5679](https://github.com/bbatsov/rubocop/pull/5679): Fix a false positive for `Style/EmptyLineAfterGuardClause` when guard clause is before `rescue` or `ensure`. ([@koic][])
* [#5694](https://github.com/bbatsov/rubocop/issues/5694): Match Rails versions with multiple digits when reading the TargetRailsVersion from the bundler lock files. ([@roberts1000][])
* [#5700](https://github.com/bbatsov/rubocop/pull/5700): Fix a false positive for `Style/EmptyLineAfterGuardClause` when guard clause is before `else`. ([@koic][])
* Fix false positive in `Naming/ConstantName` when using conditional assignment. ([@drenmi][])

### Changes

* [#5626](https://github.com/bbatsov/rubocop/pull/5626): Change `Naming/UncommunicativeMethodParamName` add `to` to allowed names in default config. ([@unused][])
* [#5640](https://github.com/bbatsov/rubocop/issues/5640): Warn about user configuration overriding other user configuration only with `--debug`. ([@jonas054][])
* [#5637](https://github.com/bbatsov/rubocop/issues/5637): Fix error for `Layout/SpaceInsideArrayLiteralBrackets` when contains an array literal as an argument after a heredoc is started. ([@koic][])
* [#5610](https://github.com/bbatsov/rubocop/issues/5610): Use `gems.locked` or `Gemfile.lock` to determine the best `TargetRubyVersion` when it is not specified in the config. ([@roberts1000][])
* [#5390](https://github.com/bbatsov/rubocop/issues/5390): Allow exceptions to `Style/InlineComment` for inline comments which enable or disable rubocop cops. ([@jfelchner][])
* Add progress bar to offenses formatter. ([@drewpterry][])
* [#5498](https://github.com/bbatsov/rubocop/issues/5498): Correct `IndentHeredoc` message for Ruby 2.3 when using `<<~` operator with invalid indentation. ([@hamada14][])

## 0.53.0 (2018-03-05)

### New features

* [#3666](https://github.com/bbatsov/rubocop/issues/3666): Add new `Naming/UncommunicativeBlockParamName` cop. ([@garettarrowood][])
* [#3666](https://github.com/bbatsov/rubocop/issues/3666): Add new `Naming/UncommunicativeMethodParamName` cop. ([@garettarrowood][])
* [#5356](https://github.com/bbatsov/rubocop/issues/5356): Add new `Lint/UnneededCopEnableDirective` cop. ([@garettarrowood][])
* [#5248](https://github.com/bbatsov/rubocop/pull/5248): Add new `Lint/BigDecimalNew` cop. ([@koic][])
* Add new `Style/TrailingBodyOnClass` cop. ([@garettarrowood][])
* Add new `Style/TrailingBodyOnModule` cop. ([@garettarrowood][])
* [#3394](https://github.com/bbatsov/rubocop/issues/3394): Add new `Style/TrailingCommaInArrayLiteral` cop. ([@garettarrowood][])
* [#3394](https://github.com/bbatsov/rubocop/issues/3394): Add new `Style/TrailingCommaInHashLiteral` cop. ([@garettarrowood][])
* [#5319](https://github.com/bbatsov/rubocop/pull/5319): Add new `Security/Open` cop. ([@mame][])
* Add `EnforcedStyleForEmptyBrackets` configuration to `Layout/SpaceInsideReferenceBrackets`.([@garettarrowood][])
* [#5050](https://github.com/bbatsov/rubocop/issues/5050): Add auto-correction to `Style/ModuleFunction`. ([@garettarrowood][])
* [#5358](https://github.com/bbatsov/rubocop/pull/5358):  `--no-auto-gen-timestamp` CLI option suppresses the inclusion of the date and time it was generated in auto-generated config. ([@dominicsayers][])
* [#4274](https://github.com/bbatsov/rubocop/issues/4274): Add new `Layout/EmptyComment` cop. ([@koic][])
* [#4477](https://github.com/bbatsov/rubocop/issues/4477): Add new configuration directive: `inherit_mode` for merging arrays. ([@leklund][])
* [#5532](https://github.com/bbatsov/rubocop/pull/5532): Include `.axlsx` file by default. ([@georf][])
* [#5490](https://github.com/bbatsov/rubocop/issues/5490): Add new `Lint/OrderedMagicComments` cop. ([@koic][])
* [#4008](https://github.com/bbatsov/rubocop/issues/4008): Add new `Style/ExpandPathArguments` cop. ([@koic][])
* [#4812](https://github.com/bbatsov/rubocop/issues/4812): Add `beginning_only` and `ending_only` style options to `Layout/EmptyLinesAroundClassBody` cop. ([@jmks][])
* [#5591](https://github.com/bbatsov/rubocop/pull/5591): Include `.arb` file by default. ([@deivid-rodriguez][])
* [#5473](https://github.com/bbatsov/rubocop/issues/5473): Use `gems.locked` or `Gemfile.lock` to determine the best `TargetRailsVersion` when it is not specified in the config. ([@roberts1000][])
* Add new `Naming/MemoizedInstanceVariableName` cop. ([@satyap][])
* [#5376](https://github.com/bbatsov/rubocop/issues/5376): Add new `Style/EmptyLineAfterGuardClause` cop. ([@unkmas][])
* Add new `Rails/ActiveRecordAliases` cop. ([@elebow][])

### Bug fixes

* [#4105](https://github.com/bbatsov/rubocop/issues/4105): Fix `Lint/IndentationWidth` when `Lint/EndAlignment` is configured with `start_of_line`. ([@brandonweiss][])
* [#5453](https://github.com/bbatsov/rubocop/issues/5453): Fix erroneous downcase in `Performance/Casecmp` auto-correction. ([@walinga][])
* [#5343](https://github.com/bbatsov/rubocop/issues/5343): Fix offense detection in `Style/TrailingMethodEndStatement`. ([@garettarrowood][])
* [#5334](https://github.com/bbatsov/rubocop/issues/5334): Fix semicolon removal for `Style/TrailingBodyOnMethodDefinition` autocorrection. ([@garettarrowood][])
* [#5350](https://github.com/bbatsov/rubocop/issues/5350): Fix `Metric/LineLength` false offenses for URLs in double quotes. ([@garettarrowood][])
* [#5333](https://github.com/bbatsov/rubocop/issues/5333): Fix `Layout/EmptyLinesAroundArguments` false positives for inline access modifiers. ([@garettarrowood][])
* [#5339](https://github.com/bbatsov/rubocop/issues/5339): Fix `Layout/EmptyLinesAroundArguments` false positives for multiline heredoc arguments. ([@garettarrowood][])
* [#5383](https://github.com/bbatsov/rubocop/issues/5383): Fix `Rails/Presence` false detection of receiver for locally defined `blank?` & `present?` methods. ([@garettarrowood][])
* [#5314](https://github.com/bbatsov/rubocop/issues/5314): Fix false positives for `Lint/NestedPercentLiteral` when percent characters are nested. ([@asherkach][])
* [#5357](https://github.com/bbatsov/rubocop/issues/5357): Fix `Lint/InterpolationCheck` false positives on escaped interpolations. ([@pocke][])
* [#5409](https://github.com/bbatsov/rubocop/issues/5409): Fix multiline indent for `Style/SymbolArray` and `Style/WordArray` autocorrect. ([@flyerhzm][])
* [#5393](https://github.com/bbatsov/rubocop/issues/5393): Fix `Rails/Delegate`'s false positive with a method call with arguments. ([@pocke][])
* [#5348](https://github.com/bbatsov/rubocop/issues/5348): Fix false positive for `Style/SafeNavigation` when safe guarding more comparison methods. ([@rrosenblum][])
* [#4889](https://github.com/bbatsov/rubocop/issues/4889): Auto-correcting `Style/SafeNavigation` will add safe navigation to all methods in a method chain. ([@rrosenblum][])
* [#5287](https://github.com/bbatsov/rubocop/issues/5287): Do not register an offense in `Style/SafeNavigation` if there is an unsafe method used in a method chain. ([@rrosenblum][])
* [#5401](https://github.com/bbatsov/rubocop/issues/5401): Fix `Style/RedundantReturn` to trigger when begin-end, rescue, and ensure blocks present. ([@asherkach][])
* [#5426](https://github.com/bbatsov/rubocop/issues/5426): Make `Rails/InverseOf` accept `inverse_of: nil` to opt-out. ([@wata727][])
* [#5448](https://github.com/bbatsov/rubocop/issues/5448): Improve `Rails/LexicallyScopedActionFilter`. ([@wata727][])
* [#3947](https://github.com/bbatsov/rubocop/issues/3947): Fix false positive for `Rails/FilePath` when using `Rails.root.join` in string interpolation of argument. ([@koic][])
* [#5479](https://github.com/bbatsov/rubocop/issues/5479): Fix false positives for `Rails/Presence` when using with `elsif`. ([@wata727][])
* [#5427](https://github.com/bbatsov/rubocop/pull/5427): Fix exception when executing from a different drive on Windows. ([@orgads][])
* [#5429](https://github.com/bbatsov/rubocop/issues/5429): Detect tabs other than indentation by `Layout/Tab`. ([@pocke][])
* [#5496](https://github.com/bbatsov/rubocop/pull/5496): Fix a false positive of `Style/FormatStringToken` with unrelated `format` call. ([@pocke][])
* [#5503](https://github.com/bbatsov/rubocop/issues/5503): Fix `Rails/CreateTableWithTimestamps` false positive when using `to_proc` syntax. ([@wata727][])
* [#5512](https://github.com/bbatsov/rubocop/issues/5512): Improve `Lint/Void` to detect `Kernel#tap` as method that ignores the block's value. ([@untitaker][])
* [#5520](https://github.com/bbatsov/rubocop/issues/5520): Fix `Style/RedundantException` auto-correction does not keep parenthesization. ([@dpostorivo][])
* [#5524](https://github.com/bbatsov/rubocop/issues/5524): Return the instance based on the new type when calls `RuboCop::AST::Node#updated`. ([@wata727][])
* [#5527](https://github.com/bbatsov/rubocop/issues/5527): Avoid behavior-changing corrections in `Style/SafeNavigation`. ([@jonas054][])
* [#5539](https://github.com/bbatsov/rubocop/pull/5539): Fix compilation error and ruby code generation when passing args to funcall and predicates. ([@Edouard-chin][])
* [#4669](https://github.com/bbatsov/rubocop/issues/4669): Use binary file contents for cache key so changing EOL characters invalidates the cache. ([@jonas054][])
* [#3947](https://github.com/bbatsov/rubocop/issues/3947): Fix false positive for `Performance::RegexpMatch` when using `MatchData` before guard clause. ([@koic][])
* [#5515](https://github.com/bbatsov/rubocop/issues/5515): Fix `Style/EmptyElse` autocorrect for nested if and case statements. ([@asherkach][])
* [#5582](https://github.com/bbatsov/rubocop/issues/5582): Fix `end` alignment for variable assignment with line break after `=` in `Layout/EndAlignment`. ([@jonas054][])
* [#5602](https://github.com/bbatsov/rubocop/pull/5602): Fix false positive for `Style/ColonMethodCall` when using Java package namespace. ([@koic][])
* [#5603](https://github.com/bbatsov/rubocop/pull/5603): Fix falsy offense for `Style/RedundantSelf` with pseudo variables. ([@pocke][])
* [#5547](https://github.com/bbatsov/rubocop/issues/5547): Fix auto-correction of of `Layout/BlockEndNewline` when there is top level code outside of a class. ([@rrosenblum][])
* [#5599](https://github.com/bbatsov/rubocop/issues/5599): Fix the suggestion being used by `Lint/NumberConversion` to use base 10 with Integer. ([@rrosenblum][])
* [#5534](https://github.com/bbatsov/rubocop/issues/5534): Fix `Style/EachWithObject` auto-correction leaves an empty line. ([@flyerhzm][])
* Fix `Layout/EmptyLinesAroundAccessModifier` false-negative when next string after access modifier started with end. ([@unkmas][])

### Changes

* [#5589](https://github.com/bbatsov/rubocop/issues/5589): Remove `Performance/HashEachMethods` cop as it no longer provides a performance benefit. ([@urbanautomaton][])
* [#3394](https://github.com/bbatsov/rubocop/issues/3394): Remove `Style/TrailingCommmaInLiteral` in favor of two new cops. ([@garettarrowood][])
* Rename `Lint/UnneededDisable` to `Lint/UnneededCopDisableDirective`. ([@garettarrowood][])
* [#5365](https://github.com/bbatsov/rubocop/pull/5365): Add `*.gemfile` to Bundler cop target. ([@sue445][])
* [#4477](https://github.com/bbatsov/rubocop/issues/4477): Warn when user configuration overrides other user configuration. ([@jonas054][])
* [#5240](https://github.com/bbatsov/rubocop/pull/5240): Make `Style/StringHashKeys` to accepts environment variables. ([@pocke][])
* [#5395](https://github.com/bbatsov/rubocop/pull/5395): Always exit 2 when specified configuration file does not exist. ([@pocke][])
* [#5402](https://github.com/bbatsov/rubocop/pull/5402): Remove undefined `ActiveSupport::TimeZone#strftime` method from defined dangerous methods of `Rails/TimeZone` cop. ([@koic][])
* [#4704](https://github.com/bbatsov/rubocop/issues/4704): Move `Lint/EndAlignment`, `Lint/DefEndAlignment`, `Lint/BlockAlignment`, and `Lint/ConditionPosition` to the `Layout` namespace. ([@bquorning][])
* [#5283](https://github.com/bbatsov/rubocop/issues/5283): Change file path output by `Formatter::JSONFormatter` from relative path to smart path. ([@koic][])
* `Style/SafeNavigation` will now register an offense for methods that `nil` responds to. ([@rrosenblum][])
* [#5542](https://github.com/bbatsov/rubocop/pull/5542): Exclude `.git/` by default. ([@pocke][])
* Tell Read the Docs to build downloadable docs. ([@eostrom][])
* Change `Style/SafeNavigation` to no longer register an offense for method chains exceeding 2 methods. ([@rrosenblum][])
* Remove auto-correction from `Lint/SafeNavigationChain`. ([@rrosenblum][])
* Change the highlighting of `Lint/SafeNavigationChain` to highlight the entire method chain beyond the safe navigation portion. ([@rrosenblum][])

## 0.52.1 (2017-12-27)

### Bug fixes

* [#5241](https://github.com/bbatsov/rubocop/issues/5241): Fix an error for `Layout/AlignHash` when using a hash including only a keyword splat. ([@wata727][])
* [#5245](https://github.com/bbatsov/rubocop/issues/5245): Make `Style/FormatStringToken` to allow regexp token. ([@pocke][])
* [#5224](https://github.com/bbatsov/rubocop/pull/5224): Fix false positives for `Layout/EmptyLinesAroundArguments` operating on blocks. ([@garettarrowood][])
* [#5234](https://github.com/bbatsov/rubocop/issues/5234): Fix a false positive for `Rails/HasManyOrHasOneDependent` when using `class_name` option. ([@koic][])
* [#5273](https://github.com/bbatsov/rubocop/issues/5273): Fix `Style/EvalWithLocation` reporting bad line offset. ([@pocke][])
* [#5228](https://github.com/bbatsov/rubocop/issues/5228): Handle overridden `Metrics/LineLength:Max` for `--auto-gen-config`. ([@jonas054][])
* [#5226](https://github.com/bbatsov/rubocop/issues/5226): Suppress false positives for `Rails/RedundantReceiverInWithOptions` when including another receiver in `with_options`. ([@wata727][])
* [#5259](https://github.com/bbatsov/rubocop/pull/5259): Fix false positives in `Style/CommentedKeyword`. ([@garettarrowood][])
* [#5238](https://github.com/bbatsov/rubocop/pull/5238): Fix error when #present? or #blank? is used in if or unless modifier. ([@eitoball][])
* [#5261](https://github.com/bbatsov/rubocop/issues/5261): Fix a false positive for `Style/MixinUsage` when using inside class or module. ([@koic][])
* [#5289](https://github.com/bbatsov/rubocop/issues/5289): Fix `Layout/SpaceInsideReferenceBrackets` and `Layout/SpaceInsideArrayLiteralBrackets` configuration conflicts. ([@garettarrowood][])
* [#4444](https://github.com/bbatsov/rubocop/issues/4444): Fix `Style/AutoResourceCleanup` shouldn't flag `File.open(...).close`. ([@dpostorivo][])
* [#5278](https://github.com/bbatsov/rubocop/pull/5278): Fix deprecation check to use `loaded_path` in warning. ([@chrishulton][])
* [#5293](https://github.com/bbatsov/rubocop/issues/5293): Fix a regression for `Rails/HasManyOrHasOneDependent` when using a option of `has_many` or `has_one` association. ([@koic][])
* [#5223](https://github.com/bbatsov/rubocop/issues/5223): False offences in :unannotated Style/FormatStringToken. ([@nattfodd][])
* [#5258](https://github.com/bbatsov/rubocop/issues/5258): Fix incorrect autocorrection for `Rails/Presence` when the else block is multiline. ([@wata727][])
* [#5297](https://github.com/bbatsov/rubocop/pull/5297): Improve inspection for `Rails/InverseOf` when including `through` or `polymorphic` options. ([@wata727][])
* [#5281](https://github.com/bbatsov/rubocop/issues/5281): Fix issue where `--auto-gen-config` might fail on invalid YAML. ([@bquorning][])
* [#5313](https://github.com/bbatsov/rubocop/issues/5313): Fix `Style/HashSyntax` from stripping quotes off of symbols during autocorrection for ruby22+. ([@garettarrowood][])
* [#5315](https://github.com/bbatsov/rubocop/issues/5315): Fix a false positive of `Layout/RescueEnsureAlignment` in Ruby 2.5. ([@pocke][])
* [#5236](https://github.com/bbatsov/rubocop/issues/5236): Fix false positives for `Rails/InverseOf` when using `with_options`. ([@wata727][])
* [#5291](https://github.com/bbatsov/rubocop/issues/5291): Fix multiline indent for `Style/BracesAroundHashParameters` autocorrect. ([@flyerhzm][])
* [#3318](https://github.com/bbatsov/rubocop/issues/3318): Look for `.ruby-version` in parent directories. ([@ybiquitous][])

### Changes

* [#5300](https://github.com/bbatsov/rubocop/pull/5300): Display correction candidate if an incorrect cop name is given. ([@yhirano55][])
* [#5233](https://github.com/bbatsov/rubocop/pull/5233): Remove `Style/ExtendSelf` cop. ([@pocke][])
* [#5221](https://github.com/bbatsov/rubocop/issues/5221): Change `Layout/SpaceBeforeBlockBraces`'s `EnforcedStyleForEmptyBraces` from `no_space` to `space`. ([@garettarrowood][])
* [#3558](https://github.com/bbatsov/rubocop/pull/3558): Create `Corrector` classes and move all `autocorrect` methods out of mixin Modules. ([@garettarrowood][])
* [#3437](https://github.com/bbatsov/rubocop/issues/3437): Add new `Lint/NumberConversion` cop. ([@albertpaulp][])

## 0.52.0 (2017-12-12)

### New features

* [#5101](https://github.com/bbatsov/rubocop/pull/5101): Allow to specify `TargetRubyVersion` 2.5. ([@walf443][])
* [#1575](https://github.com/bbatsov/rubocop/issues/1575): Add new `Layout/ClassStructure` cop that checks whether definitions in a class are in the configured order. This cop is disabled by default. ([@jonatas][])
* New cop `Rails/InverseOf` checks for association arguments that require setting the `inverse_of` option manually. ([@bdewater][])
* [#4811](https://github.com/bbatsov/rubocop/issues/4811): Add new `Layout/SpaceInsideReferenceBrackets` cop. ([@garettarrowood][])
* [#4811](https://github.com/bbatsov/rubocop/issues/4811): Add new `Layout/SpaceInsideArrayLiteralBrackets` cop. ([@garettarrowood][])
* [#4252](https://github.com/bbatsov/rubocop/issues/4252): Add new `Style/TrailingBodyOnMethodDefinition` cop. ([@garettarrowood][])
* Add new `Style/TrailingMethodEndStatment` cop. ([@garettarrowood][])
* [#5074](https://github.com/bbatsov/rubocop/issues/5074): Add Layout/EmptyLinesAroundArguments cop. ([@garettarrowood][])
* [#4650](https://github.com/bbatsov/rubocop/issues/4650): Add new `Style/StringHashKeys` cop. ([@donjar][])
* [#1583](https://github.com/bbatsov/rubocop/issues/1583): Add a quiet formatter. ([@drenmi][])
* Add new `Style/RandomWithOffset` cop. ([@donjar][])
* [#4892](https://github.com/bbatsov/rubocop/issues/4892): Add new `Lint/ShadowedArgument` cop and remove argument shadowing detection from `Lint/UnusedBlockArgument` and `Lint/UnusedMethodArgument`. ([@akhramov][])
* [#4674](https://github.com/bbatsov/rubocop/issues/4674): Add a new `Lint/MissingCopEnableDirective` cop. ([@tdeo][])
* Add new `Rails/EnvironmentComparison` cop. ([@tdeo][])
* Add `AllowedChars` option to `Style/AsciiComments` cop. ([@hedgesky][])
* [#5031](https://github.com/bbatsov/rubocop/pull/5031): Add new `Style/EmptyBlockParameter` and `Style/EmptyLambdaParameter` cops. ([@pocke][])
* [#5057](https://github.com/bbatsov/rubocop/pull/5057): Add new `Gemspec/RequiredRubyVersion` cop. ([@koic][])
* [#5087](https://github.com/bbatsov/rubocop/pull/5087): Add new `Gemspec/RedundantAssignment` cop. ([@koic][])
* Add `unannotated` option to `Style/FormatStringToken` cop. ([@drenmi][])
* [#5077](https://github.com/bbatsov/rubocop/pull/5077): Add new `Rails/CreateTableWithTimestamps` cop. ([@wata727][])
* Add new `Style/ColonMethodDefinition` cop. ([@rrosenblum][])
* Add new `Style/ExtendSelf` cop. ([@drenmi][])
* [#5185](https://github.com/bbatsov/rubocop/pull/5185): Add new `Rails/RedundantReceiverInWithOptions` cop. ([@koic][])
* [#5177](https://github.com/bbatsov/rubocop/pull/5177): Add new `Rails/LexicallyScopedActionFilter` cop. ([@wata727][])
* [#5173](https://github.com/bbatsov/rubocop/pull/5173): Add new `Style/EvalWithLocation` cop. ([@pocke][])
* [#5208](https://github.com/bbatsov/rubocop/pull/5208): Add new `Rails/Presence` cop. ([@wata727][])
* Allow auto-correction of ClassAndModuleChildren. ([@siggymcfried][], [@melch][])

### Bug fixes

* [#5096](https://github.com/bbatsov/rubocop/issues/5096): Fix incorrect detection and autocorrection of multiple extend/include/prepend. ([@marcandre][])
* [#5219](https://github.com/bbatsov/rubocop/issues/5219): Fix incorrect empty line detection for block arguments in `Layout/EmptyLinesAroundArguments`. ([@garettarrowood][])
* [#4662](https://github.com/bbatsov/rubocop/issues/4662): Fix incorrect indent level detection when first line of heredoc is blank. ([@sambostock][])
* [#5016](https://github.com/bbatsov/rubocop/issues/5016): Fix a false positive for `Style/ConstantName` with constant names using non-ASCII capital letters with accents. ([@timrogers][])
* [#4866](https://github.com/bbatsov/rubocop/issues/4866): Prevent `Layout/BlockEndNewline` cop from introducing trailing whitespaces. ([@bgeuken][])
* [#3396](https://github.com/bbatsov/rubocop/issues/3396): Concise error when config. file not found. ([@jaredbeck][])
* [#4881](https://github.com/bbatsov/rubocop/issues/4881): Fix a false positive for `Performance/HashEachMethods` when unused argument(s) exists in other blocks. ([@pocke][])
* [#4883](https://github.com/bbatsov/rubocop/pull/4883): Fix auto-correction for `Performance/HashEachMethods`. ([@pocke][])
* [#4896](https://github.com/bbatsov/rubocop/pull/4896): Fix Style/DateTime wrongly triggered on classes `...::DateTime`. ([@dpostorivo][])
* [#4938](https://github.com/bbatsov/rubocop/pull/4938): Fix behavior of `Lint/UnneededDisable`, which was returning offenses even after being disabled in a comment. ([@tdeo][])
* [#4887](https://github.com/bbatsov/rubocop/pull/4887): Add undeclared configuration option `EnforcedStyleForEmptyBraces` for `Layout/SpaceBeforeBlockBraces` cop. ([@drenmi][])
* [#4987](https://github.com/bbatsov/rubocop/pull/4987): Skip permission check when using stdin option. ([@mtsmfm][])
* [#4909](https://github.com/bbatsov/rubocop/issues/4909): Make `Rails/HasManyOrHasOneDependent` aware of multiple associations in `with_options`. ([@koic][])
* [#4794](https://github.com/bbatsov/rubocop/issues/4794): Fix an error in `Layout/MultilineOperationIndentation` when an operation spans multiple lines and contains a ternary expression. ([@rrosenblum][])
* [#4885](https://github.com/bbatsov/rubocop/issues/4885): Fix false offense detected by `Style/MixinUsage` cop. ([@koic][])
* [#3363](https://github.com/bbatsov/rubocop/pull/3363): Fix `Style/EmptyElse` autocorrection removes comments from branches. ([@dpostorivo][])
* [#5025](https://github.com/bbatsov/rubocop/issues/5025): Fix error with Layout/MultilineMethodCallIndentation cop and lambda.(...). ([@dpostorivo][])
* [#4781](https://github.com/bbatsov/rubocop/issues/4781): Prevent `Style/UnneededPercentQ` from breaking on strings that are concated with backslash. ([@pocke][])
* [#4363](https://github.com/bbatsov/rubocop/issues/4363): Fix `Style/PercentLiteralDelimiters` incorrectly automatically modifies escaped percent literal delimiter. ([@koic][])
* [#5053](https://github.com/bbatsov/rubocop/issues/5053): Fix `Naming/ConstantName` false offense on assigning to a nonoffensive assignment. ([@garettarrowood][])
* [#5019](https://github.com/bbatsov/rubocop/pull/5019): Fix auto-correct for `Style/HashSyntax` cop when hash is used as unspaced argument. ([@drenmi][])
* [#5052](https://github.com/bbatsov/rubocop/pull/5052): Improve accuracy of `Style/BracesAroundHashParameters` auto-correction. ([@garettarrowood][])
* [#5059](https://github.com/bbatsov/rubocop/issues/5059): Fix a false positive for `Style/MixinUsage` when `include` call is a method argument. ([@koic][])
* [#5071](https://github.com/bbatsov/rubocop/pull/5071): Fix a false positive in `Lint/UnneededSplatExpansion`, when `Array.new` resides in an array literal. ([@akhramov][])
* [#4071](https://github.com/bbatsov/rubocop/issues/4071): Prevent generating wrong code by Style/ColonMethodCall and Style/RedundantSelf. ([@pocke][])
* [#5089](https://github.com/bbatsov/rubocop/issues/5089): Fix false positive for `Style/SafeNavigation` when safe guarding arithmetic operation or assignment. ([@tiagotex][])
* [#5099](https://github.com/bbatsov/rubocop/pull/5099): Prevent `Style/MinMax` from breaking on implicit receivers. ([@drenmi][])
* [#5079](https://github.com/bbatsov/rubocop/issues/5079): Fix false positive for `Style/SafeNavigation` when safe guarding comparisons. ([@tiagotex][])
* [#5075](https://github.com/bbatsov/rubocop/issues/5075): Fix auto-correct for `Style/RedundantParentheses` cop when unspaced ternary is present. ([@tiagotex][])
* [#5155](https://github.com/bbatsov/rubocop/issues/5155): Fix a false negative for `Naming/ConstantName` cop when using frozen object assignment. ([@koic][])
* Fix a false positive in `Style/SafeNavigation` when the right hand side is negated. ([@rrosenblum][])
* [#5128](https://github.com/bbatsov/rubocop/issues/5128): Fix `Bundler/OrderedGems` when gems are references from variables (ignores them in the sorting). ([@tdeo][])

### Changes

* [#4848](https://github.com/bbatsov/rubocop/pull/4848): Exclude lambdas and procs from `Metrics/ParameterLists`. ([@reitermarkus][])
* [#5120](https://github.com/bbatsov/rubocop/pull/5120):  Improve speed of RuboCop::PathUtil#smart_path. ([@walf443][])
* [#4888](https://github.com/bbatsov/rubocop/pull/4888): Improve offense message of `Style/StderrPuts`. ([@jaredbeck][])
* [#4886](https://github.com/bbatsov/rubocop/issues/4886): Fix false offense for Style/CommentedKeyword. ([@michniewicz][])
* [#4977](https://github.com/bbatsov/rubocop/pull/4977): Make `Lint/RedundantWithIndex` cop aware of offset argument. ([@koic][])
* [#2679](https://github.com/bbatsov/rubocop/issues/2679): Handle dependencies to `Metrics/LineLength: Max` when generating `.rubocop_todo.yml`. ([@jonas054][])
* [#4943](https://github.com/bbatsov/rubocop/pull/4943): Make cop generator compliant with the repo's rubocop config. ([@tdeo][])
* [#5011](https://github.com/bbatsov/rubocop/pull/5011): Remove `SupportedStyles` from "Configuration parameters" in `.rubocop_todo.yml`. ([@pocke][])
* `Lint/RescueWithoutErrorClass` has been replaced by `Style/RescueStandardError`. ([@rrosenblum][])
* [#4811](https://github.com/bbatsov/rubocop/issues/4811): Remove `Layout/SpaceInsideBrackets` in favor of two new configurable cops. ([@garettarrowood][])
* [#5042](https://github.com/bbatsov/rubocop/pull/5042): Make offense locations of metrics cops to contain whole a method. ([@pocke][])
* [#5044](https://github.com/bbatsov/rubocop/pull/5044): Add last_line and last_column into outputs of the JSON formatter. ([@pocke][])
* [#4633](https://github.com/bbatsov/rubocop/issues/4633): Make metrics cops aware of `define_method`. ([@pocke][])
* [#5037](https://github.com/bbatsov/rubocop/pull/5037): Make display cop names to enable by default. ([@pocke][])
* [#4449](https://github.com/bbatsov/rubocop/issues/4449): Make `Layout/IndentHeredoc` aware of line length. ([@pocke][])
* [#5146](https://github.com/bbatsov/rubocop/pull/5146): Make `--show-cops` option aware of `--force-default-config`. ([@pocke][])
* [#3001](https://github.com/bbatsov/rubocop/issues/3001): Add configuration to `Lint/MissingCopEnableDirective` cop. ([@tdeo][])
* [#4932](https://github.com/bbatsov/rubocop/issues/4932): Do not fail if configuration contains `Lint/Syntax` cop with the same settings as the default. ([@tdeo][])
* [#5175](https://github.com/bbatsov/rubocop/pull/5175): Make Style/RedundantBegin aware of do-end block in Ruby 2.5. ([@pocke][])

## 0.51.0 (2017-10-18)

### New features

* [#4791](https://github.com/bbatsov/rubocop/pull/4791): Add new `Rails/UnknownEnv` cop. ([@pocke][])
* [#4690](https://github.com/bbatsov/rubocop/issues/4690): Add new `Lint/UnneededRequireStatement` cop. ([@koic][])
* [#4813](https://github.com/bbatsov/rubocop/pull/4813): Add new `Style/StderrPuts` cop. ([@koic][])
* [#4796](https://github.com/bbatsov/rubocop/pull/4796): Add new `Lint/RedundantWithObject` cop. ([@koic][])
* [#4663](https://github.com/bbatsov/rubocop/issues/4663): Add new `Style/CommentedKeyword` cop. ([@donjar][])
* Add `IndentationWidth` configuration for `Layout/Tab` cop. ([@rrosenblum][])
* [#4854](https://github.com/bbatsov/rubocop/pull/4854): Add new `Lint/RegexpAsCondition` cop. ([@pocke][])
* [#4862](https://github.com/bbatsov/rubocop/pull/4862): Add `MethodDefinitionMacros` option to `Naming/PredicateName` cop. ([@koic][])
* [#4874](https://github.com/bbatsov/rubocop/pull/4874): Add new `Gemspec/OrderedDependencies` cop. ([@sue445][])
* [#4840](https://github.com/bbatsov/rubocop/pull/4840): Add new `Style/MixinUsage` cop. ([@koic][])
* [#1952](https://github.com/bbatsov/rubocop/issues/1952): Add new `Style/DateTime` cop. ([@dpostorivo][])
* [#4727](https://github.com/bbatsov/rubocop/issues/4727): Make `Lint/Void` check for nonmutating methods as well. ([@donjar][])

### Bug fixes

* [#3312](https://github.com/bbatsov/rubocop/issues/3312): Make `Rails/Date` Correct false positive on `#to_time` for strings ending in UTC-"Z".([@erikdstock][])
* [#4741](https://github.com/bbatsov/rubocop/issues/4741): Make `Style/SafeNavigation` correctly exclude methods called without dot. ([@drenmi][])
* [#4740](https://github.com/bbatsov/rubocop/issues/4740): Make `Lint/RescueWithoutErrorClass` aware of modifier form `rescue`. ([@drenmi][])
* [#4745](https://github.com/bbatsov/rubocop/issues/4745): Make `Style/SafeNavigation` ignore negated continuations. ([@drenmi][])
* [#4732](https://github.com/bbatsov/rubocop/issues/4732): Prevent `Performance/HashEachMethods` from registering an offense when `#each` follows `#to_a`. ([@drenmi][])
* [#4730](https://github.com/bbatsov/rubocop/issues/4730): False positive on Lint/InterpolationCheck. ([@koic][])
* [#4751](https://github.com/bbatsov/rubocop/issues/4751): Prevent `Rails/HasManyOrHasOneDependent` cop from registering offense if `:through` option was specified. ([@smakagon][])
* [#4737](https://github.com/bbatsov/rubocop/issues/4737): Fix ReturnInVoidContext cop when `return` is in top scope. ([@frodsan][])
* [#4776](https://github.com/bbatsov/rubocop/issues/4776): Non utf-8 magic encoding comments are now respected. ([@deivid-rodriguez][])
* [#4241](https://github.com/bbatsov/rubocop/issues/4241): Prevent `Rails/Blank` and `Rails/Present` from breaking when there is no explicit receiver. ([@rrosenblum][])
* [#4814](https://github.com/bbatsov/rubocop/issues/4814): Prevent `Rails/Blank` from breaking on send with an argument. ([@pocke][])
* [#4759](https://github.com/bbatsov/rubocop/issues/4759): Make `Naming/HeredocDelimiterNaming` and `Naming/HeredocDelimiterCase` aware of more delimiter patterns. ([@drenmi][])
* [#4823](https://github.com/bbatsov/rubocop/issues/4823): Make `Lint/UnusedMethodArgument` and `Lint/UnusedBlockArgument` aware of overriding assignments. ([@akhramov][])
* [#4830](https://github.com/bbatsov/rubocop/issues/4830): Prevent `Lint/BooleanSymbol` from truncating symbol's value in the message when offense is located in the new syntax hash. ([@akhramov][])
* [#4747](https://github.com/bbatsov/rubocop/issues/4747): Fix `Rails/HasManyOrHasOneDependent` cop incorrectly flags `with_options` blocks. ([@koic][])
* [#4836](https://github.com/bbatsov/rubocop/issues/4836): Make `Rails/OutputSafety` aware of safe navigation operator. ([@drenmi][])
* [#4843](https://github.com/bbatsov/rubocop/issues/4843): Make `Lint/ShadowedException` cop aware of same system error code. ([@koic][])
* [#4757](https://github.com/bbatsov/rubocop/issues/4757): Make `Style/TrailingUnderscoreVariable` work for nested assignments. ([@donjar][])
* [#4597](https://github.com/bbatsov/rubocop/pull/4597): Fix `Style/StringLiterals` cop not registering an offense on single quoted strings containing an escaped single quote when configured to use double quotes. ([@promisedlandt][])
* [#4850](https://github.com/bbatsov/rubocop/issues/4850): `Lint/UnusedMethodArgument` respects `IgnoreEmptyMethods` setting by ignoring unused method arguments for singleton methods. ([@jmks][])
* [#2040](https://github.com/bbatsov/rubocop/issues/2040): Document how to write a custom cop. ([@jonatas][])

### Changes

* [#4746](https://github.com/bbatsov/rubocop/pull/4746): The `Lint/InvalidCharacterLiteral` cop has been removed since it was never being actually triggered. ([@deivid-rodriguez][])
* [#4789](https://github.com/bbatsov/rubocop/pull/4789): Analyzing code that needs to support MRI 1.9 is no longer supported. ([@deivid-rodriguez][])
* [#4582](https://github.com/bbatsov/rubocop/issues/4582): `Severity` and other common parameters can be configured on department level. ([@jonas054][])
* [#4787](https://github.com/bbatsov/rubocop/pull/4787): Analyzing code that needs to support MRI 2.0 is no longer supported. ([@deivid-rodriguez][])
* [#4787](https://github.com/bbatsov/rubocop/pull/4787): RuboCop no longer installs on MRI 2.0. ([@deivid-rodriguez][])
* [#4266](https://github.com/bbatsov/rubocop/issues/4266): Download the inherited config files of a remote file from the same remote. ([@tdeo][])
* [#4853](https://github.com/bbatsov/rubocop/pull/4853): Make `Lint/LiteralInCondition` cop aware of `!` and `not`. ([@pocke][])
* [#4864](https://github.com/bbatsov/rubocop/pull/4864): Rename `Lint/LiteralInCondition` to `Lint/LiteralAsCondition`. ([@pocke][])

## 0.50.0 (2017-09-14)

### New features

* [#4464](https://github.com/bbatsov/rubocop/pull/4464): Add `EnforcedStyleForEmptyBraces` parameter to `Layout/SpaceBeforeBlockBraces` cop. ([@palkan][])
* [#4453](https://github.com/bbatsov/rubocop/pull/4453): New cop `Style/RedundantConditional` checks for conditionals that return true/false. ([@petehamilton][])
* [#4448](https://github.com/bbatsov/rubocop/pull/4448): Add new `TapFormatter`. ([@cyberdelia][])
* [#4467](https://github.com/bbatsov/rubocop/pull/4467): Add new `Style/HeredocDelimiters` cop(Note: This cop was renamed to `Naming/HeredocDelimiterNaming`). ([@drenmi][])
* [#4153](https://github.com/bbatsov/rubocop/issues/4153): New cop `Lint/ReturnInVoidContext` checks for the use of a return with a value in a context where it will be ignored. ([@harold-s][])
* [#4506](https://github.com/bbatsov/rubocop/pull/4506): Add auto-correct support to `Lint/ScriptPermission`. ([@rrosenblum][])
* [#4514](https://github.com/bbatsov/rubocop/pull/4514): Add configuration options to `Style/YodaCondition` to support checking all comparison operators or equality operators only. ([@smakagon][])
* [#4515](https://github.com/bbatsov/rubocop/pull/4515): Add new `Lint/BooleanSymbol` cop. ([@droptheplot][])
* [#4535](https://github.com/bbatsov/rubocop/pull/4535): Make `Rails/PluralizationGrammar` use singular methods for `-1` / `-1.0`. ([@promisedlandt][])
* [#4541](https://github.com/bbatsov/rubocop/pull/4541): Add new `Rails/HasManyOrHasOneDependent` cop. ([@oboxodo][])
* [#4552](https://github.com/bbatsov/rubocop/pull/4552): Add new `Style/Dir` cop. ([@drenmi][])
* [#4548](https://github.com/bbatsov/rubocop/pull/4548): Add new `Style/HeredocDelimiterCase` cop(Note: This cop is renamed to `Naming/HeredocDelimiterCase`). ([@drenmi][])
* [#2943](https://github.com/bbatsov/rubocop/pull/2943): Add new `Lint/RescueWithoutErrorClass` cop. ([@drenmi][])
* [#4568](https://github.com/bbatsov/rubocop/pull/4568): Fix autocorrection for `Style/TrailingUnderscoreVariable`. ([@smakagon][])
* [#4586](https://github.com/bbatsov/rubocop/pull/4586): Add new `Performance/UnfreezeString` cop. ([@pocke][])
* [#2976](https://github.com/bbatsov/rubocop/issues/2976): Add `Whitelist` configuration option to `Style/NestedParenthesizedCalls` cop. ([@drenmi][])
* [#3965](https://github.com/bbatsov/rubocop/issues/3965): Add new `Style/OrAssignment` cop. ([@donjar][])
* [#4655](https://github.com/bbatsov/rubocop/pull/4655): Make `rake new_cop` create parent directories if they do not already exist. ([@highb][])
* [#4368](https://github.com/bbatsov/rubocop/issues/4368): Make `Performance/HashEachMethod` inspect send nodes with any receiver. ([@gohdaniel15][])
* [#4508](https://github.com/bbatsov/rubocop/issues/4508): Add new `Style/ReturnNil` cop. ([@donjar][])
* [#4629](https://github.com/bbatsov/rubocop/issues/4629): Add Metrics/MethodLength cop for `define_method`. ([@jekuta][])
* [#4702](https://github.com/bbatsov/rubocop/pull/4702): Add new `Lint/UriEscapeUnescape` cop. ([@koic][])
* [#4696](https://github.com/bbatsov/rubocop/pull/4696): Add new `Performance/UriDefaultParser` cop. ([@koic][])
* [#4694](https://github.com/bbatsov/rubocop/pull/4694): Add new `Lint/UriRegexp` cop. ([@koic][])
* [#4711](https://github.com/bbatsov/rubocop/pull/4711): Add new `Style/MinMax` cop. ([@drenmi][])
* [#4720](https://github.com/bbatsov/rubocop/pull/4720): Add new `Bundler/InsecureProtocolSource` cop. ([@koic][])
* [#4708](https://github.com/bbatsov/rubocop/pull/4708): Add new `Lint/RedundantWithIndex` cop. ([@koic][])
* [#4480](https://github.com/bbatsov/rubocop/pull/4480): Add new `Lint/InterpolationCheck` cop. ([@GauthamGoli][])
* [#4628](https://github.com/bbatsov/rubocop/issues/4628): Add new `Lint/NestedPercentLiteral` cop. ([@asherkach][])

### Bug fixes

* [#4709](https://github.com/bbatsov/rubocop/pull/4709): Use cached remote config on network failure. ([@kristjan][])
* [#4688](https://github.com/bbatsov/rubocop/pull/4688): Accept yoda condition which isn't commutative. ([@fujimura][])
* [#4676](https://github.com/bbatsov/rubocop/issues/4676): Make `Style/RedundantConditional` cop work with elsif. ([@akhramov][])
* [#4656](https://github.com/bbatsov/rubocop/issues/4656): Modify `Style/ConditionalAssignment` autocorrection to work with unbracketed arrays. ([@akhramov][])
* [#4615](https://github.com/bbatsov/rubocop/pull/4615): Don't consider `<=>` a comparison method. ([@iGEL][])
* [#4664](https://github.com/bbatsov/rubocop/pull/4664): Fix typos in Rails/HttpPositionalArguments. ([@JoeCohen][])
* [#4618](https://github.com/bbatsov/rubocop/pull/4618): Fix `Lint/FormatParameterMismatch` false positive if format string includes `%%5B` (CGI encoded left bracket). ([@barthez][])
* [#4604](https://github.com/bbatsov/rubocop/pull/4604): Fix `Style/LambdaCall` to autocorrect `obj.call` to `obj.`. ([@iGEL][])
* [#4443](https://github.com/bbatsov/rubocop/pull/4443): Prevent `Style/YodaCondition` from breaking `not LITERAL`. ([@pocke][])
* [#4434](https://github.com/bbatsov/rubocop/issues/4434): Prevent bad auto-correct in `Style/Alias` for non-literal arguments. ([@drenmi][])
* [#4451](https://github.com/bbatsov/rubocop/issues/4451): Make `Style/AndOr` cop aware of comparison methods. ([@drenmi][])
* [#4457](https://github.com/bbatsov/rubocop/pull/4457): Fix false negative in `Lint/Void` with initialize and setter methods. ([@pocke][])
* [#4418](https://github.com/bbatsov/rubocop/issues/4418): Register an offense in `Style/ConditionalAssignment` when the assignment line is the longest line, and it does not exceed the max line length. ([@rrosenblum][])
* [#4491](https://github.com/bbatsov/rubocop/issues/4491): Prevent bad auto-correct in `Style/EmptyElse` for nested `if`. ([@pocke][])
* [#4485](https://github.com/bbatsov/rubocop/pull/4485): Handle 304 status for remote config files. ([@daniloisr][])
* [#4529](https://github.com/bbatsov/rubocop/pull/4529): Make `Lint/UnreachableCode` aware of `if` and `case`. ([@pocke][])
* [#4469](https://github.com/bbatsov/rubocop/issues/4469): Include permissions in file cache. ([@pocke][])
* [#4270](https://github.com/bbatsov/rubocop/issues/4270): Fix false positive in `Performance/RegexpMatch` for named captures. ([@pocke][])
* [#4525](https://github.com/bbatsov/rubocop/pull/4525): Fix regexp for checking comment config of `rubocop:disable all` in `Lint/UnneededDisable`. ([@meganemura][])
* [#4555](https://github.com/bbatsov/rubocop/issues/4555): Make `Style/VariableName` aware of optarg, kwarg and other arguments. ([@pocke][])
* [#4481](https://github.com/bbatsov/rubocop/issues/4481): Prevent `Style/WordArray` and `Style/SymbolArray` from registering offenses where percent arrays don't work. ([@drenmi][])
* [#4447](https://github.com/bbatsov/rubocop/issues/4447): Prevent `Layout/EmptyLineBetweenDefs` from removing too many lines. ([@drenmi][])
* [#3892](https://github.com/bbatsov/rubocop/issues/3892): Make `Style/NumericPredicate` ignore numeric comparison of global variables. ([@drenmi][])
* [#4101](https://github.com/bbatsov/rubocop/issues/4101): Skip auto-correct for literals with trailing comment and chained method call in `Layout/Multiline*BraceLayout`. ([@jonas054][])
* [#4518](https://github.com/bbatsov/rubocop/issues/4518): Fix bug where `Style/SafeNavigation` does not register an offense when there are chained method calls. ([@rrosenblum][])
* [#3040](https://github.com/bbatsov/rubocop/issues/3040): Ignore safe navigation in `Rails/Delegate`. ([@cgriego][])
* [#4587](https://github.com/bbatsov/rubocop/pull/4587): Fix false negative for void unary operators in `Lint/Void` cop. ([@pocke][])
* [#4589](https://github.com/bbatsov/rubocop/issues/4589): Fix false positive in `Performance/RegexpMatch` cop for `=~` is in a class method. ([@pocke][])
* [#4578](https://github.com/bbatsov/rubocop/issues/4578): Fix false positive in `Lint/FormatParameterMismatch` for format with "asterisk" (`*`) width and precision. ([@smakagon][])
* [#4285](https://github.com/bbatsov/rubocop/issues/4285): Make `Lint/DefEndAlignment` aware of multiple modifiers. ([@drenmi][])
* [#4634](https://github.com/bbatsov/rubocop/issues/4634): Handle heredoc that contains empty lines only in `Layout/IndentHeredoc` cop. ([@pocke][])
* [#4646](https://github.com/bbatsov/rubocop/issues/4646): Make `Lint/Debugger` aware of `Kernel` and cbase. ([@pocke][])
* [#4643](https://github.com/bbatsov/rubocop/issues/4643): Modify `Style/InverseMethods` to not register a separate offense for an inverse method nested inside of the block of an inverse method offense. ([@rrosenblum][])
* [#4593](https://github.com/bbatsov/rubocop/issues/4593): Fix false positive in `Rails/SaveBang` when `save/update_attribute` is used with a `case` statement. ([@theRealNG][])
* [#4322](https://github.com/bbatsov/rubocop/issues/4322): Fix Style/MultilineMemoization from autocorrecting to invalid ruby. ([@dpostorivo][])
* [#4722](https://github.com/bbatsov/rubocop/pull/4722): Fix `rake new_cop` problem that doesn't add `require` line. ([@koic][])
* [#4723](https://github.com/bbatsov/rubocop/issues/4723): Fix `RaiseArgs` auto-correction issue for `raise` with 3 arguments. ([@smakagon][])

### Changes

* [#4470](https://github.com/bbatsov/rubocop/issues/4470): Improve the error message for `Lint/AssignmentInCondition`. ([@brandonweiss][])
* [#4553](https://github.com/bbatsov/rubocop/issues/4553): Add `node_modules` to default excludes. ([@iainbeeston][])
* [#4445](https://github.com/bbatsov/rubocop/pull/4445): Make `Style/Encoding` cop enabled by default. ([@deivid-rodriguez][])
* [#4452](https://github.com/bbatsov/rubocop/pull/4452): Add option to `Rails/Delegate` for enforcing the prefixed method name case. ([@klesse413][])
* [#4493](https://github.com/bbatsov/rubocop/pull/4493): Make `Lint/Void` cop aware of `Enumerable#each` and `for`. ([@pocke][])
* [#4492](https://github.com/bbatsov/rubocop/pull/4492): Make `Lint/DuplicateMethods` aware of `alias` and `alias_method`. ([@pocke][])
* [#4478](https://github.com/bbatsov/rubocop/issues/4478): Fix confusing message of `Performance/Caller` cop. ([@pocke][])
* [#4543](https://github.com/bbatsov/rubocop/pull/4543): Make `Lint/DuplicateMethods` aware of `attr_*` methods. ([@pocke][])
* [#4550](https://github.com/bbatsov/rubocop/pull/4550): Mark `RuboCop::CLI#run` as a public API. ([@yujinakayama][])
* [#4551](https://github.com/bbatsov/rubocop/pull/4551): Make `Performance/Caller` aware of `caller_locations`. ([@pocke][])
* [#4547](https://github.com/bbatsov/rubocop/pull/4547): Rename `Style/HeredocDelimiters` to `Style/HeredocDelimiterNaming`. ([@drenmi][])
* [#4157](https://github.com/bbatsov/rubocop/issues/4157): Enhance offense message for `Style/RedudantReturn` cop. ([@gohdaniel15][])
* [#4521](https://github.com/bbatsov/rubocop/issues/4521): Move naming related cops into their own `Naming` department. ([@drenmi][])
* [#4600](https://github.com/bbatsov/rubocop/pull/4600): Make `Style/RedundantSelf` aware of arguments of a block. ([@Envek][])
* [#4658](https://github.com/bbatsov/rubocop/issues/4658): Disable auto-correction for `Performance/TimesMap` by default. ([@Envek][])

## 0.49.1 (2017-05-29)

### Bug fixes

* [#4411](https://github.com/bbatsov/rubocop/issues/4411): Handle properly safe navigation in `Style/YodaCondition`. ([@bbatsov][])
* [#4412](https://github.com/bbatsov/rubocop/issues/4412): Handle properly literal comparisons in `Style/YodaCondition`. ([@bbatsov][])
* Handle properly class variables and global variables in `Style/YodaCondition`. ([@bbatsov][])
* [#4392](https://github.com/bbatsov/rubocop/issues/4392): Fix the auto-correct of `Style/Next` when the `end` is misaligned. ([@rrosenblum][])
* [#4407](https://github.com/bbatsov/rubocop/issues/4407): Prevent `Performance/RegexpMatch` from blowing up on `match` without arguments. ([@pocke][])
* [#4414](https://github.com/bbatsov/rubocop/issues/4414): Handle pseudo-assignments in `for` loops in `Style/ConditionalAssignment`. ([@bbatsov][])
* [#4419](https://github.com/bbatsov/rubocop/issues/4419): Handle combination `AllCops: DisabledByDefault: true` and `Rails: Enabled: true`. ([@jonas054][])
* [#4422](https://github.com/bbatsov/rubocop/issues/4422): Fix missing space in message for `Style/MultipleComparison`. ([@timrogers][])
* [#4420](https://github.com/bbatsov/rubocop/issues/4420): Ensure `Style/EmptyMethod` honours indentation when auto-correcting. ([@drenmi][])
* [#4442](https://github.com/bbatsov/rubocop/pull/4442): Prevent `Style/WordArray` from breaking on strings that aren't valid UTF-8. ([@pocke][])
* [#4441](https://github.com/bbatsov/rubocop/pull/4441): Prevent `Layout/SpaceAroundBlockParameters` from breaking on lambda. ([@pocke][])

### Changes

* [#4436](https://github.com/bbatsov/rubocop/pull/4436): Display 'Running parallel inspection' only with --debug. ([@pocke][])

## 0.49.0 (2017-05-24)

### New features

* [#117](https://github.com/bbatsov/rubocop/issues/117): Add `--parallel` option for running RuboCop in multiple processes or threads. ([@jonas054][])
* Add auto-correct support to `Style/MixinGrouping`. ([@rrosenblum][])
* [#4236](https://github.com/bbatsov/rubocop/issues/4236): Add new `Rails/ApplicationJob` and `Rails/ApplicationRecord` cops. ([@tjwp][])
* [#4078](https://github.com/bbatsov/rubocop/pull/4078): Add new `Performance/Caller` cop. ([@alpaca-tc][])
* [#4314](https://github.com/bbatsov/rubocop/pull/4314): Check slow hash accessing in `Array#sort` by `Performance/CompareWithBlock`. ([@pocke][])
* [#3438](https://github.com/bbatsov/rubocop/issues/3438): Add new `Style/FormatStringToken` cop. ([@backus][])
* [#4342](https://github.com/bbatsov/rubocop/pull/4342): Add new `Lint/ScriptPermission` cop. ([@yhirano55][])
* [#4145](https://github.com/bbatsov/rubocop/issues/4145): Add new `Style/YodaCondition` cop. ([@smakagon][])
* [#4403](https://github.com/bbatsov/rubocop/pull/4403): Add public API `Cop.autocorrect_incompatible_with` for specifying other cops that should not autocorrect together. ([@backus][])
* [#4354](https://github.com/bbatsov/rubocop/pull/4354): Add autocorrect to `Style/FormatString`. ([@hoshinotsuyoshi][])
* [#4021](https://github.com/bbatsov/rubocop/pull/4021): Add new `Style/MultipleComparison` cop. ([@dabroz][])
* New `Lint/RescueType` cop. ([@rrosenblum][])
* [#4328](https://github.com/bbatsov/rubocop/issues/4328): Add `--ignore-parent-exclusion` flag to ignore AllCops/Exclude inheritance. ([@nelsonjr][])

### Changes

* [#4262](https://github.com/bbatsov/rubocop/pull/4262): Add new `MinSize` configuration to `Style/SymbolArray`, consistent with the same configuration in `Style/WordArray`. ([@scottmatthewman][])
* [#3400](https://github.com/bbatsov/rubocop/issues/3400): Remove auto-correct support from Lint/Debugger. ([@ilansh][])
* [#4278](https://github.com/bbatsov/rubocop/pull/4278): Move all cops dealing with whitespace into a new department called `Layout`. ([@jonas054][])
* [#4320](https://github.com/bbatsov/rubocop/pull/4320): Update `Rails/OutputSafety` to disallow wrapping `raw` or `html_safe` with `safe_join`. ([@klesse413][])
* [#4336](https://github.com/bbatsov/rubocop/issues/4336): Store `rubocop_cache` in safer directories. ([@jonas054][])
* [#4361](https://github.com/bbatsov/rubocop/pull/4361): Use relative path for offense message in `Lint/DuplicateMethods`. ([@pocke][])
* [#4385](https://github.com/bbatsov/rubocop/pull/4385): Include `.jb` file by default. ([@pocke][])

### Bug fixes

* [#4265](https://github.com/bbatsov/rubocop/pull/4265): Require a space before first argument of a method call in `Style/SpaceBeforeFirstArg` cop. ([@cjlarose][])
* [#4237](https://github.com/bbatsov/rubocop/pull/4237): Fix false positive in `Lint/AmbiguousBlockAssociation` cop for lambdas. ([@smakagon][])
* [#4242](https://github.com/bbatsov/rubocop/issues/4242): Add `Capfile` to the list of known Ruby filenames. ([@bbatsov][])
* [#4240](https://github.com/bbatsov/rubocop/issues/4240): Handle `||=` in `Rails/RelativeDateConstant`. ([@bbatsov][])
* [#4241](https://github.com/bbatsov/rubocop/issues/4241): Prevent `Rails/Blank` and `Rails/Present` from breaking when there is no explicit receiver. ([@rrosenblum][])
* [#4249](https://github.com/bbatsov/rubocop/issues/4249): Handle multiple assignment in `Rails/RelativeDateConstant`. ([@bbatsov][])
* [#4250](https://github.com/bbatsov/rubocop/issues/4250): Improve a bit the Ruby code detection config. ([@bbatsov][])
* [#4283](https://github.com/bbatsov/rubocop/issues/4283): Fix `Style/EmptyCaseCondition` autocorrect bug - when first `when` branch includes comma-delimited alternatives. ([@ilansh][])
* [#4268](https://github.com/bbatsov/rubocop/issues/4268): Handle end-of-line comments when autocorrecting Style/EmptyLinesAroundAccessModifier. ([@vergenzt][])
* [#4275](https://github.com/bbatsov/rubocop/issues/4275): Prevent `Style/MethodCallWithArgsParentheses` from blowing up on `yield`. ([@drenmi][])
* [#3969](https://github.com/bbatsov/rubocop/issues/3969): Handle multiline method call alignment for arguments to methods. ([@jonas054][])
* [#4304](https://github.com/bbatsov/rubocop/pull/4304): Allow enabling whole departments when `DisabledByDefault` is `true`. ([@jonas054][])
* [#4264](https://github.com/bbatsov/rubocop/issues/4264): Prevent `Rails/SaveBang` from blowing up when using the assigned variable in a hash. ([@drenmi][])
* [#4310](https://github.com/bbatsov/rubocop/pull/4310): Treat paths containing invalid byte sequences as non-matches. ([@mclark][])
* [#4063](https://github.com/bbatsov/rubocop/issues/4063): Fix Rails/ReversibleMigration misdetection. ([@gprado][])
* [#4339](https://github.com/bbatsov/rubocop/pull/4339): Fix false positive in `Security/Eval` cop for multiline string lietral. ([@pocke][])
* [#4339](https://github.com/bbatsov/rubocop/pull/4339): Fix false negative in `Security/Eval` cop for `Binding#eval`. ([@pocke][])
* [#4327](https://github.com/bbatsov/rubocop/issues/4327): Prevent `Layout/SpaceInsidePercentLiteralDelimiters` from registering offenses on execute-strings. ([@drenmi][])
* [#4371](https://github.com/bbatsov/rubocop/issues/4371): Prevent `Style/MethodName` from complaining about unary operator definitions. ([@drenmi][])
* [#4366](https://github.com/bbatsov/rubocop/issues/4366): Prevent `Performance/RedundantMerge` from blowing up on double splat arguments. ([@drenmi][])
* [#4352](https://github.com/bbatsov/rubocop/issues/4352): Fix the auto-correct of `Style/AndOr` when Enumerable accessors (`[]`) are used. ([@rrosenblum][])
* [#4393](https://github.com/bbatsov/rubocop/issues/4393): Prevent `Style/InverseMethods` from registering an offense for methods that are double negated. ([@rrosenblum][])
* [#4394](https://github.com/bbatsov/rubocop/issues/4394): Prevent some cops from breaking on safe navigation operator. ([@drenmi][])
* [#4260](https://github.com/bbatsov/rubocop/issues/4260): Prevent `Rails/SkipsModelValidations` from registering an offense for `FileUtils.touch`. ([@rrosenblum][])

## 0.48.1 (2017-04-03)

### Changes

* [#4219](https://github.com/bbatsov/rubocop/issues/4219): Add a link to style guide for `Style/IndentationConsistency` cop. ([@pocke][])
* [#4168](https://github.com/bbatsov/rubocop/issues/4168): Removed `-n` option. ([@sadovnik][])
* [#4039](https://github.com/bbatsov/rubocop/pull/4039): Change `Style/PercentLiteralDelimiters` default configuration to match Style Guide update. ([@drenmi][])
* [#4235](https://github.com/bbatsov/rubocop/pull/4235): Improved copy of offense message in `Lint/AmbiguousBlockAssociation` cop. ([@smakagon][])

### Bug fixes

* [#4171](https://github.com/bbatsov/rubocop/pull/4171): Prevent `Rails/Blank` from breaking when RHS of `or` is a naked falsiness check. ([@drenmi][])
* [#4189](https://github.com/bbatsov/rubocop/pull/4189): Make `Lint/AmbiguousBlockAssociation` aware of lambdas passed as arguments. ([@drenmi][])
* [#4179](https://github.com/bbatsov/rubocop/pull/4179): Prevent `Rails/Blank` from breaking when LHS of `or` is a naked falsiness check. ([@rrosenblum][])
* [#4172](https://github.com/bbatsov/rubocop/pull/4172): Fix false positives in `Style/MixinGrouping` cop. ([@drenmi][])
* [#4185](https://github.com/bbatsov/rubocop/pull/4185): Make `Lint/NestedMethodDefinition` aware of `#*_exec` class of methods. ([@drenmi][])
* [#4197](https://github.com/bbatsov/rubocop/pull/4197): Fix false positive in `Style/RedundantSelf` cop with parallel assignment. ([@drenmi][])
* [#4199](https://github.com/bbatsov/rubocop/issues/4199): Fix incorrect auto correction in `Style/SymbolArray` and `Style/WordArray` cop. ([@pocke][])
* [#4218](https://github.com/bbatsov/rubocop/pull/4218): Make `Lint/NestedMethodDefinition` aware of class shovel scope. ([@drenmi][])
* [#4198](https://github.com/bbatsov/rubocop/pull/4198): Make `Lint/AmbguousBlockAssociation` aware of operator methods. ([@drenmi][])
* [#4152](https://github.com/bbatsov/rubocop/pull/4152): Make `Style/MethodCallWithArgsParentheses` not require parens on setter methods. ([@drenmi][])
* [#4226](https://github.com/bbatsov/rubocop/pull/4226): Show in `--help` output that `--stdin` takes a file name argument. ([@jonas054][])
* [#4217](https://github.com/bbatsov/rubocop/pull/4217): Fix false positive in `Rails/FilePath` cop with non string argument. ([@soutaro][])
* [#4106](https://github.com/bbatsov/rubocop/pull/4106): Make `Style/TernaryParentheses` unsafe autocorrect detector aware of literals and constants. ([@drenmi][])
* [#4228](https://github.com/bbatsov/rubocop/pull/4228): Fix false positive in `Lint/AmbiguousBlockAssociation` cop. ([@smakagon][])
* [#4234](https://github.com/bbatsov/rubocop/pull/4234): Fix false positive in `Rails/RelativeDate` for lambdas and procs. ([@smakagon][])

## 0.48.0 (2017-03-26)

### New features

* [#4107](https://github.com/bbatsov/rubocop/pull/4107): New `TargetRailsVersion` configuration parameter can be used to specify which version of Rails the inspected code is intended to run on. ([@maxbeizer][])
* [#4104](https://github.com/bbatsov/rubocop/pull/4104): Add `prefix` and `postfix` styles to `Style/NegatedIf`. ([@brandonweiss][])
* [#4083](https://github.com/bbatsov/rubocop/pull/4083): Add new configuration `NumberOfEmptyLines` for `Style/EmptyLineBetweenDefs`. ([@dorian][])
* [#4045](https://github.com/bbatsov/rubocop/pull/4045): Add new configuration `Strict` for `Style/NumericLiteral` to make the change to this cop in 0.47.0 configurable. ([@iGEL][])
* [#4005](https://github.com/bbatsov/rubocop/issues/4005): Add new `AllCops/EnabledByDefault` option. ([@betesh][])
* [#3893](https://github.com/bbatsov/rubocop/issues/3893): Add a new configuration, `IncludeActiveSupportAliases`, to `Performance/DoublStartEndWith`. This configuration will check for ActiveSupport's `starts_with?` and `ends_with?`. ([@rrosenblum][])
* [#3889](https://github.com/bbatsov/rubocop/pull/3889): Add new `Style/EmptyLineAfterMagicComment` cop. ([@backus][])
* [#3800](https://github.com/bbatsov/rubocop/issues/3800): Make `Style/EndOfLine` configurable with `lf`, `crlf`, and `native` (default) styles. ([@jonas054][])
* [#3936](https://github.com/bbatsov/rubocop/issues/3936): Add new `Style/MixinGrouping` cop. ([@drenmi][])
* [#4003](https://github.com/bbatsov/rubocop/issues/4003): Add new `Rails/RelativeDateConstant` cop. ([@sinsoku][])
* [#3984](https://github.com/bbatsov/rubocop/pull/3984): Add new `Style/EmptyLinesAroundBeginBody` cop. ([@pocke][])
* [#3995](https://github.com/bbatsov/rubocop/pull/3995): Add new `Style/EmptyLinesAroundExceptionHandlingKeywords` cop. ([@pocke][])
* [#4019](https://github.com/bbatsov/rubocop/pull/4019): Make configurable `Style/MultilineMemoization` cop. ([@pocke][])
* [#4018](https://github.com/bbatsov/rubocop/pull/4018): Add autocorrect `Lint/EmptyEnsure` cop. ([@pocke][])
* [#4028](https://github.com/bbatsov/rubocop/pull/4028): Add new `Style/IndentHeredoc` cop. ([@pocke][])
* [#3931](https://github.com/bbatsov/rubocop/issues/3931): Add new `Lint/AmbiguousBlockAssociation` cop. ([@smakagon][])
* Add new `Style/InverseMethods` cop. ([@rrosenblum][])
* [#4038](https://github.com/bbatsov/rubocop/pull/4038): Allow `default` key in the `Style/PercentLiteralDelimiters` cop config to set all preferred delimiters. ([@kddeisz][])
* Add `IgnoreMacros` option to `Style/MethodCallWithArgsParentheses`. ([@drenmi][])
* [#3937](https://github.com/bbatsov/rubocop/issues/3937): Add new `Rails/ActiveSupportAliases` cop. ([@tdeo][])
* Add new `Rails/Blank` cop. ([@rrosenblum][])
* Add new `Rails/Present` cop. ([@rrosenblum][])
* [#4004](https://github.com/bbatsov/rubocop/issues/4004): Allow not treating comment lines as group separators in `Bundler/OrderedGems` cop. ([@konto-andrzeja][])

### Changes

* [#4100](https://github.com/bbatsov/rubocop/issues/4100): Rails/SaveBang should flag `update_attributes`. ([@andriymosin][])
* [#4083](https://github.com/bbatsov/rubocop/pull/4083): `Style/EmptyLineBetweenDefs` doesn't allow more than one empty line between method definitions by default (see `NumberOfEmptyLines`). ([@dorian][])
* [#3997](https://github.com/bbatsov/rubocop/pull/3997): Include all ruby files by default and exclude non-ruby files. ([@dorian][])
* [#4012](https://github.com/bbatsov/rubocop/pull/4012): Mark `foo[:bar]` as not complex in `Style/TernaryParentheses` cop with `require_parentheses_when_complex` style. ([@onk][])
* [#3915](https://github.com/bbatsov/rubocop/issues/3915): Make configurable whitelist for `Lint/SafeNavigationChain` cop. ([@pocke][])
* [#3944](https://github.com/bbatsov/rubocop/issues/3944): Allow keyword arguments in `Style/RaiseArgs` cop. ([@mikegee][])
* Add auto-correct to `Performance/DoubleStartEndWith`. ([@rrosenblum][])
* [#3951](https://github.com/bbatsov/rubocop/pull/3951): Make `Rails/Date` cop to register an offence for a string without timezone. ([@sinsoku][])
* [#4020](https://github.com/bbatsov/rubocop/pull/4020): Fixed `new_cop.rake` suggested path. ([@dabroz][])
* [#4055](https://github.com/bbatsov/rubocop/pull/4055): Add parameters count to offense message for `Metrics/ParameterLists` cop. ([@pocke][])
* [#4081](https://github.com/bbatsov/rubocop/pull/4081): Allow `Marshal.load` if argument is a `Marshal.dump` in `Security/MarshalLoad` cop. ([@droptheplot][])
* [#4124](https://github.com/bbatsov/rubocop/issues/4124): Make `Style/SymbolArray` cop to enable by default. ([@pocke][])
* [#3331](https://github.com/bbatsov/rubocop/issues/3331): Change `Style/MultilineMethodCallIndentation` `indented_relative_to_receiver` to indent relative to the receiver and not relative to the caller. ([@jfelchner][])
* [#4137](https://github.com/bbatsov/rubocop/pull/4137): Allow lines to be exempted from `IndentationWidth` by regex. ([@jfelchner][])

### Bug fixes

* [#4007](https://github.com/bbatsov/rubocop/pull/4007): Skip `Rails/SkipsModelValidations` for methods that don't accept arguments. ([@dorian][])
* [#3923](https://github.com/bbatsov/rubocop/issues/3923): Allow asciibetical sorting in `Bundler/OrderedGems`. ([@mikegee][])
* [#3855](https://github.com/bbatsov/rubocop/issues/3855): Make `Lint/NonLocalExitFromIterator` aware of method definitions. ([@drenmi][])
* [#2643](https://github.com/bbatsov/rubocop/issues/2643): Allow uppercase and dashes in `MagicComment`. ([@mikegee][])
* [#3959](https://github.com/bbatsov/rubocop/issues/3959): Don't wrap "percent arrays" with extra brackets when autocorrecting `Style/MutableConstant`. ([@mikegee][])
* [#3978](https://github.com/bbatsov/rubocop/pull/3978): Fix false positive in `Performance/RegexpMatch` with `English` module. ([@pocke][])
* [#3242](https://github.com/bbatsov/rubocop/issues/3242): Ignore `Errno::ENOENT` during cache cleanup from `File.mtime` too. ([@mikegee][])
* [#3958](https://github.com/bbatsov/rubocop/issues/3958): `Style/SpaceInsideHashLiteralBraces` doesn't add and offence when checking an hash where a value is a left brace string (e.g. { k: '{' }). ([@nodo][])
* [#4006](https://github.com/bbatsov/rubocop/issues/4006): Prevent `Style/WhileUntilModifier` from breaking on a multiline modifier. ([@drenmi][])
* [#3345](https://github.com/bbatsov/rubocop/issues/3345): Allow `Style/WordArray`'s `WordRegex` configuration value to be an instance of `String`. ([@mikegee][])
* [#4013](https://github.com/bbatsov/rubocop/pull/4013): Follow redirects for RemoteConfig. ([@buenaventure][])
* [#3917](https://github.com/bbatsov/rubocop/issues/3917): Rails/FilePath Match nodes in a method call only once. ([@unmanbearpig][])
* [#3673](https://github.com/bbatsov/rubocop/issues/3673): Fix regression on `Style/RedundantSelf` when assigning to same local variable. ([@bankair][])
* [#4047](https://github.com/bbatsov/rubocop/issues/4047): Allow `find_zone` and `find_zone!` methods in `Rails/TimeZone`. ([@attilahorvath][])
* [#3457](https://github.com/bbatsov/rubocop/issues/3457): Clear a warning and prevent new warnings. ([@mikegee][])
* [#4066](https://github.com/bbatsov/rubocop/issues/4066): Register an offense in `Lint/ShadowedException` when an exception is shadowed and there is an implicit begin. ([@rrosenblum][])
* [#4001](https://github.com/bbatsov/rubocop/issues/4001): Lint/UnneededDisable of Metrics/LineLength that isn't unneeded. ([@wkurniawan07][])
* [#3960](https://github.com/bbatsov/rubocop/issues/3960): Let `Include`/`Exclude` paths in all files beginning with `.rubocop` be relative to the configuration file's directory and not to the current directory. ([@jonas054][])
* [#4049](https://github.com/bbatsov/rubocop/pull/4049): Bugfix for `Style/EmptyLiteral` cop. ([@ota42y][])
* [#4112](https://github.com/bbatsov/rubocop/pull/4112): Fix false positives about double quotes in `Style/StringLiterals`, `Style/UnneededCapitalW` and `Style/UnneededPercentQ` cops. ([@pocke][])
* [#4109](https://github.com/bbatsov/rubocop/issues/4109): Fix incorrect auto correction in `Style/SelfAssignment` cop. ([@pocke][])
* [#4110](https://github.com/bbatsov/rubocop/issues/4110): Fix incorrect auto correction in `Style/BracesAroundHashParameters` cop. ([@musialik][])
* [#4084](https://github.com/bbatsov/rubocop/issues/4084): Fix incorrect auto correction in `Style/TernaryParentheses` cop. ([@musialik][])
* [#4102](https://github.com/bbatsov/rubocop/issues/4102): Fix `Security/JSONLoad`, `Security/MarshalLoad` and `Security/YAMLLoad` cops patterns not matching ::Const. ([@musialik][])
* [#3580](https://github.com/bbatsov/rubocop/issues/3580): Handle combinations of `# rubocop:disable all` and `# rubocop:disable SomeCop`. ([@jonas054][])
* [#4124](https://github.com/bbatsov/rubocop/issues/4124): Fix auto correction bugs in `Style/SymbolArray` cop. ([@pocke][])
* [#4128](https://github.com/bbatsov/rubocop/issues/4128): Prevent `Style/CaseIndentation` cop from registering offenses on single-line case statements. ([@drenmi][])
* [#4143](https://github.com/bbatsov/rubocop/issues/4143): Prevent `Style/IdenticalConditionalBranches` from registering offenses when a case statement has an empty when. ([@dpostorivo][])
* [#4160](https://github.com/bbatsov/rubocop/pull/4160): Fix a regression where `UselessAssignment` cop may not properly detect useless assignments when there's only a single conditional expression in the top level scope. ([@yujinakayama][])
* [#4162](https://github.com/bbatsov/rubocop/pull/4162): Fix a false negative in `UselessAssignment` cop with nested conditionals. ([@yujinakayama][])

## 0.47.1 (2017-01-18)

### Bug fixes

* [#3911](https://github.com/bbatsov/rubocop/issues/3911): Prevent a crash in `Performance/RegexpMatch` cop with module definition. ([@pocke][])
* [#3908](https://github.com/bbatsov/rubocop/issues/3908): Prevent `Style/AlignHash` from breaking on a keyword splat when using enforced `table` style. ([@drenmi][])
* [#3918](https://github.com/bbatsov/rubocop/issues/3918): Prevent `Rails/EnumUniqueness` from breaking on a non-literal hash value. ([@drenmi][])
* [#3914](https://github.com/bbatsov/rubocop/pull/3914): Fix department resolution for third party cops required through configuration. ([@backus][])
* [#3846](https://github.com/bbatsov/rubocop/issues/3846): `NodePattern` works for hyphenated node types. ([@alexdowad][])
* [#3922](https://github.com/bbatsov/rubocop/issues/3922): Prevent `Style/NegatedIf` from breaking on negated ternary. ([@drenmi][])
* [#3915](https://github.com/bbatsov/rubocop/issues/3915): Fix a false positive in `Lint/SafeNavigationChain` cop with `try` method. ([@pocke][])

## 0.47.0 (2017-01-16)

### New features

* [#3822](https://github.com/bbatsov/rubocop/pull/3822): Add `Rails/FilePath` cop. ([@iguchi1124][])
* [#3821](https://github.com/bbatsov/rubocop/pull/3821): Add `Security/YAMLLoad` cop. ([@cyberdelia][])
* [#3816](https://github.com/bbatsov/rubocop/pull/3816): Add `Security/MarshalLoad` cop. ([@cyberdelia][])
* [#3757](https://github.com/bbatsov/rubocop/pull/3757): Add Auto-Correct for `Bundler/OrderedGems` cop. ([@pocke][])
* `Style/FrozenStringLiteralComment` now supports the style `never` that will remove the `frozen_string_literal` comment. ([@rrosenblum][])
* [#3795](https://github.com/bbatsov/rubocop/pull/3795): Add `Lint/MultipleCompare` cop. ([@pocke][])
* [#3772](https://github.com/bbatsov/rubocop/issues/3772): Allow exclusion of certain methods for `Metrics/BlockLength`. ([@NobodysNightmare][])
* [#3804](https://github.com/bbatsov/rubocop/pull/3804): Add new `Lint/SafeNavigationChain` cop. ([@pocke][])
* [#3670](https://github.com/bbatsov/rubocop/pull/3670): Add `CountBlocks` boolean option to `Metrics/BlockNesting`. It allows blocks to be counted towards the nesting limit. ([@georgyangelov][])
* [#2992](https://github.com/bbatsov/rubocop/issues/2992): Add a configuration to `Style/ConditionalAssignment` to toggle offenses for ternary expressions. ([@rrosenblum][])
* [#3824](https://github.com/bbatsov/rubocop/pull/3824): Add new `Performance/RegexpMatch` cop. ([@pocke][])
* [#3825](https://github.com/bbatsov/rubocop/pull/3825): Add new `Rails/SkipsModelValidations` cop. ([@rahulcs][])
* [#3737](https://github.com/bbatsov/rubocop/issues/3737): Add new `Style/MethodCallWithArgsParentheses` cop. ([@dominh][])
* Renamed `MethodCallParentheses` to `MethodCallWithoutArgsParentheses`. ([@dominh][])
* [#3854](https://github.com/bbatsov/rubocop/pull/3854): Add new `Rails/ReversibleMigration` cop. ([@sue445][])
* [#3872](https://github.com/bbatsov/rubocop/pull/3872): Detect `String#%` with hash literal. ([@backus][])
* [#2731](https://github.com/bbatsov/rubocop/issues/2731): Allow configuration of method calls that create methods for `Lint/UselessAccessModifier`. ([@pat][])

### Changes

* [#3820](https://github.com/bbatsov/rubocop/pull/3820): Rename `Lint/Eval` to `Security/Eval`. ([@cyberdelia][])
* [#3725](https://github.com/bbatsov/rubocop/issues/3725): Disable `Style/SingleLineBlockParams` by default. ([@tejasbubane][])
* [#3765](https://github.com/bbatsov/rubocop/pull/3765): Add a validation for supported styles other than EnforcedStyle. `AlignWith`, `IndentWhenRelativeTo` and `EnforcedMode` configurations are renamed. ([@pocke][])
* [#3782](https://github.com/bbatsov/rubocop/pull/3782): Add check for `add_reference` method by `Rails/NotNullColumn` cop. ([@pocke][])
* [#3761](https://github.com/bbatsov/rubocop/pull/3761): Update `Style/RedundantFreeze` message from `Freezing immutable objects is pointless.` to `Do not freeze immutable objects, as freezing them has no effect.`. ([@lucasuyezu][])
* [#3753](https://github.com/bbatsov/rubocop/issues/3753): Change error message of `Bundler/OrderedGems` to mention `Alphabetize Gems`. ([@tejasbubane][])
* [#3802](https://github.com/bbatsov/rubocop/pull/3802): Ignore case when checking Gemfile order. ([@breckenedge][])
* Add missing examples in `Lint` cops documentation. ([@enriikke][])
* Make `Style/EmptyMethod` cop aware of class methods. ([@drenmi][])
* [#3871](https://github.com/bbatsov/rubocop/pull/3871): Add check for void `defined?` and `self` by `Lint/Void` cop. ([@pocke][])
* Allow ignoring methods in `Style/BlockDelimiters` when using any style. ([@twe4ked][])

### Bug fixes

* [#3751](https://github.com/bbatsov/rubocop/pull/3751): Avoid crash in `Rails/EnumUniqueness` cop. ([@pocke][])
* [#3766](https://github.com/bbatsov/rubocop/pull/3766): Avoid crash in `Style/ConditionalAssignment` cop with masgn. ([@pocke][])
* [#3770](https://github.com/bbatsov/rubocop/pull/3770): `Style/RedundantParentheses` Don't flag raised to a power negative numeric literals, since removing the parentheses would change the meaning of the expressions. ([@amogil][])
* [#3750](https://github.com/bbatsov/rubocop/issues/3750): Register an offense in `Style/ConditionalAssignment` when the assignment spans multiple lines. ([@rrosenblum][])
* [#3775](https://github.com/bbatsov/rubocop/pull/3775): Avoid crash in `Style/HashSyntax` cop with an empty hash. ([@pocke][])
* [#3783](https://github.com/bbatsov/rubocop/pull/3783): Maintain parentheses in `Rails/HttpPositionalArguments` when methods are defined with them. ([@kevindew][])
* [#3786](https://github.com/bbatsov/rubocop/pull/3786): Avoid crash `Style/ConditionalAssignment` cop with mass assign method. ([@pocke][])
* [#3749](https://github.com/bbatsov/rubocop/pull/3749): Detect corner case of `Style/NumericLitterals`. ([@kamaradclimber][])
* [#3788](https://github.com/bbatsov/rubocop/pull/3788): Prevent bad auto-correct in `Style/Next` when block has nested conditionals. ([@drenmi][])
* [#3807](https://github.com/bbatsov/rubocop/pull/3807): Prevent `Style/Documentation` and `Style/DocumentationMethod` from mistaking RuboCop directives for class documentation. ([@drenmi][])
* [#3815](https://github.com/bbatsov/rubocop/pull/3815): Fix false positive in `Style/IdenticalConditionalBranches` cop when branches have same line at leading. ([@pocke][])
* Fix false negative in `Rails/HttpPositionalArguments` where offense would go undetected if one of the request parameter names matched one of the special keyword arguments. ([@deivid-rodriguez][])
* Fix false negative in `Rails/HttpPositionalArguments` where offense would go undetected if the `:format` keyword was used with other non-special keywords. ([@deivid-rodriguez][])
* [#3406](https://github.com/bbatsov/rubocop/issues/3406): Enable cops if Enabled is not explicitly set to false. ([@metcalf][])
* Fix `Lint/FormatParameterMismatch` for splatted last argument. ([@zverok][])
* [#3853](https://github.com/bbatsov/rubocop/pull/3853): Fix false positive in `RedundantParentheses` cop with multiple expression. ([@pocke][])
* [#3870](https://github.com/bbatsov/rubocop/pull/3870): Avoid crash in `Rails/HttpPositionalArguments`. ([@pocke][])
* [#3869](https://github.com/bbatsov/rubocop/pull/3869): Prevent `Lint/FormatParameterMismatch` from breaking when `#%` is passed an empty array. ([@drenmi][])
* [#3879](https://github.com/bbatsov/rubocop/pull/3879): Properly handle Emacs and Vim magic comments for `FrozenStringLiteralComment`. ([@backus][])
* [#3736](https://github.com/bbatsov/rubocop/issues/3736): Fix to remove accumulator return value by auto-correction in `Style/EachWithObject`. ([@pocke][])

## 0.46.0 (2016-11-30)

### New features

* [#3600](https://github.com/bbatsov/rubocop/issues/3600): Add new `Bundler/DuplicatedGem` cop. ([@jmks][])
* [#3624](https://github.com/bbatsov/rubocop/pull/3624): Add new configuration option `empty_lines_special` to `Style/EmptyLinesAroundClassBody` and `Style/EmptyLinesAroundModuleBody`. ([@legendetm][])
* Add new `Style/EmptyMethod` cop. ([@drenmi][])
* `Style/EmptyLiteral` will now auto-correct `Hash.new` when it is the first argument being passed to a method. The arguments will be wrapped with parenthesis. ([@rrosenblum][])
* [#3713](https://github.com/bbatsov/rubocop/pull/3713): Respect `DisabledByDefault` in parent configs. ([@aroben][])
* New cop `Rails/EnumUniqueness` checks for duplicate values defined in enum config. ([@olliebennett][])
* New cop `Rails/EnumUniqueness` checks for duplicate values defined in enum config hash. ([@olliebennett][])
* [#3451](https://github.com/bbatsov/rubocop/issues/3451): Add new `require_parentheses_when_complex` style to `Style/TernaryParentheses` cop. ([@swcraig][])
* [#3600](https://github.com/bbatsov/rubocop/issues/3600): Add new `Bundler/OrderedGems` cop. ([@tdeo][])
* [#3479](https://github.com/bbatsov/rubocop/issues/3479): Add new configuration option `IgnoredPatterns` to `Metrics/LineLength`. ([@jonas054][])

### Changes

* The offense range for `Performance/FlatMap` now includes any parameters that are passed to `flatten`. ([@rrosenblum][])
* [#1747](https://github.com/bbatsov/rubocop/issues/1747): Update `Style/SpecialGlobalVars` messages with a reminder to `require 'English'`. ([@ivanovaleksey][])
* Checks `binding.irb` call by `Lint/Debugger` cop. ([@pocke][])
* [#3742](https://github.com/bbatsov/rubocop/pull/3742): Checks `min` and `max` call by `Performance/CompareWithBlock` cop. ([@pocke][])

### Bug fixes

* [#3662](https://github.com/bbatsov/rubocop/issues/3662): Fix the auto-correction of `Lint/UnneededSplatExpansion` when the splat expansion is inside of another array. ([@rrosenblum][])
* [#3699](https://github.com/bbatsov/rubocop/issues/3699): Fix false positive in `Style/VariableNumber` on variable names ending with an underscore. ([@bquorning][])
* [#3687](https://github.com/bbatsov/rubocop/issues/3687): Fix the fact that `Style/TernaryParentheses` cop claims to correct uncorrected offenses. ([@Ana06][])
* [#3568](https://github.com/bbatsov/rubocop/issues/3568): Fix `--auto-gen-config` behavior for `Style/VariableNumber`. ([@jonas054][])
* Add `format` as an acceptable keyword argument for `Rails/HttpPositionalArguments`. ([@aesthetikx][])
* [#3598](https://github.com/bbatsov/rubocop/issues/3598): In `Style/NumericPredicate`, don't report `x != 0` or `x.nonzero?` as the expressions have different values. ([@jonas054][])
* [#3690](https://github.com/bbatsov/rubocop/issues/3690): Do not register an offense for multiline braces with content in `Style/SpaceInsideBlockBraces`. ([@rrosenblum][])
* [#3746](https://github.com/bbatsov/rubocop/issues/3746): `Lint/NonLocalExitFromIterator` does not warn about `return` in a block which is passed to `Object#define_singleton_method`. ([@AlexWayfer][])

## 0.45.0 (2016-10-31)

### New features

* [#3615](https://github.com/bbatsov/rubocop/pull/3615): Add autocorrection for `Lint/EmptyInterpolation`. ([@pocke][])
* Make `PercentLiteralDelimiters` enforce delimiters around `%I()` too. ([@bronson][])
* [#3408](https://github.com/bbatsov/rubocop/issues/3408): Add check for repeated values in case conditionals. ([@swcraig][])
* [#3646](https://github.com/bbatsov/rubocop/pull/3646): Add new `Lint/EmptyWhen` cop. ([@drenmi][])
* [#3246](https://github.com/bbatsov/rubocop/issues/3246): Add list of all cops to the manual (generated automatically from a rake task). ([@sihu][])
* [#3647](https://github.com/bbatsov/rubocop/issues/3647): Add `--force-default-config` option. ([@jawshooah][])
* [#3570](https://github.com/bbatsov/rubocop/issues/3570): Add new `MultilineIfModifier` cop to avoid usage of if/unless-modifiers on multiline statements. ([@tessi][])
* [#3631](https://github.com/bbatsov/rubocop/issues/3631): Add new `Style/SpaceInLambdaLiteral` cop to check for spaces in lambda literals. ([@swcraig][])
* Add new `Lint/EmptyExpression` cop. ([@drenmi][])

### Bug fixes

* [#3553](https://github.com/bbatsov/rubocop/pull/3553): Make `Style/RedundantSelf` cop to not register an offence for `self.()`. ([@iGEL][])
* [#3474](https://github.com/bbatsov/rubocop/issues/3474): Make the `Rails/TimeZone` only analyze functions which have "Time" in the receiver. ([@b-t-g][])
* [#3607](https://github.com/bbatsov/rubocop/pull/3607): Fix `Style/RedundantReturn` cop for empty if body. ([@pocke][])
* [#3291](https://github.com/bbatsov/rubocop/issues/3291): Improve detection of `raw` and `html_safe` methods in `Rails/OutputSafety`. ([@lumeet][])
* Redundant return style now properly handles empty `when` blocks. ([@albus522][])
* [#3622](https://github.com/bbatsov/rubocop/pull/3622): Fix false positive for `Metrics/MethodLength` and `Metrics/BlockLength`. ([@meganemura][])
* [#3625](https://github.com/bbatsov/rubocop/pull/3625): Fix some cops errors when condition is empty brace. ([@pocke][])
* [#3468](https://github.com/bbatsov/rubocop/issues/3468): Fix bug regarding alignment inside `begin`..`end` block in `Style/MultilineMethodCallIndentation`. ([@jonas054][])
* [#3644](https://github.com/bbatsov/rubocop/pull/3644): Fix generation incorrect documentation. ([@pocke][])
* [#3637](https://github.com/bbatsov/rubocop/issues/3637): Fix Style/NonNilCheck crashing for ternary condition. ([@tejasbubane][])
* [#3654](https://github.com/bbatsov/rubocop/pull/3654): Add missing keywords for `Rails/HttpPositionalArguments`. ([@eitoball][])
* [#3652](https://github.com/bbatsov/rubocop/issues/3652): Avoid crash Rails/HttpPositionalArguments for lvar params when auto-correct. ([@pocke][])
* Fix bug in `Style/SafeNavigation` where there is a check for an object in an elsif statement with a method call on that object in the branch. ([@rrosenblum][])
* [#3660](https://github.com/bbatsov/rubocop/pull/3660): Fix false positive for Rails/SafeNavigation when without receiver. ([@pocke][])
* [#3650](https://github.com/bbatsov/rubocop/issues/3650): Fix `Style/VariableNumber` registering an offense for variables with double digit numbers. ([@rrosenblum][])
* [#3494](https://github.com/bbatsov/rubocop/issues/3494): Check `rails` style indentation also inside blocks in `Style/IndentationWidth`. ([@jonas054][])
* [#3676](https://github.com/bbatsov/rubocop/issues/3676): Ignore raw and html_safe invocations when wrapped inside a safe_join. ([@b-t-g][])

### Changes

* [#3601](https://github.com/bbatsov/rubocop/pull/3601): Change default args for `Style/SingleLineBlockParams`. This cop checks that `reduce` and `inject` use the variable names `a` and `e` for block arguments. These defaults are uncommunicative variable names and thus conflict with the ["Uncommunicative Variable Name" check in Reek](https://github.com/troessner/reek/blob/master/docs/Uncommunicative-Variable-Name.md). Default args changed to `acc` and `elem`.([@jessieay][])
* [#3645](https://github.com/bbatsov/rubocop/pull/3645): Fix bug with empty case when nodes in `Style/RedundantReturn`. ([@tiagocasanovapt][])
* [#3263](https://github.com/bbatsov/rubocop/issues/3263): Fix auto-correct of if statements inside of unless else statements in `Style/ConditionalAssignment`. ([@rrosenblum][])
* Bump default Ruby version to 2.1. ([@drenmi][])

## 0.44.1 (2016-10-13)

### Bug fixes

* Remove a debug `require`. ([@bbatsov][])

## 0.44.0 (2016-10-13)

### New features

* [#3560](https://github.com/bbatsov/rubocop/pull/3560): Add a configuration option `empty_lines_except_namespace` to `Style/EmptyLinesAroundClassBody` and `Style/EmptyLinesAroundModuleBody`. ([@legendetm][])
* [#3370](https://github.com/bbatsov/rubocop/issues/3370): Add new `Rails/HttpPositionalArguments` cop to check your Rails 5 test code for existence of positional args usage. ([@logicminds][])
* [#3510](https://github.com/bbatsov/rubocop/issues/3510): Add a configuration option, `ConvertCodeThatCanStartToReturnNil`, to `Style/SafeNavigation` to check for code that could start returning `nil` if safe navigation is used. ([@rrosenblum][])
* Add a new `AllCops/StyleGuideBaseURL` setting that allows the use of relative paths and/or fragments within each cop's `StyleGuide` setting, to make forking of custom style guides easier. ([@scottmatthewman][])
* [#3566](https://github.com/bbatsov/rubocop/issues/3566): Add new `Metric/BlockLength` cop to ensure blocks don't get too long. ([@savef][])
* [#3428](https://github.com/bbatsov/rubocop/issues/3428): Add support for configuring `Style/PreferredHashMethods` with either `short` or `verbose` style method names. ([@abrom][])
* [#3455](https://github.com/bbatsov/rubocop/issues/3455): Add new `Rails/DynamicFindBy` cop. ([@pocke][])
* [#3542](https://github.com/bbatsov/rubocop/issues/3542): Add a configuration option, `IgnoreCopDirectives`, to `Metrics/LineLength` to stop cop directives (`# rubocop:disable Metrics/AbcSize`) from being counted when considering line length. ([@jmks][])
* Add new `Rails/DelegateAllowBlank` cop. ([@connorjacobsen][])
* Add new `Style/MultilineMemoization` cop. ([@drenmi][])

### Bug fixes

* [#3103](https://github.com/bbatsov/rubocop/pull/3103): Make `Style/ExtraSpacing` cop register an offense for extra spaces present in single-line hash literals. ([@tcdowney][])
* [#3513](https://github.com/bbatsov/rubocop/pull/3513): Fix false positive in `Style/TernaryParentheses` for a ternary with ranges. ([@dreyks][])
* [#3520](https://github.com/bbatsov/rubocop/issues/3520): Fix regression causing `Lint/AssignmentInCondition` false positive. ([@savef][])
* [#3514](https://github.com/bbatsov/rubocop/issues/3514): Make `Style/VariableNumber` cop not register an offense when valid normal case variable names have an integer after the first `_`. ([@b-t-g][])
* [#3516](https://github.com/bbatsov/rubocop/issues/3516): Make `Style/VariableNumber` cop not register an offense when valid normal case variable names have an integer in the middle. ([@b-t-g][])
* [#3436](https://github.com/bbatsov/rubocop/issues/3436): Make `Rails/SaveBang` cop not register an offense when return value of a non-bang method is returned by the parent method. ([@coorasse][])
* [#3540](https://github.com/bbatsov/rubocop/issues/3540): Fix `Style/GuardClause` to register offense for instance and singleton methods. ([@tejasbubane][])
* [#3311](https://github.com/bbatsov/rubocop/issues/3311): Detect incompatibilities with the external encoding to prevent bad autocorrections in `Style/StringLiterals`. ([@deivid-rodriguez][])
* [#3499](https://github.com/bbatsov/rubocop/issues/3499): Ensure `Lint/UnusedBlockArgument` doesn't make recommendations that would change arity for methods defined using `#define_method`. ([@drenmi][])
* [#3430](https://github.com/bbatsov/rubocop/issues/3430): Fix exception in `Performance/RedundantMerge` when inspecting a `#merge!` with implicit receiver. ([@drenmi][])
* [#3411](https://github.com/bbatsov/rubocop/issues/3411): Avoid auto-correction crash for single `when` in `Performance/CaseWhenSplat`. ([@jonas054][])
* [#3286](https://github.com/bbatsov/rubocop/issues/3286): Allow `self.a, self.b = b, a` in `Style/ParallelAssignment`. ([@jonas054][])
* [#3419](https://github.com/bbatsov/rubocop/issues/3419): Report offense for `unless x.nil?` in `Style/NonNilCheck` if `IncludeSemanticChanges` is `true`. ([@jonas054][])
* [#3382](https://github.com/bbatsov/rubocop/issues/3382): Avoid auto-correction crash for multiple elsifs in `Style/EmptyElse`. ([@lumeet][])
* [#3334](https://github.com/bbatsov/rubocop/issues/3334): Do not register an offense for a literal space (`\s`) in `Style/UnneededCapitalW`. ([@rrosenblum][])
* [#3390](https://github.com/bbatsov/rubocop/issues/3390): Fix SaveBang cop for multiple conditional. ([@tejasbubane][])
* [#3577](https://github.com/bbatsov/rubocop/issues/3577): Fix `Style/RaiseArgs` not allowing compact raise with splatted args. ([@savef][])
* [#3578](https://github.com/bbatsov/rubocop/issues/3578): Fix safe navigation method call counting in `Metrics/AbcSize`. ([@savef][])
* [#3592](https://github.com/bbatsov/rubocop/issues/3592): Fix `Style/RedundantParentheses` for indexing with literals. ([@thegedge][])
* [#3597](https://github.com/bbatsov/rubocop/issues/3597): Fix the autocorrect of `Performance/CaseWhenSplat` when trying to rearange splat expanded variables to the end of a when condition. ([@rrosenblum][])

### Changes

* [#3512](https://github.com/bbatsov/rubocop/issues/3512): Change error message of `Lint/UnneededSplatExpansion` for array in method parameters. ([@tejasbubane][])
* [#3510](https://github.com/bbatsov/rubocop/issues/3510): Fix some issues with `Style/SafeNavigation`. Fix auto-correct of multiline if expressions, and do not register an offense for scenarios using `||` and ternary expression. ([@rrosenblum][])
* [#3503](https://github.com/bbatsov/rubocop/issues/3503): Change misleading message of `Style/EmptyLinesAroundAccessModifier`. ([@bquorning][])
* [#3407](https://github.com/bbatsov/rubocop/issues/3407): Turn off autocorrect for unsafe rules by default. ([@ptarjan][])
* [#3521](https://github.com/bbatsov/rubocop/issues/3521): Turn off autocorrect for `Security/JSONLoad` by default. ([@savef][])
* [#2903](https://github.com/bbatsov/rubocop/issues/2903): `Style/RedundantReturn` looks for redundant `return` inside conditional branches. ([@lumeet][])

## 0.43.0 (2016-09-19)

### New features

* [#3379](https://github.com/bbatsov/rubocop/issues/3379): Add table of contents at the beginning of HTML formatted output. ([@hedgesky][])
* [#2968](https://github.com/bbatsov/rubocop/issues/2968): Add new `Style/DocumentationMethod` cop. ([@sooyang][])
* [#3360](https://github.com/bbatsov/rubocop/issues/3360): Add `RequireForNonPublicMethods` configuration option to `Style/DocumentationMethod` cop. ([@drenmi][])
* Add new `Rails/SafeNavigation` cop to convert `try!` to `&.`. ([@rrosenblum][])
* [#3415](https://github.com/bbatsov/rubocop/pull/3415): Add new `Rails/NotNullColumn` cop. ([@pocke][])
* [#3167](https://github.com/bbatsov/rubocop/issues/3167): Add new `Style/VariableNumber` cop. ([@sooyang][])
* Add new style `no_mixed_keys` to `Style/HashSyntax` to only check for hashes with mixed keys. ([@daviddavis][])
* Allow including multiple configuration files from a single gem. ([@tjwallace][])
* Add check for `persisted?` method call when using a create method in `Rails/SaveBang`. ([@QuinnHarris][])
* Add new `Style/SafeNavigation` cop to convert method calls safeguarded by a non `nil` check for the object to `&.`. ([@rrosenblum][])
* Add new `Performance/SortWithBlock` cop to use `sort_by(&:foo)` instead of `sort { |a, b| a.foo <=> b.foo }`. ([@koic][])
* [#3492](https://github.com/bbatsov/rubocop/pull/3492): Add new `UnifiedInteger` cop. ([@pocke][])

### Bug fixes

* [#3383](https://github.com/bbatsov/rubocop/issues/3383): Fix the local variable reset issue with `Style/RedundantSelf` cop. ([@bankair][])
* [#3445](https://github.com/bbatsov/rubocop/issues/3445): Fix bad autocorrect for `Style/AndOr` cop. ([@mikezter][])
* [#3349](https://github.com/bbatsov/rubocop/issues/3349): Fix bad autocorrect for `Style/Lambda` cop. ([@metcalf][])
* [#3351](https://github.com/bbatsov/rubocop/issues/3351): Fix bad auto-correct for `Performance/RedundantMatch` cop. ([@annaswims][])
* [#3347](https://github.com/bbatsov/rubocop/issues/3347): Prevent infinite loop in `Style/TernaryParentheses` cop when used together with `Style/RedundantParentheses`. ([@drenmi][])
* [#3209](https://github.com/bbatsov/rubocop/issues/3209): Remove faulty line length check from `Style/GuardClause` cop. ([@drenmi][])
* [#3366](https://github.com/bbatsov/rubocop/issues/3366): Make `Style/MutableConstant` cop aware of splat assignments. ([@drenmi][])
* [#3372](https://github.com/bbatsov/rubocop/pull/3372): Fix RuboCop crash with empty brackets in `Style/Next` cop. ([@pocke][])
* [#3358](https://github.com/bbatsov/rubocop/issues/3358): Make `Style/MethodMissing` cop aware of class scope. ([@drenmi][])
* [#3342](https://github.com/bbatsov/rubocop/issues/3342): Fix error in `Lint/ShadowedException` cop if last rescue does not have parameter. ([@soutaro][])
* [#3380](https://github.com/bbatsov/rubocop/issues/3380): Fix false positive in `Style/TrailingUnderscoreVariable` cop. ([@drenmi][])
* [#3388](https://github.com/bbatsov/rubocop/issues/3388): Fix bug where `Lint/ShadowedException` would register an offense when rescuing different numbers of custom exceptions in multiple rescue groups. ([@rrosenblum][])
* [#3386](https://github.com/bbatsov/rubocop/issues/3386): Make `VariableForce` understand an empty RegExp literal as LHS to `=~`. ([@drenmi][])
* [#3421](https://github.com/bbatsov/rubocop/pull/3421): Fix clobbering `inherit_from` additions when not using Namespaces in the configs. ([@nicklamuro][])
* [#3425](https://github.com/bbatsov/rubocop/pull/3425): Fix bug for invalid bytes in UTF-8 in `Lint/PercentStringArray` cop. ([@pocke][])
* [#3374](https://github.com/bbatsov/rubocop/issues/3374): Make `SpaceInsideBlockBraces` and `SpaceBeforeBlockBraces` not depend on `BlockDelimiters` configuration. ([@jonas054][])
* Fix error in `Lint/ShadowedException` cop for higher number of rescue groups. ([@groddeck][])
* [#3456](https://github.com/bbatsov/rubocop/pull/3456): Don't crash on a multiline empty brace in `Style/MultilineMethodCallBraceLayout`. ([@pocke][])
* [#3423](https://github.com/bbatsov/rubocop/issues/3423): Checks if .rubocop is a file before parsing. ([@joejuzl][])
* [#3439](https://github.com/bbatsov/rubocop/issues/3439): Fix variable assignment check not working properly when a block is used in `Rails/SaveBang`. ([@QuinnHarris][])
* [#3401](https://github.com/bbatsov/rubocop/issues/3401): Read file contents in binary mode so `Style/EndOfLine` works on Windows. ([@jonas054][])
* [#3450](https://github.com/bbatsov/rubocop/issues/3450): Prevent `Style/TernaryParentheses` cop from making unsafe corrections. ([@drenmi][])
* [#3460](https://github.com/bbatsov/rubocop/issues/3460): Fix false positives in `Style/InlineComment` cop. ([@drenmi][])
* [#3485](https://github.com/bbatsov/rubocop/issues/3485): Make OneLineConditional cop not register offense for empty else. ([@tejasbubane][])
* [#3508](https://github.com/bbatsov/rubocop/pull/3508): Fix false negatives in `Rails/NotNullColumn`. ([@pocke][])
* [#3462](https://github.com/bbatsov/rubocop/issues/3462): Don't create MultilineMethodCallBraceLayout offenses for single-line method calls when receiver spans multiple lines. ([@maxjacobson][])

### Changes

* [#3341](https://github.com/bbatsov/rubocop/issues/3341): Exclude RSpec tests from inspection by `Style/NumericPredicate` cop. ([@drenmi][])
* Rename `Lint/UselessArraySplat` to `Lint/UnneededSplatExpansion`, and add functionality to check for unnecessary expansion of other literals. ([@rrosenblum][])
* No longer register an offense for splat expansion of an array literal in `Performance/CaseWhenSplat`. `Lint/UnneededSplatExpansion` now handles this behavior. ([@rrosenblum][])
* `Lint/InheritException` restricts inheriting from standard library subclasses of `Exception`. ([@metcalf][])
* No longer register an offense if the first line of code starts with `#\` in `Style/LeadingCommentSpace`. `config.ru` files consider such lines as options. ([@scottohara][])
* [#3292](https://github.com/bbatsov/rubocop/issues/3292): Remove `Performance/PushSplat` as it can produce code that is slower or even cause failure. ([@jonas054][])

## 0.42.0 (2016-07-25)

### New features

* [#3306](https://github.com/bbatsov/rubocop/issues/3306): Add autocorrection for `Style/EachWithObject`. ([@owst][])
* Add new `Style/TernaryParentheses` cop. ([@drenmi][])
* [#3136](https://github.com/bbatsov/rubocop/issues/3136): Add config for `UselessAccessModifier` so it can be made aware of ActiveSupport's `concerning` and `class_methods` methods. ([@maxjacobson][])
* [#3128](https://github.com/bbatsov/rubocop/issues/3128): Add new `Rails/SaveBang` cop. ([@QuinnHarris][])
* Add new `Style/NumericPredicate` cop. ([@drenmi][])

### Bug fixes

* [#3271](https://github.com/bbatsov/rubocop/issues/3271): Fix bad auto-correct for `Style/EachForSimpleLoop` cop. ([@drenmi][])
* [#3288](https://github.com/bbatsov/rubocop/issues/3288): Fix auto-correct of word and symbol arrays in `Style/ParallelAssignment` cop. ([@jonas054][])
* [#3307](https://github.com/bbatsov/rubocop/issues/3307): Fix exception when inspecting an operator assignment with `Style/MethodCallParentheses` cop. ([@drenmi][])
* [#3316](https://github.com/bbatsov/rubocop/issues/3316): Fix error for blocks without arguments in `Style/SingleLineBlockParams` cop. ([@owst][])
* [#3320](https://github.com/bbatsov/rubocop/issues/3320): Make `Style/OpMethod` aware of the backtick method. ([@drenmi][])
* Do not register an offense in `Lint/ShadowedException` when rescuing an exception built into Ruby before a custom exception. ([@rrosenblum][])

### Changes

* [#2645](https://github.com/bbatsov/rubocop/issues/2645): `Style/EmptyLiteral` no longer generates an offense for `String.new` when using frozen string literals. ([@drenmi][])
* [#3308](https://github.com/bbatsov/rubocop/issues/3308): Make `Lint/NextWithoutAccumulator` aware of nested enumeration. ([@drenmi][])
* Extend `Style/MethodMissing` cop to check for the conditions in the style guide. ([@drenmi][])
* [#3325](https://github.com/bbatsov/rubocop/issues/3325): Drop support for MRI 1.9.3. ([@drenmi][])
* Add support for MRI 2.4. ([@dvandersluis][])
* [#3256](https://github.com/bbatsov/rubocop/issues/3256): Highlight the closing brace in `Style/Multiline...BraceLayout` cops. ([@jonas054][])
* Always register an offense when rescuing `Exception` before or along with any other exception in `Lint/ShadowedException`. ([@rrosenblum][])

## 0.41.2 (2016-07-07)

### Bug fixes

* [#3248](https://github.com/bbatsov/rubocop/issues/3248): Support 'ruby-' prefix in `.ruby-version`. ([@tjwp][])
* [#3250](https://github.com/bbatsov/rubocop/pull/3250): Make regexp for cop names less restrictive in CommentConfig lines. ([@tjwp][])
* [#3261](https://github.com/bbatsov/rubocop/pull/3261): Prefer `TargetRubyVersion` to `.ruby-version`. ([@tjwp][])
* [#3249](https://github.com/bbatsov/rubocop/issues/3249): Account for `rescue nil` in `Style/ShadowedException`. ([@rrosenblum][])
* Modify the highlighting in `Style/ShadowedException` to be more useful. Highlight just `rescue` area. ([@rrosenblum][])
* [#3129](https://github.com/bbatsov/rubocop/issues/3129): Fix `Style/MethodCallParentheses` to work with multiple assignments. ([@tejasbubane][])
* [#3247](https://github.com/bbatsov/rubocop/issues/3247): Ensure whitespace after beginning of block in `Style/BlockDelimiters`. ([@tjwp][])
* [#2941](https://github.com/bbatsov/rubocop/issues/2941): Make sure `Lint/UnneededDisable` can do auto-correction. ([@jonas054][])
* [#3269](https://github.com/bbatsov/rubocop/pull/3269):  Fix `Lint/ShadowedException` to block arbitrary code execution. ([@pocke][])
* [#3266](https://github.com/bbatsov/rubocop/issues/3266): Handle empty parentheses in `Performance/RedundantBlockCall` auto-correct. ([@jonas054][])
* [#3272](https://github.com/bbatsov/rubocop/issues/3272): Add escape character missing to LITERAL_REGEX. ([@pocke][])
* [#3255](https://github.com/bbatsov/rubocop/issues/3255): Fix auto-correct for `Style/RaiseArgs` when constructing exception without arguments. ([@drenmi][])
* [#3294](https://github.com/bbatsov/rubocop/pull/3294): Allow to use `Time.zone_default`. ([@Tei][])
* [#3300](https://github.com/bbatsov/rubocop/issues/3300): Do not replace `%q()`s containing escaped non-backslashes. ([@owst][])

### Changes

* [#3230](https://github.com/bbatsov/rubocop/issues/3230): Improve highlighting for `Style/AsciiComments` cop. ([@drenmi][])
* Improve highlighting for `Style/AsciiIdentifiers` cop. ([@drenmi][])
* [#3265](https://github.com/bbatsov/rubocop/issues/3265): Include --no-offense-counts in .rubocop_todo.yml. ([@vergenzt][])

## 0.41.1 (2016-06-26)

### Bug fixes

* [#3245](https://github.com/bbatsov/rubocop/pull/3245): Fix `UniqBeforePluck` cop by solving difference of config name. ([@pocke][])

## 0.41.0 (2016-06-25)

### New features

* [#2956](https://github.com/bbatsov/rubocop/issues/2956): Prefer `.ruby-version` to `TargetRubyVersion`. ([@pclalv][])
* [#3095](https://github.com/bbatsov/rubocop/issues/3095): Add `IndentationWidth` configuration parameter for `Style/AlignParameters` cop. ([@alexdowad][])
* [#3066](https://github.com/bbatsov/rubocop/issues/3066): Add new `Style/ImplicitRuntimeError` cop which advises the use of an explicit exception class when raising an error. ([@alexdowad][])
* [#3018](https://github.com/bbatsov/rubocop/issues/3018): Add new `Style/EachForSimpleLoop` cop which advises the use of `Integer#times` for simple loops which iterate a fixed number of times. ([@alexdowad][])
* [#2595](https://github.com/bbatsov/rubocop/issues/2595): New `compact` style for `Style/SpaceInsideLiteralHashBraces`. ([@alexdowad][])
* [#2927](https://github.com/bbatsov/rubocop/issues/2927): Add autocorrect for `Rails/Validation` cop. ([@neodelf][])
* [#3135](https://github.com/bbatsov/rubocop/pull/3135): Add new `Rails/OutputSafety` cop. ([@josh][])
* [#3164](https://github.com/bbatsov/rubocop/pull/3164): Add [Fastlane](https://fastlane.tools/)'s Fastfile to the default Includes. ([@jules2689][])
* [#3173](https://github.com/bbatsov/rubocop/pull/3173): Make `Style/ModuleFunction` configurable with `module_function` and `extend_self` styles. ([@tjwp][])
* [#3105](https://github.com/bbatsov/rubocop/issues/3105): Add new `Rails/RequestReferer` cop. ([@giannileggio][])
* [#3200](https://github.com/bbatsov/rubocop/pull/3200): Add autocorrect for `Style/EachForSimpleLoop` cop. ([@tejasbubane][])
* [#3058](https://github.com/bbatsov/rubocop/issues/3058): Add new `Style/SpaceInsideArrayPercentLiteral` cop. ([@owst][])
* [#3058](https://github.com/bbatsov/rubocop/issues/3058): Add new `Style/SpaceInsidePercentLiteralDelimiters` cop. ([@owst][])
* [#3179](https://github.com/bbatsov/rubocop/pull/3179): Expose files to support testings Cops using RSpec. ([@tjwp][])
* [#3191](https://github.com/bbatsov/rubocop/issues/3191): Allow arbitrary comments after cop names in CommentConfig lines (e.g. rubocop:enable). ([@owst][])
* [#3165](https://github.com/bbatsov/rubocop/pull/3165): Add new `Lint/PercentStringArray` cop. ([@owst][])
* [#3165](https://github.com/bbatsov/rubocop/pull/3165): Add new `Lint/PercentSymbolArray` cop. ([@owst][])
* [#3177](https://github.com/bbatsov/rubocop/pull/3177): Add new `Style/NumericLiteralPrefix` cop. ([@tejasbubane][])
* [#1646](https://github.com/bbatsov/rubocop/issues/1646): Add configuration style `indented_relative_to_receiver` for `Style/MultilineMethodCallIndentation`. ([@jonas054][])
* New cop `Lint/ShadowedException` checks for the order which exceptions are rescued to avoid rescueing a less specific exception before a more specific exception. ([@rrosenblum][])
* [#3127](https://github.com/bbatsov/rubocop/pull/3127): New cop `Lint/InheritException` checks for error classes inheriting from `Exception`, and instead suggests `RuntimeError` or `StandardError`. ([@drenmi][])
* Add new `Performance/PushSplat` cop. ([@segiddins][])
* [#3089](https://github.com/bbatsov/rubocop/issues/3089): Add new `Rails/Exit` cop. ([@sgringwe][])
* [#3104](https://github.com/bbatsov/rubocop/issues/3104): Add new `Style/MethodMissing` cop. ([@haziqhafizuddin][])

### Bug fixes

* [#3005](https://github.com/bbatsov/rubocop/issues/3005): Symlink protection prevents use of caching in CI context. ([@urbanautomaton][])
* [#3037](https://github.com/bbatsov/rubocop/issues/3037): `Style/StringLiterals` understands that a bare '#', not '#@variable' or '#{interpolation}', does not require double quotes. ([@alexdowad][])
* [#2722](https://github.com/bbatsov/rubocop/issues/2722): `Style/ExtraSpacing` does not attempt to align an equals sign in an argument list with one in an assignment statement. ([@alexdowad][])
* [#3133](https://github.com/bbatsov/rubocop/issues/3133): `Style/MultilineMethodCallBraceLayout` does not register offenses for single-line calls. ([@alexdowad][])
* [#3170](https://github.com/bbatsov/rubocop/issues/3170): `Style/MutableConstant` does not infinite-loop when correcting an array with no brackets. ([@alexdowad][])
* [#3150](https://github.com/bbatsov/rubocop/issues/3150): Fix auto-correct for Style/MultilineArrayBraceLayout. ([@jspanjers][])
* [#3192](https://github.com/bbatsov/rubocop/pull/3192): Fix `Lint/UnusedBlockArgument`'s `IgnoreEmptyBlocks` parameter from being removed from configuration. ([@jfelchner][])
* [#3114](https://github.com/bbatsov/rubocop/issues/3114): Fix alignment `end` when auto-correcting `Style/EmptyElse`. ([@rrosenblum][])
* [#3120](https://github.com/bbatsov/rubocop/issues/3120): Fix `Lint/UselessAccessModifier` reporting useless access modifiers inside {Class,Module,Struct}.new blocks. ([@owst][])
* [#3125](https://github.com/bbatsov/rubocop/issues/3125): Fix `Rails/UniqBeforePluck` to ignore `uniq` with block. ([@tejasbubane][])
* [#3116](https://github.com/bbatsov/rubocop/issues/3116): `Style/SpaceAroundKeyword` allows `&.` method calls after `super` and `yield`. ([@segiddins][])
* [#3131](https://github.com/bbatsov/rubocop/issues/3131): Fix `Style/ZeroLengthPredicate` to ignore `size` and `length` variables. ([@tejasbubane][])
* [#3146](https://github.com/bbatsov/rubocop/pull/3146): Fix `NegatedIf` and `NegatedWhile` to ignore double negations. ([@natalzia-paperless][])
* [#3140](https://github.com/bbatsov/rubocop/pull/3140): `Style/FrozenStringLiteralComment` works with file doesn't have any tokens. ([@pocke][])
* [#3154](https://github.com/bbatsov/rubocop/issues/3154): Fix handling of `()` in `Style/RedundantParentheses`. ([@lumeet][])
* [#3155](https://github.com/bbatsov/rubocop/issues/3155): Fix `Style/SpaceAfterNot` reporting on the `not` keyword. ([@NobodysNightmare][])
* [#3160](https://github.com/bbatsov/rubocop/pull/3160): `Style/Lambda` fix whitespacing when auto-correcting unparenthesized arguments. ([@palkan][])
* [#2944](https://github.com/bbatsov/rubocop/issues/2944): Don't crash on strings that span multiple lines but only have one pair of delimiters in `Style/StringLiterals`. ([@jonas054][])
* [#3157](https://github.com/bbatsov/rubocop/issues/3157): Don't let `LineEndConcatenation` and `UnneededInterpolation` make changes to the same string during auto-correct. ([@jonas054][])
* [#3187](https://github.com/bbatsov/rubocop/issues/3187): Let `Style/BlockDelimiters` ignore blocks in *all* method arguments. ([@jonas054][])
* Modify `Style/ParallelAssignment` to use implicit begins when parallel assignment uses a `rescue` modifier and is the only thing in the method. ([@rrosenblum][])
* [#3217](https://github.com/bbatsov/rubocop/pull/3217): Fix output of ellipses for multi-line offense ranges in HTML formatter. ([@jonas054][])
* [#3207](https://github.com/bbatsov/rubocop/issues/3207): Auto-correct modifier `while`/`until` and `begin`..`end` + `while`/`until` in `Style/InfiniteLoop`. ([@jonas054][])
* [#3202](https://github.com/bbatsov/rubocop/issues/3202): Fix `Style/EmptyElse` registering wrong offenses and thus making RuboCop crash. ([@deivid-rodriguez][])
* [#3183](https://github.com/bbatsov/rubocop/issues/3183): Ensure `Style/SpaceInsideBlockBraces` reports offenses for multi-line blocks. ([@owst][])
* [#3017](https://github.com/bbatsov/rubocop/issues/3017): Fix `Style/StringLiterals` to register offenses on non-ascii strings. ([@deivid-rodriguez][])
* [#3056](https://github.com/bbatsov/rubocop/issues/3056): Fix `Style/StringLiterals` to register offenses on non-ascii strings. ([@deivid-rodriguez][])
* [#2986](https://github.com/bbatsov/rubocop/issues/2986): Fix `RedundantBlockCall` to not report calls that pass block arguments, or where the block has been overridden. ([@owst][])
* [#3223](https://github.com/bbatsov/rubocop/issues/3223): Return can take many arguments. ([@ptarjan][])
* [#3239](https://github.com/bbatsov/rubocop/pull/3239): Fix bug with --auto-gen-config and a file that does not exist. ([@meganemura][])
* [#3138](https://github.com/bbatsov/rubocop/issues/3138): Fix RuboCop crashing when config file contains utf-8 characters and external encoding is not utf-8. ([@deivid-rodriguez][])
* [#3175](https://github.com/bbatsov/rubocop/pull/3175): Generate 'Exclude' list for the cops with configurable enforced style to `.rubocop_todo.yml` if different styles are used. ([@flexoid][])
* [#3231](https://github.com/bbatsov/rubocop/pull/3231): Make `Rails/UniqBeforePluck` more conservative. ([@tjwp][])

### Changes

* [#3149](https://github.com/bbatsov/rubocop/pull/3149): Make `Style/HashSyntax` configurable to not report hash rocket syntax for symbols ending with ? or ! when using ruby19 style. ([@owst][])
* [#1758](https://github.com/bbatsov/rubocop/issues/1758): Let `Style/ClosingParenthesisIndentation` follow `Style/AlignParameters` configuration for method calls. ([@jonas054][])
* [#3224](https://github.com/bbatsov/rubocop/issues/3224): Rename `Style/DeprecatedHashMethods` to `Style/PreferredHashMethods`. ([@tejasbubane][])

## 0.40.0 (2016-05-09)

### New features

* [#2997](https://github.com/bbatsov/rubocop/pull/2997): `Performance/CaseWhenSplat` can now identify multiple offenses in the same branch and offenses that do not occur as the first argument. ([@rrosenblum][])
* [#2928](https://github.com/bbatsov/rubocop/issues/2928): `Style/NestedParenthesizedCalls` cop can auto-correct. ([@drenmi][])
* `Style/RaiseArgs` cop can auto-correct. ([@drenmi][])
* [#2993](https://github.com/bbatsov/rubocop/pull/2993): `Style/SpaceAfterColon` now checks optional keyword arguments. ([@owst][])
* [#3003](https://github.com/bbatsov/rubocop/pull/3003): Read command line options from `.rubocop` file and `RUBOCOP_OPTS` environment variable. ([@bolshakov][])
* [#2857](https://github.com/bbatsov/rubocop/issues/2857): `Style/MultilineArrayBraceLayout` enforced style is configurable and supports `symmetrical` and `new_line` options. ([@panthomakos][])
* [#2857](https://github.com/bbatsov/rubocop/issues/2857): `Style/MultilineHashBraceLayout` enforced style is configurable and supports `symmetrical` and `new_line` options. ([@panthomakos][])
* [#2857](https://github.com/bbatsov/rubocop/issues/2857): `Style/MultilineMethodCallBraceLayout` enforced style is configurable and supports `symmetrical` and `new_line` options. ([@panthomakos][])
* [#2857](https://github.com/bbatsov/rubocop/issues/2857): `Style/MultilineMethodDefinitionBraceLayout` enforced style is configurable and supports `symmetrical` and `new_line` options. ([@panthomakos][])
* [#3052](https://github.com/bbatsov/rubocop/pull/3052): `Style/MultilineArrayBraceLayout` enforced style supports `same_line` option. ([@panthomakos][])
* [#3052](https://github.com/bbatsov/rubocop/pull/3052): `Style/MultilineHashBraceLayout` enforced style supports `same_line` option. ([@panthomakos][])
* [#3052](https://github.com/bbatsov/rubocop/pull/3052): `Style/MultilineMethodCallBraceLayout` enforced style supports `same_line` option. ([@panthomakos][])
* [#3052](https://github.com/bbatsov/rubocop/pull/3052): `Style/MultilineMethodDefinitionBraceLayout` enforced style supports `same_line` option. ([@panthomakos][])
* [#3019](https://github.com/bbatsov/rubocop/issues/3019): Add new `Style/EmptyCaseCondition` cop. ([@owst][], [@rrosenblum][])
* [#3072](https://github.com/bbatsov/rubocop/pull/3072): Add new `Lint/UselessArraySplat` cop. ([@owst][])
* [#3022](https://github.com/bbatsov/rubocop/issues/3022): `Style/Lambda` enforced style supports `literal` option. ([@drenmi][])
* [#2909](https://github.com/bbatsov/rubocop/issues/2909): `Style/Lambda` enforced style supports `lambda` option. ([@drenmi][])
* [#3092](https://github.com/bbatsov/rubocop/pull/3092): Allow `Style/Encoding` to enforce using no encoding comments. ([@NobodysNightmare][])
* New cop `Rails/UniqBeforePluck` checks that `uniq` is used before `pluck`. ([@tjwp][])

### Bug fixes

* [#3112](https://github.com/bbatsov/rubocop/issues/3112): Fix `Style/ClassAndModuleChildren` for nested classes with explicit superclass. ([@jspanjers][])
* [#3032](https://github.com/bbatsov/rubocop/issues/3032): Fix autocorrecting parentheses for predicate methods without space before args. ([@graemeboy][])
* [#3000](https://github.com/bbatsov/rubocop/pull/3000): Fix encoding crash on HTML output. ([@gerrywastaken][])
* [#2983](https://github.com/bbatsov/rubocop/pull/2983): `Style/AlignParameters` message was clarified for `with_fixed_indentation` style. ([@dylanahsmith][])
* [#2314](https://github.com/bbatsov/rubocop/pull/2314): Ignore `UnusedBlockArgument` for keyword arguments. ([@volkert][])
* [#2975](https://github.com/bbatsov/rubocop/issues/2975): Make comment indentation before `)` consistent with comment indentation before `}` or `]`. ([@jonas054][])
* [#3010](https://github.com/bbatsov/rubocop/issues/3010): Fix double reporting/correction of spaces after ternary operator colons (now only reported by `Style/SpaceAroundOperators`, and not `Style/SpaceAfterColon` too). ([@owst][])
* [#3006](https://github.com/bbatsov/rubocop/issues/3006): Register an offense for calling `merge!` on a method on a variable inside `each_with_object` in `Performance/RedundantMerge`. ([@lumeet][], [@rrosenblum][])
* [#2886](https://github.com/bbatsov/rubocop/issues/2886): Custom cop changes now bust the cache. ([@ptarjan][])
* [#3043](https://github.com/bbatsov/rubocop/issues/3043): `Style/SpaceAfterNot` will now register an offense for a receiver that is wrapped in parentheses. ([@rrosenblum][])
* [#3039](https://github.com/bbatsov/rubocop/issues/3039): Accept `match` without a receiver in `Performance/EndWith`. ([@lumeet][])
* [#3039](https://github.com/bbatsov/rubocop/issues/3039): Accept `match` without a receiver in `Performance/StartWith`. ([@lumeet][])
* [#3048](https://github.com/bbatsov/rubocop/issues/3048): `Lint/NestedMethodDefinition` shouldn't flag methods defined on Structs. ([@owst][])
* [#2912](https://github.com/bbatsov/rubocop/issues/2912): Check whether a line is aligned with the following line if the preceding line is not an assignment. ([@akihiro17][])
* [#3036](https://github.com/bbatsov/rubocop/issues/3036): Don't let `Lint/UnneededDisable` inspect files that are excluded for the cop. ([@jonas054][])
* [#2874](https://github.com/bbatsov/rubocop/issues/2874): Fix bug when the closing parenthesis is preceded by a newline in array and hash literals in `Style/RedundantParentheses`. ([@lumeet][])
* [#3049](https://github.com/bbatsov/rubocop/issues/3049): Make `Lint/UselessAccessModifier` detect conditionally defined methods and correctly handle dynamically defined methods and singleton class methods. ([@owst][])
* [#3004](https://github.com/bbatsov/rubocop/pull/3004): Don't add `Style/Alias` offenses for use of `alias` in `instance_eval` blocks, since object instances don't respond to `alias_method`. ([@magni-][])
* [#3061](https://github.com/bbatsov/rubocop/pull/3061): Custom cops now show up in --show-cops. ([@ptarjan][])
* [#3088](https://github.com/bbatsov/rubocop/pull/3088): Ignore offenses that involve conflicting HEREDOCs in the `Style/Multiline*BraceLayout` cops. ([@panthomakos][])
* [#3083](https://github.com/bbatsov/rubocop/issues/3083): Do not register an offense for splat block args in `Style/SymbolProc`. ([@rrosenblum][])
* [#3063](https://github.com/bbatsov/rubocop/issues/3063): Don't auto-correct `a + \` into `a + \\` in `Style/LineEndConcatenation`. ([@jonas054][])
* [#3034](https://github.com/bbatsov/rubocop/issues/3034): Report offenses for `RuntimeError.new(msg)` in `Style/RedundantException`. ([@jonas054][])
* [#3016](https://github.com/bbatsov/rubocop/issues/3016): `Style/SpaceAfterComma` now uses `Style/SpaceInsideHashLiteralBraces`'s setting. ([@ptarjan][])

### Changes

* [#2995](https://github.com/bbatsov/rubocop/issues/2995): Removed deprecated path matching syntax. ([@gerrywastaken][])
* [#3025](https://github.com/bbatsov/rubocop/pull/3025): Removed deprecation warnings for `rubocop-todo.yml`. ([@ptarjan][])
* [#3028](https://github.com/bbatsov/rubocop/pull/3028): Add `define_method` to the default list of `IgnoredMethods` of `Style/SymbolProc`. ([@jastkand][])
* [#3064](https://github.com/bbatsov/rubocop/pull/3064): `Style/SpaceAfterNot` highlights the entire expression instead of just the exlamation mark. ([@rrosenblum][])
* [#3085](https://github.com/bbatsov/rubocop/pull/3085): Enable `Style/MultilineArrayBraceLayout` and `Style/MultilineHashBraceLayout` with the `symmetrical` style by default. ([@panthomakos][])
* [#3091](https://github.com/bbatsov/rubocop/pull/3091): Enable `Style/MultilineMethodCallBraceLayout` and `Style/MultilineMethodDefinitionBraceLayout` with the `symmetrical` style by default. ([@panthomakos][])
* [#1830](https://github.com/bbatsov/rubocop/pull/1830): `Style/PredicateName` now ignores the `spec/` directory, since there is a strong convention for using `have_*` and `be_*` helper methods in RSpec. ([@gylaz][])

## 0.39.0 (2016-03-27)

### New features

* `Performance/TimesMap` cop can auto-correct. ([@lumeet][])
* `Style/ZeroLengthPredicate` cop can auto-correct. ([@lumeet][])
* [#2828](https://github.com/bbatsov/rubocop/issues/2828): `Style/ConditionalAssignment` is now configurable to enforce assignment inside of conditions or to enforce assignment to conditions. ([@rrosenblum][])
* [#2862](https://github.com/bbatsov/rubocop/pull/2862): `Performance/Detect` and `Performance/Count` have a new configuration `SafeMode` that is defaulted to `true`. These cops have known issues with `Rails` and other ORM frameworks. With this default configuration, these cops will not run if the `Rails` cops are enabled. ([@rrosenblum][])
* `Style/IfUnlessModifierOfIfUnless` cop added. ([@amuino][])

### Bug fixes

* [#2948](https://github.com/bbatsov/rubocop/issues/2948): `Style/SpaceAroundKeyword` should allow `yield[n]` and `super[n]`. ([@laurelfan][])
* [#2950](https://github.com/bbatsov/rubocop/issues/2950): Fix auto-correcting cases in which precedence has changed in `Style/OneLineConditional`. ([@lumeet][])
* [#2947](https://github.com/bbatsov/rubocop/issues/2947): Fix auto-correcting `if-then` in `Style/Next`. ([@lumeet][])
* [#2904](https://github.com/bbatsov/rubocop/issues/2904): `Style/RedundantParentheses` doesn't flag `-(1.method)` or `+(1.method)`, since removing the parentheses would change the meaning of these expressions. ([@alexdowad][])
* [#2958](https://github.com/bbatsov/rubocop/issues/2958): `Style/MultilineMethodCallIndentation` doesn't fail when inspecting unary ops which span multiple lines. ([@alexdowad][])
* [#2959](https://github.com/bbatsov/rubocop/issues/2959): `Lint/LiteralInInterpolation` doesn't report offenses for iranges and eranges with non-literal endpoints. ([@alexdowad][])
* [#2960](https://github.com/bbatsov/rubocop/issues/2960): `Lint/AssignmentInCondition` catches method assignments (like `obj.attr = val`) in a condition. ([@alexdowad][])
* [#2871](https://github.com/bbatsov/rubocop/issues/2871): Second solution for possible encoding incompatibility when outputting an HTML report. ([@jonas054][])
* [#2967](https://github.com/bbatsov/rubocop/pull/2967): Fix auto-correcting of `===`, `<=`, and `>=` in `Style/ConditionalAssignment`. ([@rrosenblum][])
* [#2977](https://github.com/bbatsov/rubocop/issues/2977): Fix auto-correcting of `"#{$!}"` in `Style/SpecialGlobalVars`. ([@lumeet][])
* [#2935](https://github.com/bbatsov/rubocop/issues/2935): Make configuration loading work if `SafeYAML.load` is private. ([@jonas054][])

### Changes

* `require:` only does relative includes when it starts with a `.`. ([@ptarjan][])
* `Style/IfUnlessModifier` does not trigger if the body is another conditional. ([@amuino][])
* [#2963](https://github.com/bbatsov/rubocop/pull/2963): `Performance/RedundantMerge` will now register an offense inside of `each_with_object`. ([@rrosenblum][])

## 0.38.0 (2016-03-09)

### New features

* `Style/UnlessElse` cop can auto-correct. ([@lumeet][])
* [#2629](https://github.com/bbatsov/rubocop/pull/2629): Add a new public API method, `highlighted_area` to offense. This method returns the range of the highlighted portion of an offense. ([@rrosenblum][])
* `Style/OneLineConditional` cop can auto-correct. ([@lumeet][])
* [#2905](https://github.com/bbatsov/rubocop/issues/2905): `Style/ZeroLengthPredicate` flags code like `array.length < 1`, `1 > array.length`, and so on. ([@alexdowad][])
* [#2892](https://github.com/bbatsov/rubocop/issues/2892): `Lint/BlockAlignment` cop can be configured to be stricter. ([@ptarjan][])
* `Style/Not` is able to autocorrect in cases where parentheses must be added to preserve the meaning of an expression. ([@alexdowad][])
* `Style/Not` auto-corrects comparison expressions by removing `not` and using the opposite comparison. ([@alexdowad][])

### Bug fixes

* Add `require 'time'` to `remote_config.rb` to avoid "undefined method \`rfc2822'". ([@necojackarc][])
* Replace `Rake::TaskManager#last_comment` with `Rake::TaskManager#last_description` for Rake 11 compatibility. ([@tbrisker][])
* Fix false positive in `Style/TrailingCommaInArguments` & `Style/TrailingCommaInLiteral` cops with consistent_comma style. ([@meganemura][])
* [#2861](https://github.com/bbatsov/rubocop/pull/2861): Fix false positive in `Style/SpaceAroundKeyword` for `rescue(...`. ([@rrosenblum][])
* [#2832](https://github.com/bbatsov/rubocop/issues/2832): `Style/MultilineOperationIndentation` treats operations inside blocks inside other operations correctly. ([@jonas054][])
* [#2865](https://github.com/bbatsov/rubocop/issues/2865): Change `require:` in config to be relative to the `.rubocop.yml` file itself. ([@ptarjan][])
* [#2845](https://github.com/bbatsov/rubocop/issues/2845): Handle heredocs in `Style/MultilineLiteralBraceLayout` auto-correct. ([@jonas054][])
* [#2848](https://github.com/bbatsov/rubocop/issues/2848): Handle comments inside arrays in `Style/MultilineArrayBraceLayout` auto-correct. ([@jonas054][])
* `Style/TrivialAccessors` allows predicate methods by default. ([@alexdowad][])
* [#2869](https://github.com/bbatsov/rubocop/issues/2869): Offenses which occur in the body of a `when` clause with multiple arguments will not be missed. ([@alexdowad][])
* `Lint/UselessAccessModifier` recognizes method defs inside a `begin` block. ([@alexdowad][])
* [#2870](https://github.com/bbatsov/rubocop/issues/2870): `Lint/UselessAccessModifier` recognizes method definitions which are passed as an argument to a method call. ([@alexdowad][])
* [#2859](https://github.com/bbatsov/rubocop/issues/2859): `Style/RedundantParentheses` doesn't consider the parentheses in `(!receiver.method arg)` to be redundant, since they might change the meaning of an expression, depending on precedence. ([@alexdowad][])
* [#2852](https://github.com/bbatsov/rubocop/issues/2852): `Performance/Casecmp` doesn't flag uses of `downcase`/`upcase` which are not redundant. ([@alexdowad][])
* [#2850](https://github.com/bbatsov/rubocop/issues/2850): `Style/FileName` doesn't choke on empty files with spaces in their names. ([@alexdowad][])
* [#2834](https://github.com/bbatsov/rubocop/issues/2834): When configured as `ConsistentQuotesInMultiline: true`, `Style/StringLiterals` doesn't error out when inspecting a heredoc with differing indentation across multiple lines. ([@alexdowad][])
* [#2876](https://github.com/bbatsov/rubocop/issues/2876): `Style/ConditionalAssignment` behaves correctly when assignment statement uses a character which has a special meaning in a regex. ([@alexdowad][])
* [#2877](https://github.com/bbatsov/rubocop/issues/2877): `Style/SpaceAroundKeyword` doesn't flag `!super.method`, `!yield.method`, and so on. ([@alexdowad][])
* [#2631](https://github.com/bbatsov/rubocop/issues/2631): `Style/Encoding` can remove unneeded encoding comment when autocorrecting with `when_needed` style. ([@alexdowad][])
* [#2860](https://github.com/bbatsov/rubocop/issues/2860): Fix false positive in `Rails/Date` when `to_time` is chained with safe method. ([@palkan][])
* [#2898](https://github.com/bbatsov/rubocop/issues/2898): `Lint/NestedMethodDefinition` allows methods defined inside `Class.new(S)` blocks. ([@segiddins][])
* [#2894](https://github.com/bbatsov/rubocop/issues/2894): Fix auto-correct an unless with a comparison operator. ([@jweir][])
* [#2911](https://github.com/bbatsov/rubocop/issues/2911): `Style/ClassAndModuleChildren` doesn't flag nested class definitions, where the outer class has an explicit superclass (because such definitions can't be converted to `compact` style). ([@alexdowad][])
* [#2871](https://github.com/bbatsov/rubocop/issues/2871): Don't crash when offense messages are read back from cache with `ASCII-8BIT` encoding and output as HTML or JSON. ([@jonas054][])
* [#2901](https://github.com/bbatsov/rubocop/issues/2901): Don't crash when `ENV['HOME']` is undefined. ([@mikegee][])
* [#2627](https://github.com/bbatsov/rubocop/issues/2627): `Style/BlockDelimiters` does not flag blocks delimited by `{}` when a block call is the final value in a hash with implicit braces (one which is the last argument to an outer method call). ([@alexdowad][])

### Changes

* Update Rake to version 11. ([@tbrisker][])
* [#2629](https://github.com/bbatsov/rubocop/pull/2629): Change the offense range for metrics cops to default to `expression` instead of `keyword` (the offense now spans the entire method, class, or module). ([@rrosenblum][])
* [#2891](https://github.com/bbatsov/rubocop/pull/2891): Change the caching of remote configs to live alongside the parent file. ([@Fryguy][])
* [#2662](https://github.com/bbatsov/rubocop/issues/2662): When setting options for Rake task, nested arrays can be used in the `options`, `formatters`, and `requires` arrays. ([@alexdowad][])
* [#2925](https://github.com/bbatsov/rubocop/pull/2925): Bump unicode-display_width dependency to >= 1.0.1. ([@jspanjers][])
* [#2875](https://github.com/bbatsov/rubocop/issues/2875): `Style/SignalException` does not flag calls to `fail` if a custom method named `fail` is defined in the same file. ([@alexdowad][])
* [#2923](https://github.com/bbatsov/rubocop/issues/2923): `Style/FileName` considers file names which contain a ? or ! character to still be "snake case". ([@alexdowad][])
* [#2879](https://github.com/bbatsov/rubocop/issues/2879): When autocorrecting, `Lint/UnusedMethodArgument` removes unused block arguments rather than simply prefixing them with an underscore. ([@alexdowad][])

## 0.37.2 (2016-02-11)

### Bug fixes

* Fix auto-correction of array and hash literals in `Lint/LiteralInInterpolation`. ([@lumeet][])
* [#2815](https://github.com/bbatsov/rubocop/pull/2815): Fix missing assets for html formatter. ([@prsimp][])
* `Style/RedundantParentheses` catches offenses involving the 2nd argument to a method call without parentheses, if the 2nd argument is a hash. ([@alexdowad][])
* `Style/RedundantParentheses` catches offenses inside an array literal. ([@alexdowad][])
* `Style/RedundantParentheses` doesn't flag `method (:arg) {}`, since removing the parentheses would change the meaning of the expression. ([@alexdowad][])
* `Performance/Detect` doesn't flag code where `first` or `last` takes an argument, as it cannot be transformed to equivalent code using `detect`. ([@alexdowad][])
* `Style/SpaceAroundOperators` ignores aref assignments. ([@alexdowad][])
* `Style/RescueModifier` indents code correctly when auto-correcting. ([@alexdowad][])
* `Style/RedundantMerge` indents code correctly when auto-correcting, even if the corrected hash had multiple keys, and even if the corrected code was indented to start with. ([@alexdowad][])
* [#2831](https://github.com/bbatsov/rubocop/issues/2831): `Performance/RedundantMerge` doesn't break code by autocorrecting a `#merge!` call which occurs at tail position in a block. ([@alexdowad][])

### Changes

* Handle auto-correction of nested interpolations in `Lint/LiteralInInterpolation`. ([@lumeet][])
* RuboCop results cache uses different directory names when there are many (or long) CLI options, to avoid a very long path which could cause failures on some filesystems. ([@alexdowad][])

## 0.37.1 (2016-02-09)

### New features

* [#2798](https://github.com/bbatsov/rubocop/pull/2798): `Rails/FindEach` cop works with `where.not`. ([@pocke][])
* `Style/MultilineBlockLayout` can correct offenses which involve argument destructuring. ([@alexdowad][])
* `Style/SpaceAroundKeyword` checks `super` nodes with no args. ([@alexdowad][])
* `Style/SpaceAroundKeyword` checks `defined?` nodes. ([@alexdowad][])
* [#2719](https://github.com/bbatsov/rubocop/issues/2719): `Style/ConditionalAssignment` handles correcting the alignment of `end`. ([@rrosenblum][])

### Bug fixes

* Fix auto-correction of `not` with parentheses in `Style/Not`. ([@lumeet][])
* [#2784](https://github.com/bbatsov/rubocop/issues/2784): RuboCop can inspect `super { ... }` and `super(arg) { ... }`. ([@alexdowad][])
* [#2781](https://github.com/bbatsov/rubocop/issues/2781): `Performance/RedundantMerge` doesn't flag calls to `#update`, since many classes have methods by this name (not only `Hash`). ([@alexdowad][])
* [#2780](https://github.com/bbatsov/rubocop/issues/2780): `Lint/DuplicateMethods` does not flag method definitions inside dynamic `Class.new` blocks. ([@alexdowad][])
* [#2775](https://github.com/bbatsov/rubocop/issues/2775): `Style/SpaceAroundKeyword` doesn't flag `yield.method`. ([@alexdowad][])
* [#2774](https://github.com/bbatsov/rubocop/issues/2774): `Style/SpaceAroundOperators` doesn't flag calls to `#[]`. ([@alexdowad][])
* [#2772](https://github.com/bbatsov/rubocop/issues/2772): RuboCop doesn't crash when `AllCops` section in configuration file is empty (rather, it displays a warning as intended). ([@alexdowad][])
* [#2737](https://github.com/bbatsov/rubocop/issues/2737): `Style/GuardClause` handles `elsif` clauses correctly. ([@alexdowad][])
* [#2735](https://github.com/bbatsov/rubocop/issues/2735): `Style/MultilineBlockLayout` doesn't cause an infinite loop by moving `end` onto the same line as the block args. ([@alexdowad][])
* [#2715](https://github.com/bbatsov/rubocop/issues/2715): `Performance/RedundantMatch` doesn't flag calls to `#match` which take a block. ([@alexdowad][])
* [#2704](https://github.com/bbatsov/rubocop/issues/2704): `Lint/NestedMethodDefinition` doesn't flag singleton defs which define a method on the value of a local variable. ([@alexdowad][])
* [#2660](https://github.com/bbatsov/rubocop/issues/2660): `Style/TrailingUnderscoreVariable` shows recommended code in its offense message. ([@alexdowad][])
* [#2671](https://github.com/bbatsov/rubocop/issues/2671): `Style/WordArray` doesn't attempt to inspect strings with invalid encoding, to avoid failing with an encoding error. ([@alexdowad][])

### Changes

* [#2739](https://github.com/bbatsov/rubocop/issues/2739): Change the configuration option `when_needed` in `Style/FrozenStringLiteralComment` to add a `frozen_string_literal` comment to all files when the `TargetRubyVersion` is set to 2.3+. ([@rrosenblum][])

## 0.37.0 (2016-02-04)

### New features

* [#2620](https://github.com/bbatsov/rubocop/pull/2620): New cop `Style/ZeroLengthPredicate` checks for `object.size == 0` and variants, and suggests replacing them with an appropriate `empty?` predicate. ([@drenmi][])
* [#2657](https://github.com/bbatsov/rubocop/pull/2657): Floating headers in HTML output. ([@mattparlane][])
* Add new `Style/SpaceAroundKeyword` cop. ([@lumeet][])
* [#2745](https://github.com/bbatsov/rubocop/pull/2745): New cop `Style/MultilineHashBraceLayout` checks that the closing brace in a hash literal is symmetrical with respect to the opening brace and the hash elements. ([@panthomakos][])
* [#2761](https://github.com/bbatsov/rubocop/pull/2761): New cop `Style/MultilineMethodDefinitionBraceLayout` checks that the closing brace in a method definition is symmetrical with respect to the opening brace and the method parameters. ([@panthomakos][])
* [#2699](https://github.com/bbatsov/rubocop/pull/2699): `Performance/Casecmp` can register offenses when `str.downcase` or `str.upcase` are passed to an equality method. ([@rrosenblum][])
* [#2766](https://github.com/bbatsov/rubocop/pull/2766): New cop `Style/MultilineMethodCallBraceLayout` checks that the closing brace in a method call is symmetrical with respect to the opening brace and the method arguments. ([@panthomakos][])
* `Style/Semicolon` can autocorrect useless semicolons at the beginning of a line. ([@alexdowad][])

### Bug fixes

* [#2723](https://github.com/bbatsov/rubocop/issues/2723): Fix NoMethodError in Style/GuardClause. ([@drenmi][])
* [#2674](https://github.com/bbatsov/rubocop/issues/2674): Also check for Hash#update alias in `Performance/RedundantMerge`. ([@drenmi][])
* [#2630](https://github.com/bbatsov/rubocop/issues/2630): Take frozen string literals into account in `Style/MutableConstant`. ([@segiddins][])
* [#2642](https://github.com/bbatsov/rubocop/issues/2642): Support assignment via `||=` in `Style/MutableConstant`. ([@segiddins][])
* [#2646](https://github.com/bbatsov/rubocop/issues/2646): Fix auto-correcting assignment to a constant in `Style/ConditionalAssignment`. ([@segiddins][])
* [#2614](https://github.com/bbatsov/rubocop/issues/2614): Check for zero return value from `casecmp` in `Performance/casecmp`. ([@segiddins][])
* [#2647](https://github.com/bbatsov/rubocop/issues/2647): Allow `xstr` interpolations in `Lint/LiteralInInterpolation`. ([@segiddins][])
* Report a violation when `freeze` is called on a frozen string literal in `Style/RedundantFreeze`. ([@segiddins][])
* [#2641](https://github.com/bbatsov/rubocop/issues/2641): Fix crashing on empty methods with block args in `Performance/RedundantBlockCall`. ([@segiddins][])
* `Lint/DuplicateMethods` doesn't crash when `class_eval` is used with an implicit receiver. ([@lumeet][])
* [#2654](https://github.com/bbatsov/rubocop/issues/2654): Fix handling of unary operations in `Style/RedundantParentheses`. ([@lumeet][])
* [#2661](https://github.com/bbatsov/rubocop/issues/2661): `Style/Next` doesn't crash when auto-correcting modifier `if/unless`. ([@lumeet][])
* [#2665](https://github.com/bbatsov/rubocop/pull/2665): Make specs pass when running on Windows. ([@jonas054][])
* [#2691](https://github.com/bbatsov/rubocop/pull/2691): Do not register an offense in `Performance/TimesMap` for calling `map` or `collect` on a variable named `times`. ([@rrosenblum][])
* [#2689](https://github.com/bbatsov/rubocop/pull/2689): Change `Performance/RedundantBlockCall` to respect parentheses usage. ([@rrosenblum][])
* [#2694](https://github.com/bbatsov/rubocop/issues/2694): Fix caching when using a different JSON gem such as Oj. ([@georgyangelov][])
* [#2707](https://github.com/bbatsov/rubocop/pull/2707): Change `Lint/NestedMethodDefinition` to respect `Class.new` and `Module.new`. ([@owst][])
* [#2701](https://github.com/bbatsov/rubocop/pull/2701): Do not consider assignments to the same variable as useless if later assignments are within a loop. ([@owst][])
* [#2696](https://github.com/bbatsov/rubocop/issues/2696): `Style/NestedModifier` adds parentheses around a condition when needed. ([@lumeet][])
* [#2666](https://github.com/bbatsov/rubocop/issues/2666): Fix bug when auto-correcting symbol literals in `Lint/LiteralInInterpolation`. ([@lumeet][])
* [#2664](https://github.com/bbatsov/rubocop/issues/2664): `Performance/Casecmp` can auto-correct case comparison to variables and method calls without error. ([@rrosenblum][])
* [#2729](https://github.com/bbatsov/rubocop/issues/2729): Fix handling of hash literal as the first argument in `Style/RedundantParentheses`. ([@lumeet][])
* [#2703](https://github.com/bbatsov/rubocop/issues/2703): Handle byte order mark in `Style/IndentationWidth`, `Style/ElseAlignment`, `Lint/EndAlignment`, and `Lint/DefEndAlignment`. ([@jonas054][])
* [#2710](https://github.com/bbatsov/rubocop/pull/2710): Fix handling of fullwidth characters in some cops. ([@seikichi][])
* [#2690](https://github.com/bbatsov/rubocop/issues/2690): Fix alignment of operands that are part of an assignment in `Style/MultilineOperationIndentation`. ([@jonas054][])
* [#2228](https://github.com/bbatsov/rubocop/issues/2228): Use the config of a related cop whether it's enabled or not. ([@madwort][])
* [#2721](https://github.com/bbatsov/rubocop/issues/2721): Do not register an offense for constants wrapped in parentheses passed to `rescue` in `Style/RedundantParentheses`. ([@rrosenblum][])
* [#2742](https://github.com/bbatsov/rubocop/issues/2742): Fix `Style/TrailingCommaInArguments` & `Style/TrailingCommaInLiteral` for inline single element arrays. ([@annih][])
* [#2768](https://github.com/bbatsov/rubocop/issues/2768): Allow parentheses after keyword `not` in `Style/MethodCallParentheses`. ([@lumeet][])
* [#2758](https://github.com/bbatsov/rubocop/issues/2758): Allow leading underscores in camel case variable names.([@mmcguinn][])

### Changes

* Remove `Style/SpaceAfterControlKeyword` and `Style/SpaceBeforeModifierKeyword` as the more generic `Style/SpaceAroundKeyword` handles the same cases. ([@lumeet][])
* Handle comparisons with `!=` in `Performance/casecmp`. ([@segiddins][])
* [#2684](https://github.com/bbatsov/rubocop/pull/2684): Do not base `Style/FrozenStringLiteralComment` on the version of Ruby that is running. ([@rrosenblum][])
* [#2732](https://github.com/bbatsov/rubocop/issues/2732): Change the default style of `Style/SignalException` to `only_raise`. ([@bbatsov][])

## 0.36.0 (2016-01-14)

### New features

* [#2598](https://github.com/bbatsov/rubocop/pull/2598): New cop `Lint/RandOne` checks for `rand(1)`, `Kernel.rand(1.0)` and similar calls. Such call are most likely a mistake because they always return `0`. ([@DNNX][])
* [#2590](https://github.com/bbatsov/rubocop/pull/2590): New cop `Performance/DoubleStartEndWith` checks for two `start_with?` (or `end_with?`) calls joined by `||` with the same receiver, like `str.start_with?('x') || str.start_with?('y')` and suggests using one call instead: `str.start_with?('x', 'y')`. ([@DNNX][])
* [#2583](https://github.com/bbatsov/rubocop/pull/2583): New cop `Performance/TimesMap` checks for `x.times.map{}` and suggests replacing them with `Array.new(x){}`. ([@DNNX][])
* [#2581](https://github.com/bbatsov/rubocop/pull/2581): New cop `Lint/NextWithoutAccumulator` finds bare `next` in `reduce`/`inject` blocks which assigns `nil` to the accumulator. ([@mvidner][])
* [#2529](https://github.com/bbatsov/rubocop/pull/2529): Add EnforcedStyle config parameter to IndentArray. ([@jawshooah][])
* [#2479](https://github.com/bbatsov/rubocop/pull/2479): Add option `AllowHeredoc` to `Metrics/LineLength`. ([@fphilipe][])
* [#2416](https://github.com/bbatsov/rubocop/pull/2416): New cop `Style/ConditionalAssignment` checks for assignment of the same variable in all branches of conditionals and replaces them with a single assignment to the return of the conditional. ([@rrosenblum][])
* [#2410](https://github.com/bbatsov/rubocop/pull/2410): New cop `Style/IndentAssignment` checks the indentation of the first line of the right-hand-side of a multi-line assignment. ([@panthomakos][])
* [#2431](https://github.com/bbatsov/rubocop/issues/2431): Add `IgnoreExecutableScripts` option to `Style/FileName`. ([@sometimesfood][])
* [#2460](https://github.com/bbatsov/rubocop/pull/2460): New cop `Style/UnneededInterpolation` checks for strings that are just an interpolated expression. ([@cgriego][])
* [#2361](https://github.com/bbatsov/rubocop/pull/2361): `Style/MultilineAssignmentLayout` cop checks for a newline after the assignment operator in a multi-line assignment. ([@panthomakos][])
* [#2462](https://github.com/bbatsov/rubocop/issues/2462): `Lint/UselessAccessModifier` can catch more types of useless access modifiers. ([@alexdowad][])
* [#1677](https://github.com/bbatsov/rubocop/issues/1677): Add new `Performance/Casecmp` cop. ([@alexdowad][])
* [#1677](https://github.com/bbatsov/rubocop/issues/1677): Add new `Performance/RangeInclude` cop. ([@alexdowad][])
* [#1677](https://github.com/bbatsov/rubocop/issues/1677): Add new `Performance/RedundantSortBy` cop. ([@alexdowad][])
* [#1677](https://github.com/bbatsov/rubocop/issues/1677): Add new `Performance/LstripRstrip` cop. ([@alexdowad][])
* [#1677](https://github.com/bbatsov/rubocop/issues/1677): Add new `Performance/StartWith` cop. ([@alexdowad][])
* [#1677](https://github.com/bbatsov/rubocop/issues/1677): Add new `Performance/EndWith` cop. ([@alexdowad][])
* [#1677](https://github.com/bbatsov/rubocop/issues/1677): Add new `Performance/RedundantMerge` cop. ([@alexdowad][])
* `Lint/Debugger` cop can now auto-correct offenses. ([@alexdowad][])
* [#1677](https://github.com/bbatsov/rubocop/issues/1677): Add new `Performance/RedundantMatch` cop. ([@alexdowad][])
* [#1677](https://github.com/bbatsov/rubocop/issues/1677): Add new `Performance/RedundantBlockCall` cop. ([@alexdowad][])
* [#1954](https://github.com/bbatsov/rubocop/issues/1954): `Lint/UnneededDisable` can now autocorrect. ([@alexdowad][])
* [#2501](https://github.com/bbatsov/rubocop/issues/2501): Add new `Lint/ImplicitStringConcatenation` cop. ([@alexdowad][])
* Add new `Style/RedundantParentheses` cop. ([@lumeet][])
* [#1346](https://github.com/bbatsov/rubocop/issues/1346): `Style/SpecialGlobalVars` can be configured to use either `use_english_names` or `use_perl_names` styles. ([@alexdowad][])
* [#2426](https://github.com/bbatsov/rubocop/issues/2426): New `Style/NestedParenthesizedCalls` cop checks for non-parenthesized method calls nested inside a parenthesized call, like `method1(method2 arg)`. ([@alexdowad][])
* [#2502](https://github.com/bbatsov/rubocop/issues/2502): The `--stdin` and `--auto-correct` CLI options can be combined, and if you do so, corrected code is printed to stdout. ([@alexdowad][])
* `Style/ConditionalAssignment` works on conditionals with a common aref assignment (like `array[index] = val`) or attribute assignment (like `self.attribute = val`). ([@alexdowad][])
* [#2476](https://github.com/bbatsov/rubocop/issues/2476): `Style/GuardClause` catches if..else nodes with one branch which terminates the execution of the current scope. ([@alexdowad][])
* New `Style/IdenticalConditionalBranches` flags `if..else` and `case..when..else` constructs with an identical line at the end of each branch. ([@alexdowad][])
* [#207](https://github.com/bbatsov/rubocop/issues/207): Add new `Lint/FloatOutOfRange` cop which catches floating-point literals which are too large or too small for Ruby to represent. ([@alexdowad][])
* `Style/GuardClause` doesn't report offenses in places where correction would make a line too long. ([@alexdowad][])
* `Lint/DuplicateMethods` can find duplicate method definitions in many more circumstances, even across multiple files; however, it ignores definitions inside `if` or something which could be a DSL method. ([@alexdowad][])
* A warning is printed if an invalid `EnforcedStyle` is configured. ([@alexdowad][])
* [#1367](https://github.com/bbatsov/rubocop/issues/1367): New `Lint/IneffectiveAccessModifier` checks for access modifiers which are erroneously applied to a singleton method, where they have no effect. ([@alexdowad][])
* [#1614](https://github.com/bbatsov/rubocop/issues/1614): `Lint/BlockAlignment` aligns block end with splat operator when applied to a splatted method call. ([@alexdowad][])
* [#2263](https://github.com/bbatsov/rubocop/issues/2263): Warn if `task.options = %w(--format ...)` is used when configuring `RuboCop::RakeTask`; this should be `task.formatters = ...` instead. ([@alexdowad][])
* [#2511](https://github.com/bbatsov/rubocop/issues/2511): `--no-offense-counts` CLI option suppresses the inclusion of offense count lines in auto-generated config. ([@alexdowad][])
* [#2504](https://github.com/bbatsov/rubocop/issues/2504): New `AllowForAlignment` config parameter for `Style/SingleSpaceBeforeFirstArg` allows the insertion of extra spaces before the first argument if it aligns it with something on the preceding or following line. ([@alexdowad][])
* [#2478](https://github.com/bbatsov/rubocop/issues/2478): `Style/ExtraSpacing` has new `ForceEqualSignAlignment` config parameter which forces = signs on consecutive lines to be aligned, and it can auto-correct. ([@alexdowad][])
* `Lint/BlockAlignment` aligns block end with unary operators like ~, -, or ! when such operators are applied to the method call taking the block. ([@alexdowad][])
* [#1460](https://github.com/bbatsov/rubocop/issues/1460): `Style/Alias` supports both `prefer_alias` and `prefer_alias_method` styles. ([@alexdowad][])
* [#1569](https://github.com/bbatsov/rubocop/issues/1569): New `ExpectMatchingDefinition` config parameter for `Style/FileName` makes it check for a class or module definition in each file which corresponds to the file name and path. ([@alexdowad][])
* [#2480](https://github.com/bbatsov/rubocop/pull/2480): Add a configuration to `Style/ConditionalAssignment` to check and correct conditionals that contain multiple assignments. ([@rrosenblum][])
* [#2480](https://github.com/bbatsov/rubocop/pull/2480): Allow `Style/ConditionalAssignment` to correct assignment in ternary operations. ([@rrosenblum][])
* [#2480](https://github.com/bbatsov/rubocop/pull/2480): Allow `Style/ConditionalAssignment` to correct comparable methods. ([@rrosenblum][])
* [#1633](https://github.com/bbatsov/rubocop/issues/1633): New cop `Style/MultilineMethodCallIndentation` takes over the responsibility for checking alignment of methods from the `Style/MultilineOperationIndentation` cop. ([@jonas054][])
* [#2472](https://github.com/bbatsov/rubocop/pull/2472): New cop `Style/MultilineArrayBraceLayout` checks that the closing brace in an array literal is symmetrical with respect to the opening brace and the array elements. ([@panthomakos][])
* [#1543](https://github.com/bbatsov/rubocop/issues/1543): `Style/WordArray` has both `percent` and `brackets` (which enforces the use of bracketed arrays for strings) styles. ([@alexdowad][])
* `Style/SpaceAroundOperators` has `AllowForAlignment` config parameter which allows extra spaces on the left if they serve to align the operator with another. ([@alexdowad][])
* `Style/SymbolArray` has both `percent` and `brackets` (which enforces the user of bracketed arrays for symbols) styles. ([@alexdowad][])
* [#2343](https://github.com/bbatsov/rubocop/issues/2343): Entire cop types (or "departments") can be disabled using in .rubocop.yml using config like `Style: Enabled: false`. ([@alexdowad][])
* [#2399](https://github.com/bbatsov/rubocop/issues/2399): New `start_of_line` style for `Lint/EndAlignment` aligns a closing `end` keyword with the start of the line where the opening keyword appears. ([@alexdowad][])
* [#1545](https://github.com/bbatsov/rubocop/issues/1545): New `Regex` config parameter for `Style/FileName` allows user to provide their own regex for validating file names. ([@alexdowad][])
* [#2253](https://github.com/bbatsov/rubocop/issues/2253): New `DefaultFormatter` config parameter can be used to set formatter from within .rubocop.yml. ([@alexdowad][])
* [#2481](https://github.com/bbatsov/rubocop/issues/2481): New `WorstOffendersFormatter` prints a list of files with offenses (and offense counts), showing the files with the most offenses first. ([@alexdowad][])
* New `IfInsideElse` cop catches `if..end` nodes which can be converted into an `elsif` instead, reducing the nesting level. ([@alexdowad][])
* [#1725](https://github.com/bbatsov/rubocop/issues/1725): --color CLI option forces color output, even when not printing to a TTY. ([@alexdowad][])
* [#2549](https://github.com/bbatsov/rubocop/issues/2549): New `ConsistentQuotesInMultiline` config param for `Style/StringLiterals` forces all literals which are concatenated using \ to use the same quote style. ([@alexdowad][])
* [#2560](https://github.com/bbatsov/rubocop/issues/2560): `Style/AccessModifierIndentation`, `Style/CaseIndentation`, `Style/FirstParameterIndentation`, `Style/IndentArray`, `Style/IndentAssignment`, `Style/IndentHash`, `Style/MultilineMethodCallIndentation`, and `Style/MultilineOperationIndentation` all have a new `IndentationWidth` parameter which can be used to override the indentation width from `Style/IndentationWidth`. ([@alexdowad][])
* Add new `Performance/HashEachMethods` cop. ([@ojab][])
* New cop `Style/FrozenStringLiteralComment` will check for and add the comment `# frozen_string_literal: true` to the top of files. This will help with upgrading to Ruby 3.0. ([@rrosenblum][])

### Bug Fixes

* [#2594](https://github.com/bbatsov/rubocop/issues/2594): `Style/EmptyLiteral` autocorrector respects `Style/StringLiterals:EnforcedStyle` config. ([@DNNX][])
* [#2411](https://github.com/bbatsov/rubocop/issues/2411): Make local inherited configuration override configuration loaded from gems. ([@jonas054][])
* [#2413](https://github.com/bbatsov/rubocop/issues/2413): Allow `%Q` for dynamic strings with double quotes inside them. ([@jonas054][])
* [#2404](https://github.com/bbatsov/rubocop/issues/2404): `Style/Next` does not remove comments when auto-correcting. ([@lumeet][])
* `Style/Next` handles auto-correction of nested offenses. ([@lumeet][])
* `Style/VariableInterpolation` now detects non-numeric regex back references. ([@cgriego][])
* `ProgressFormatter` fully respects the `--no-color` switch. ([@savef][])
* Replace `Time.zone.current` with `Time.current` on `Rails::TimeZone` cop message. ([@volmer][])
* [#2451](https://github.com/bbatsov/rubocop/issues/2451): `Style/StabbyLambdaParentheses` does not treat method calls named `lambda` as lambdas. ([@domcleal][])
* [#2463](https://github.com/bbatsov/rubocop/issues/2463): Allow comments before an access modifier. ([@codebeige][])
* [#2471](https://github.com/bbatsov/rubocop/issues/2471): `Style/MethodName` doesn't choke on methods which are defined inside methods. ([@alexdowad][])
* [#2449](https://github.com/bbatsov/rubocop/issues/2449): `Style/StabbyLambdaParentheses` only checks lambdas in the arrow form. ([@lumeet][])
* [#2456](https://github.com/bbatsov/rubocop/issues/2456): `Lint/NestedMethodDefinition` doesn't register offenses for method definitions inside an eval block (either `instance_eval`, `class_eval`, or `module_eval`). ([@alexdowad][])
* [#2464](https://github.com/bbatsov/rubocop/issues/2464): `Style/ParallelAssignment` understands aref and attribute assignments, and doesn't warn if they can't be correctly rearranged into a series of single assignments. ([@alexdowad][])
* [#2482](https://github.com/bbatsov/rubocop/issues/2482): `Style/AndOr` doesn't raise an exception when trying to autocorrect `!variable or ...`. ([@alexdowad][])
* [#2446](https://github.com/bbatsov/rubocop/issues/2446): `Style/Tab` doesn't register errors for leading tabs which occur inside a string literal (including heredoc). ([@alexdowad][])
* [#2452](https://github.com/bbatsov/rubocop/issues/2452): `Style/TrailingComma` incorrectly categorizes single-line hashes in methods calls. ([@panthomakos][])
* [#2441](https://github.com/bbatsov/rubocop/issues/2441): `Style/AlignParameters` doesn't crash if it finds nested offenses. ([@alexdowad][])
* [#2436](https://github.com/bbatsov/rubocop/issues/2436): `Style/SpaceInsideHashLiteralBraces` doesn't mangle a hash literal which is not surrounded by curly braces, but has another hash literal which does as its first key. ([@alexdowad][])
* [#2483](https://github.com/bbatsov/rubocop/issues/2483): `Style/Attr` differentiate between attr_accessor and attr_reader. ([@weh][])
* `Style/ConditionalAssignment` doesn't crash if it finds a `case` with an empty branch. ([@lumeet][])
* [#2506](https://github.com/bbatsov/rubocop/issues/2506): `Lint/FormatParameterMismatch` understands `%{}` and `%<>` interpolations. ([@alexdowad][])
* [#2145](https://github.com/bbatsov/rubocop/issues/2145): `Lint/ParenthesesAsGroupedExpression` ignores calls with multiple arguments, since they are not ambiguous. ([@alexdowad][])
* [#2484](https://github.com/bbatsov/rubocop/issues/2484): Remove two vulnerabilities in cache handling. ([@jonas054][])
* [#2517](https://github.com/bbatsov/rubocop/issues/2517): `Lint/UselessAccessModifier` doesn't think that an access modifier applied to `attr_writer` is useless. ([@alexdowad][])
* [#2518](https://github.com/bbatsov/rubocop/issues/2518): `Style/ConditionalAssignment` doesn't think that branches using `<<` and `[]=` should be combined. ([@alexdowad][])
* `CharacterLiteral` auto-corrector now properly corrects `?'`. ([@bfontaine][])
* [#2313](https://github.com/bbatsov/rubocop/issues/2313): `Rails/FindEach` doesn't break code which uses `order(...).each`, `limit(...).each`, and so on. ([@alexdowad][])
* [#1938](https://github.com/bbatsov/rubocop/issues/1938): `Rails/FindBy` doesn't autocorrect `where(...).first` to `find_by`, since the returned record is often different. ([@alexdowad][])
* [#1801](https://github.com/bbatsov/rubocop/issues/1801): `EmacsFormatter` strips newlines out of error messages, if there are any. ([@alexdowad][])
* [#2534](https://github.com/bbatsov/rubocop/issues/2534): `Style/RescueEnsureAlignment` works on `rescue` nested inside a `class` or `module` block. ([@alexdowad][])
* `Lint/BlockAlignment` does not refer to a block terminator as `end` when it is actually `}`. ([@alexdowad][])
* [#2540](https://github.com/bbatsov/rubocop/issues/2540): `Lint/FormatParameterMismatch` understands format specifiers with multiple flags. ([@alexdowad][])
* [#2538](https://github.com/bbatsov/rubocop/issues/2538): `Style/SpaceAroundOperators` doesn't eat newlines. ([@alexdowad][])
* [#2531](https://github.com/bbatsov/rubocop/issues/2531): `Style/AndOr` autocorrects in cases where parentheses must be added, even inside a nested begin node. ([@alexdowad][])
* [#2450](https://github.com/bbatsov/rubocop/issues/2450): `Style/Next` adjusts indentation when auto-correcting, to avoid introducing new offenses. ([@alexdowad][])
* [#2066](https://github.com/bbatsov/rubocop/issues/2066): `Style/TrivialAccessors` doesn't flag what appear to be trivial accessor method definitions, if they are nested inside a call to `instance_eval`. ([@alexdowad][])
* `Style/SymbolArray` doesn't flag arrays of symbols if a symbol contains a space character. ([@alexdowad][])
* `Style/SymbolArray` can auto-correct offenses. ([@alexdowad][])
* [#2546](https://github.com/bbatsov/rubocop/issues/2546): Report when two `rubocop:disable` comments (not the single line kind) for a given cop apppear in a file with no `rubocop:enable` in between. ([@jonas054][])
* [#2552](https://github.com/bbatsov/rubocop/issues/2552): `Style/Encoding` can auto-correct files with a blank first line. ([@alexdowad][])
* [#2556](https://github.com/bbatsov/rubocop/issues/2556): `Style/SpecialGlobalVariables` generates auto-config correctly. ([@alexdowad][])
* [#2565](https://github.com/bbatsov/rubocop/issues/2565): Let `Style/SpaceAroundOperators` leave spacing around `=>` to `Style/AlignHash`. ([@jonas054][])
* [#2569](https://github.com/bbatsov/rubocop/issues/2569): `Style/MethodCallParentheses` doesn't register warnings for `object.()` syntax, since it is handled by `Style/LambdaCall`. ([@alexdowad][])
* [#2570](https://github.com/bbatsov/rubocop/issues/2570): `Performance/RedundantMerge` doesn't break code with a modifier `if` when autocorrecting. ([@alexdowad][])
* `Performance/RedundantMerge` doesn't break code with a modifier `while` or `until` when autocorrecting. ([@alexdowad][])
* [#2574](https://github.com/bbatsov/rubocop/issues/2574): `variable` style for `Lint/EndAlignment` is working again. ([@alexdowad][])
* `Lint/EndAlignment` can autocorrect offenses on the RHS of an assignment to an instance variable, class variable, constant, and so on; previously, it only worked if the LHS was a local variable. ([@alexdowad][])
* [#2580](https://github.com/bbatsov/rubocop/issues/2580): `Style/StringReplacement` doesn't break code when autocorrection involves a regex with embedded escapes (like /\n/). ([@alexdowad][])
* [#2582](https://github.com/bbatsov/rubocop/issues/2582): `Style/AlignHash` doesn't move a key so far left that it goes onto the previous line (in an attempt to align). ([@alexdowad][])
* [#2588](https://github.com/bbatsov/rubocop/issues/2588): `Style/SymbolProc` doesn't break code when autocorrecting a method call with a trailing comma in the argument list. ([@alexdowad][])
* [#2448](https://github.com/bbatsov/rubocop/issues/2448): `Style/TrailingCommaInArguments` and `Style/TrailingCommaInLiteral` don't special-case single-item lists in a way which contradicts the documentation. ([@alexdowad][])
* Fix for remote config files to only load from on http and https URLs. ([@ptrippett][])
* [#2604](https://github.com/bbatsov/rubocop/issues/2604): `Style/FileName` doesn't fail on empty files when `ExpectMatchingDefinition` is true. ([@alexdowad][])
* `Style/RedundantFreeze` registers offences for frozen dynamic symbols. ([@segiddins][])
* [#2609](https://github.com/bbatsov/rubocop/issues/2609): All cops which rely on the `AutocorrectUnlessChangingAST` module can now autocorrect files which contain `__FILE__`. ([@alexdowad][])
* [#2608](https://github.com/bbatsov/rubocop/issues/2608): `Style/ConditionalAssignment` can autocorrect `=~` within a ternary expression. ([@alexdowad][])

### Changes

* [#2427](https://github.com/bbatsov/rubocop/pull/2427): Allow non-snake-case file names (e.g. `some-random-script`) for Ruby scripts that have a shebang. ([@sometimesfood][])
* [#2430](https://github.com/bbatsov/rubocop/pull/2430): `Lint/UnneededDisable` now adds "unknown cop" to messages if cop names in `rubocop:disable` comments are unrecognized, or "did you mean ..." if they are misspelled names of existing cops. ([@jonas054][])
* [#947](https://github.com/bbatsov/rubocop/issues/947): `Style/Documentation` considers classes and modules which only define constants to be "namespaces", and doesn't flag them for lack of a documentation comment. ([@alexdowad][])
* [#2467](https://github.com/bbatsov/rubocop/issues/2467): Explicitly inheriting configuration from the rubocop gem in .rubocop.yml is not allowed. ([@alexdowad][])
* [#2322](https://github.com/bbatsov/rubocop/issues/2322): Output of --auto-gen-config shows content of default config parameters which are Arrays; this is especially useful for SupportedStyles. ([@alexdowad][])
* [#1566](https://github.com/bbatsov/rubocop/issues/1566): When autocorrecting on Windows, line endings are not converted to "\r\n" in untouched portions of the source files; corrected portions may use "\n" rather than "\r\n". ([@alexdowad][])
* New `rake repl` task can be used for experimentation when working on RuboCop. ([@alexdowad][])
* `Lint/SpaceBeforeFirstArg` cop has been removed, since it just duplicates `Style/SingleSpaceBeforeFirstArg`. ([@alexdowad][])
* `Style/SingleSpaceBeforeFirstArg` cop has been renamed to `Style/SpaceBeforeFirstArg`, which more accurately reflects what it now does. ([@alexdowad][])
* `Style/UnneededPercentQ` reports `%q()` strings with what only appears to be an escape, but is not really (there are no escapes in `%q()` strings). ([@alexdowad][])
* `Performance/StringReplacement`, `Performance\StartWith`, and `Performance\EndWith` more accurately identify code which can be improved. ([@alexdowad][])
* The `MultiSpaceAllowedForOperators` config parameter for `Style/SpaceAroundOperators` has been removed, as it is made redundant by `AllowForAlignment`. If someone attempts to use it, config validation will fail with a helpful message. ([@alexdowad][])
* The `RunRailsCops` config parameter in .rubocop.yml is now obsolete. If someone attempts to use it, config validation will fail with a helpful message. ([@alexdowad][])
* If .rubocop.yml contains configuration for a custom cop, no warning regarding "unknown cop" will be printed. The custom cop must inherit from RuboCop::Cop::Cop, and must be loaded into memory for this to work. ([@alexdowad][])
* [#2102](https://github.com/bbatsov/rubocop/issues/2102): If .rubocop.yml exists in the working directory when running --auto-gen-config, any `Exclude` config parameters in .rubocop.yml will be merged into the generated .rubocop_todo.yml. ([@alexdowad][])
* [#1895](https://github.com/bbatsov/rubocop/issues/1895): Remove `Rails/DefaultScope` cop. ([@alexdowad][])
* [#2550](https://github.com/bbatsov/rubocop/issues/2550): New `TargetRubyVersion` configuration parameter can be used to specify which version of the Ruby interpreter the inspected code is intended to run on. ([@alexdowad][])
* [#2557](https://github.com/bbatsov/rubocop/issues/2557): `Style/GuardClause` does not warn about `if` nodes whose condition spans multiple lines. ([@alexdowad][])
* `Style/EmptyLinesAroundClassBody`, `Style/EmptyLinesAroundModuleBody`, and `Style/EmptyLinesAroundBlockBody` accept an empty body with no blank line, even if configured to `empty_lines` style. This is because the empty lines only serve to provide a break between the header, body, and footer, and are redundant if there is no body. ([@alexdowad][])
* [#2554](https://github.com/bbatsov/rubocop/issues/2554): `Style/FirstMethodArgumentLineBreak` handles implicit hash arguments without braces; `Style/FirstHashElementLineBreak` still handles those with braces. ([@alexdowad][])
* `Style/TrailingComma` has been split into `Style/TrailingCommaInArguments` and `Style/TrailingCommaInLiteral`. ([@alexdowad][])
* RuboCop returns process exit code 2 if it fails due to bad configuration, bad CLI options, or an internal error. If it runs successfully but finds one or more offenses, it still exits with code 1, as was previously the case. This is helpful when invoking RuboCop programmatically, perhaps from a script. ([@alexdowad][])

## 0.35.1 (2015-11-10)

### Bug Fixes

* [#2407](https://github.com/bbatsov/rubocop/issues/2407): Use `Process.uid` rather than `Etc.getlogin` for simplicity and compatibility. ([@jujugrrr][])

## 0.35.0 (2015-11-07)

### New features

* [#2028](https://github.com/bbatsov/rubocop/issues/2028): New config `ExtraDetails` supports addition of `Details` param to all cops to allow extra details on offense to be displayed. ([@tansaku][])
* [#2036](https://github.com/bbatsov/rubocop/issues/2036): New cop `Style/StabbyLambdaParentheses` will find and correct cases where a stabby lambda's parameters are not wrapped in parentheses. ([@hmadison][])
* [#2246](https://github.com/bbatsov/rubocop/pull/2246): `Style/TrailingUnderscoreVariable` will now register an offense for `*_`. ([@rrosenblum][])
* [#2246](https://github.com/bbatsov/rubocop/pull/2246): `Style/TrailingUnderscoreVariable` now has a configuration to remove named underscore variables (Defaulted to false). ([@rrosenblum][])
* [#2276](https://github.com/bbatsov/rubocop/pull/2276): New cop `Performance/FixedSize` will register an offense when calling `length`, `size`, or `count` on statically sized objected (strings, symbols, arrays, and hashes). ([@rrosenblum][])
* New cop `Style/NestedModifier` checks for nested `if`, `unless`, `while` and `until` modifier statements. ([@lumeet][])
* [#2270](https://github.com/bbatsov/rubocop/pull/2270): Add a new `inherit_gem` configuration to inherit a config file from an installed gem [(originally requested in #290)](https://github.com/bbatsov/rubocop/issues/290). ([@jhansche][])
* Allow `StyleGuide` parameters in local configuration for all cops, so users can add references to custom style guide documents. ([@cornelius][])
* `UnusedMethodArgument` cop allows configuration to skip keyword arguments. ([@apiology][])
* [#2318](https://github.com/bbatsov/rubocop/pull/2318): `Lint/Debugger` cop now checks for `Pry.rescue`. ([@rrosenblum][])
* [#2277](https://github.com/bbatsov/rubocop/pull/2277): New cop `Style/FirstArrayElementLineBreak` checks for a line break before the first element in a multi-line array. ([@panthomakos][])
* [#2277](https://github.com/bbatsov/rubocop/pull/2277): New cop `Style/FirstHashElementLineBreak` checks for a line break before the first element in a multi-line hash. ([@panthomakos][])
* [#2277](https://github.com/bbatsov/rubocop/pull/2277): New cop `Style/FirstMethodArgumentLineBreak` checks for a line break before the first argument in a multi-line method call. ([@panthomakos][])
* [#2277](https://github.com/bbatsov/rubocop/pull/2277): New cop `Style/FirstMethodParameterLineBreak` checks for a line break before the first parameter in a multi-line method parameter definition. ([@panthomakos][])
* Add `Rails/PluralizationGrammar` cop, checks for incorrect grammar when using methods like `3.day.ago`, when you should write `3.days.ago`. ([@maxjacobson][])
* [#2347](https://github.com/bbatsov/rubocop/pull/2347): `Lint/Eval` cop does not warn about "security risk" when eval argument is a string literal without interpolations. ([@alexdowad][])
* [#2335](https://github.com/bbatsov/rubocop/issues/2335): `Style/VariableName` cop checks naming style of method parameters. ([@alexdowad][])
* [#2329](https://github.com/bbatsov/rubocop/pull/2329): New style `braces_for_chaining` for `Style/BlockDelimiters` cop enforces braces on a multi-line block if its return value is being chained with another method. ([@panthomakos][])
* `Lint/LiteralInCondition` warns if a symbol or dynamic symbol is used as a condition. ([@alexdowad][])
* [#2369](https://github.com/bbatsov/rubocop/issues/2369): `Style/TrailingComma` doesn't add a trailing comma to a multiline method chain which is the only arg to a method call. ([@alexdowad][])
* `CircularArgumentReference` cop updated to lint for ordinal circular argument references on top of optional keyword arguments. ([@maxjacobson][])
* Added ability to download shared rubocop config files from remote urls. ([@ptrippett][])
* [#1601](https://github.com/bbatsov/rubocop/issues/1601): Add `IgnoreEmptyMethods` config parameter for `Lint/UnusedMethodArgument` and `IgnoreEmptyBlocks` config parameter for `Lint/UnusedBlockArgument` cops. ([@alexdowad][])
* [#1729](https://github.com/bbatsov/rubocop/issues/1729): `Style/MethodDefParentheses` supports new 'require_no_parentheses_except_multiline' style. ([@alexdowad][])
* [#2173](https://github.com/bbatsov/rubocop/issues/2173): `Style/AlignParameters` also checks parameter alignment for method definitions. ([@alexdowad][])
* [#1825](https://github.com/bbatsov/rubocop/issues/1825): New `NameWhitelist` configuration parameter for `Style/PredicateName` can be used to suppress errors on known-good predicate names. ([@alexdowad][])
* `Style/Documentation` recognizes 'Constant = Class.new' as a class definition. ([@alexdowad][])
* [#1608](https://github.com/bbatsov/rubocop/issues/1608): Add new 'align_braces' style for `Style/IndentHash`. ([@alexdowad][])
* `Style/Next` can autocorrect. ([@alexdowad][])

### Bug Fixes

* [#2265](https://github.com/bbatsov/rubocop/issues/2265): Handle unary `+` in `ExtraSpacing` cop. ([@jonas054][])
* [#2275](https://github.com/bbatsov/rubocop/pull/2275): Copy default `Exclude` into `Exclude` lists in `.rubocop_todo.yml`. ([@jonas054][])
* `Style/IfUnlessModifier` accepts blocks followed by a chained call. ([@lumeet][])
* [#2261](https://github.com/bbatsov/rubocop/issues/2261): Make relative `Exclude` paths in `$HOME/.rubocop_todo.yml` be relative to current directory. ([@jonas054][])
* [#2286](https://github.com/bbatsov/rubocop/issues/2286): Handle auto-correction of empty method when `AllowIfMethodIsEmpty` is `false` in `Style/SingleLineMethods`. ([@jonas054][])
* [#2246](https://github.com/bbatsov/rubocop/pull/2246): Do not register an offense for `Style/TrailingUnderscoreVariable` when the underscore variable is preceded by a splat variable. ([@rrosenblum][])
* [#2292](https://github.com/bbatsov/rubocop/pull/2292): Results should not be stored in the cache if affected by errors (crashes). ([@jonas054][])
* [#2280](https://github.com/bbatsov/rubocop/issues/2280): Avoid reporting space between hash literal keys and values in `Style/ExtraSpacing`. ([@jonas054][])
* [#2284](https://github.com/bbatsov/rubocop/issues/2284): Fix result cache being shared between ruby versions. ([@miquella][])
* [#2285](https://github.com/bbatsov/rubocop/issues/2285): Fix `ConfigurableNaming#class_emitter_method?` error when handling singleton class methods. ([@palkan][])
* [#2295](https://github.com/bbatsov/rubocop/issues/2295): Fix Performance/Detect autocorrect to handle rogue newlines. ([@palkan][])
* [#2294](https://github.com/bbatsov/rubocop/issues/2294): Do not register an offense in `Performance/StringReplacement` for regex with options. ([@rrosenblum][])
* Fix `Style/UnneededPercentQ` condition for single-quoted literal containing interpolation-like string. ([@eagletmt][])
* [#2324](https://github.com/bbatsov/rubocop/issues/2324): Handle `--only Lint/Syntax` and `--except Lint/Syntax` correctly. ([@jonas054][])
* [#2317](https://github.com/bbatsov/rubocop/issues/2317): Handle `case` as an argument correctly in `Lint/EndAlignment`. ([@lumeet][])
* [#2287](https://github.com/bbatsov/rubocop/issues/2287): Fix auto-correct of lines with only whitespace in `Style/IndentationWidth`. ([@lumeet][])
* [#2331](https://github.com/bbatsov/rubocop/issues/2331): Do not register an offense in `Performance/Size` for `count` with an argument. ([@rrosenblum][])
* Handle a backslash at the end of a line in `Style/SpaceAroundOperators`. ([@lumeet][])
* Don't warn about lack of "leading space" in a =begin/=end comment. ([@alexdowad][])
* [#2307](https://github.com/bbatsov/rubocop/issues/2307): In `Lint/FormatParameterMismatch`, don't register an offense if either argument to % is not a literal. ([@alexdowad][])
* [#2356](https://github.com/bbatsov/rubocop/pull/2356): `Style/Encoding` will now place the encoding comment on the second line if the first line is a shebang. ([@rrosenblum][])
* `Style/InitialIndentation` cop doesn't error out when a line begins with an integer literal. ([@alexdowad][])
* [#2296](https://github.com/bbatsov/rubocop/issues/2296): In `Style/DotPosition`, don't "correct" (and break) a method call which has a line comment (or blank line) between the dot and the selector. ([@alexdowad][])
* [#2272](https://github.com/bbatsov/rubocop/issues/2272): `Lint/NonLocalExitFromIterator` does not warn about `return` in a block which is passed to `Module#define_method`. ([@alexdowad][])
* [#2262](https://github.com/bbatsov/rubocop/issues/2262): Replace `Rainbow` reference with `Colorizable#yellow`. ([@minustehbare][])
* [#2068](https://github.com/bbatsov/rubocop/issues/2068): Display warning if `Style/Copyright` is misconfigured. ([@alexdowad][])
* [#2321](https://github.com/bbatsov/rubocop/issues/2321): In `Style/EachWithObject`, don't replace reduce with each_with_object if the accumulator parameter is assigned to in the block. ([@alexdowad][])
* [#1981](https://github.com/bbatsov/rubocop/issues/1981): `Lint/UselessAssignment` doesn't erroneously identify assignments in identical if branches as useless. ([@alexdowad][])
* [#2323](https://github.com/bbatsov/rubocop/issues/2323): `Style/IfUnlessModifier` cop parenthesizes autocorrected code when necessary due to operator precedence, to avoid changing its meaning. ([@alexdowad][])
* [#2003](https://github.com/bbatsov/rubocop/issues/2003): Make `Lint/UnneededDisable` work with `--auto-correct`. ([@jonas054][])
* Default RuboCop cache dir moved to per-user folders. ([@br3nda][])
* [#2393](https://github.com/bbatsov/rubocop/pull/2393): `Style/MethodCallParentheses` doesn't fail on `obj.method ||= func()`. ([@alexdowad][])
* [#2344](https://github.com/bbatsov/rubocop/pull/2344): When autocorrecting, `Style/ParallelAssignment` reorders assignment statements, if necessary, to avoid breaking code. ([@alexdowad][])
* `Style/MultilineOperationAlignment` does not try to align the receiver and selector of a method call if both are on the LHS of an assignment. ([@alexdowad][])

### Changes

* [#2194](https://github.com/bbatsov/rubocop/issues/2194): Allow any options with `--auto-gen-config`. ([@agrimm][])

## 0.34.2 (2015-09-21)

### Bug Fixes

* [#2232](https://github.com/bbatsov/rubocop/issues/2232): Fix false positive in `Lint/FormatParameterMismatch` for argument with splat operator. ([@dreyks][])
* [#2237](https://github.com/bbatsov/rubocop/pull/2237): Allow `Lint/FormatParameterMismatch` to be called using `Kernel.format` and `Kernel.sprintf`. ([@rrosenblum][])
* [#2234](https://github.com/bbatsov/rubocop/issues/2234): Do not register an offense for `Lint/FormatParameterMismatch` when the format string is a variable. ([@rrosenblum][])
* [#2240](https://github.com/bbatsov/rubocop/pull/2240): `Lint/UnneededDisable` should not report non-`Lint` `rubocop:disable` comments when running `rubocop --lint`. ([@jonas054][])
* [#2121](https://github.com/bbatsov/rubocop/issues/2121): Allow space before values in hash literals in `Style/ExtraSpacing` to avoid correction conflict. ([@jonas054][])
* [#2241](https://github.com/bbatsov/rubocop/issues/2241): Read cache in binary format. ([@jonas054][])
* [#2247](https://github.com/bbatsov/rubocop/issues/2247): Fix auto-correct of `Performance/CaseWhenSplat` for percent arrays (`%w`, `%W`, `%i`, and `%I`). ([@rrosenblum][])
* [#2244](https://github.com/bbatsov/rubocop/issues/2244): Disregard annotation keywords in `Style/CommentAnnotation` if they don't start a comment. ([@jonas054][])
* [#2257](https://github.com/bbatsov/rubocop/pull/2257): Fix bug where `Style/RescueEnsureAlignment` will register an offense for `rescue` and `ensure` on the same line. ([@rrosenblum][])
* [#2255](https://github.com/bbatsov/rubocop/issues/2255): Refine the offense highlighting for `Style/SymbolProc`. ([@bbatsov][])
* [#2260](https://github.com/bbatsov/rubocop/pull/2260): Make `Exclude` in `.rubocop_todo.yml` work when running from a subdirectory. ([@jonas054][])

### Changes

* [#2248](https://github.com/bbatsov/rubocop/issues/2248): Allow block-pass in `Style/AutoResourceCleanup`. ([@lumeet][])
* [#2258](https://github.com/bbatsov/rubocop/pull/2258): `Style/Documentation` will exclude test directories by default. ([@rrosenblum][])
* [#2260](https://github.com/bbatsov/rubocop/issues/2260): Disable `Style/StringMethods` by default. ([@bbatsov][])

## 0.34.1 (2015-09-09)

### Bug Fixes

* [#2212](https://github.com/bbatsov/rubocop/issues/2212): Handle methods without parentheses in auto-correct. ([@karreiro][])
* [#2214](https://github.com/bbatsov/rubocop/pull/2214): Fix `File name too long error` when `STDIN` option is provided. ([@mrfoto][])
* [#2217](https://github.com/bbatsov/rubocop/issues/2217): Allow block arguments in `Style/SymbolProc`. ([@lumeet][])
* [#2213](https://github.com/bbatsov/rubocop/issues/2213): Write to cache with binary encoding to avoid transcoding exceptions in some locales. ([@jonas054][])
* [#2218](https://github.com/bbatsov/rubocop/issues/2218): Fix loading config error when safe yaml is only partially loaded. ([@maxjacobson][])
* [#2161](https://github.com/bbatsov/rubocop/issues/2161): Allow an explicit receiver (except `Kernel`) in `Style/SignalException`. ([@lumeet][])

## 0.34.0 (2015-09-05)

### New features

* [#2143](https://github.com/bbatsov/rubocop/pull/2143): New cop `Performance/CaseWhenSplat` will identify and rearange `case` `when` statements that contain a `when` condition with a splat. ([@rrosenblum][])
* New cop `Lint/DuplicatedKey` checks for duplicated keys in hashes, which Ruby 2.2 warns against. ([@sliuu][])
* [#2106](https://github.com/bbatsov/rubocop/issues/2106): Add `SuspiciousParamNames` option to `Style/OptionHash`. ([@wli][])
* [#2193](https://github.com/bbatsov/rubocop/pull/2193): `Style/Next` supports more `Enumerable` methods. ([@rrosenblum][])
* [#2179](https://github.com/bbatsov/rubocop/issues/2179): Add `--list-target-files` option to CLI, which prints the files which will be inspected. ([@maxjacobson][])
* New cop `Style/MutableConstant` checks for assignment of mutable objects to constants. ([@bbatsov][])
* New cop `Style/RedudantFreeze` checks for usages of `Object#freeze` on immutable objects. ([@bbatsov][])
* [#1924](https://github.com/bbatsov/rubocop/issues/1924): New option `--cache` and configuration parameter `AllCops: UseCache` turn result caching on (default) or off. ([@jonas054][])
* [#2204](https://github.com/bbatsov/rubocop/pull/2204): New cop `Style/StringMethods` will check for preferred method `to_sym` over `intern`. ([@imtayadeway][])

### Changes

* [#1351](https://github.com/bbatsov/rubocop/issues/1351): Allow class emitter methods in `Style/MethodName`. ([@jonas054][])
* [#2126](https://github.com/bbatsov/rubocop/pull/2126): `Style/RescueModifier` can now auto-correct. ([@rrosenblum][])
* [#2109](https://github.com/bbatsov/rubocop/issues/2109): Allow alignment with a token on the nearest line with same indentation in `Style/ExtraSpacing`. ([@jonas054][])
* `Lint/EndAlignment` handles the `case` keyword. ([@lumeet][])
* [#2146](https://github.com/bbatsov/rubocop/pull/2146): Add STDIN support. ([@caseywebdev][])
* [#2175](https://github.com/bbatsov/rubocop/pull/2175): Files that are excluded from a cop (e.g. using the `Exclude:` config option) are no longer being processed by that cop. ([@bquorning][])
* `Rails/ActionFilter` now handles complete list of methods found in the Rails 4.2 [release notes](https://github.com/rails/rails/blob/4115a12da1409c753c747fd4bab6e612c0c6e51a/guides/source/4_2_release_notes.md#notable-changes-1). ([@MGerrior][])
* [*2138](https://github.com/bbatsov/rubocop/issues/2138): Change the offense in `Style/Next` to highlight the condition instead of the iteration. ([@rrosenblum][])
* `Style/EmptyLineBetweenDefs` now handles class methods as well. ([@unmanbearpig][])
* Improve handling of `super` in `Style/SymbolProc`. ([@lumeet][])
* `Style/SymbolProc` is applied to methods receiving arguments. ([@lumeet][])
* [#1839](https://github.com/bbatsov/rubocop/issues/1839): Remove Rainbow monkey patching of String which conflicts with other gems like colorize. ([@daviddavis][])
* `Style/HashSyntax` is now a bit faster when checking Ruby 1.9 syntax hash keys. ([@bquorning][])
* `Lint/DeprecatedClassMethods` is now a whole lot faster. ([@bquorning][])
* `Lint/BlockAlignment`, `Style/IndentationWidth`, and `Style/MultilineOperationIndentation` are now quite a bit faster. ([@bquorning][])

### Bug Fixes

* [#2123](https://github.com/bbatsov/rubocop/pull/2123): Fix handing of dynamic widths `Lint/FormatParameterMismatch`. ([@edmz][])
* [#2116](https://github.com/bbatsov/rubocop/pull/2116): Fix named params (using hash) `Lint/FormatParameterMismatch`. ([@edmz][])
* [#2135](https://github.com/bbatsov/rubocop/issues/2135): Ignore `super` and `zsuper` nodes in `Style/SymbolProc`. ([@bbatsov][])
* [#2165](https://github.com/bbatsov/rubocop/issues/2165): Fix a NPE in `Style/Alias`. ([@bbatsov][])
* [#2168](https://github.com/bbatsov/rubocop/issues/2168): Fix a NPE in `Rails/TimeZone`. ([@bbatsov][])
* [#2169](https://github.com/bbatsov/rubocop/issues/2169): Fix a NPE in `Rails/Date`. ([@bbatsov][])
* [#2105](https://github.com/bbatsov/rubocop/pull/2105): Fix a warning that was thrown when enabling `Style/OptionHash`. ([@wli][])
* [#2107](https://github.com/bbatsov/rubocop/pull/2107): Fix auto-correct of `Style/ParallelAssignment` for nested expressions. ([@rrosenblum][])
* [#2111](https://github.com/bbatsov/rubocop/issues/2111): Deal with byte order mark in `Style/InitialIndentation`. ([@jonas054][])
* [#2113](https://github.com/bbatsov/rubocop/issues/2113): Handle non-string tokens in `Style/ExtraSpacing`. ([@jonas054][])
* [#2129](https://github.com/bbatsov/rubocop/issues/2129): Handle empty interpolations in `Style/SpaceInsideStringInterpolation`. ([@lumeet][])
* [#2119](https://github.com/bbatsov/rubocop/issues/2119): Do not raise an error in `Style/RescueEnsureAlignment` and `Style/RescueModifier` when processing an excluded file. ([@rrosenblum][])
* [#2149](https://github.com/bbatsov/rubocop/issues/2149): Do not register an offense in `Rails/Date` when `Date#to_time` is called with a time zone argument. ([@maxjacobson][])
* Do not register a `Rails/TimeZone` offense when using Time.new safely. ([@maxjacobson][])
* [#2124](https://github.com/bbatsov/rubocop/issues/2124): Fix bug in `Style/EmptyLineBetweenDefs` when there are only comments between method definitions. ([@lumeet][])
* [#2154](https://github.com/bbatsov/rubocop/issues/2154): `Performance/StringReplacement` can auto-correct replacements with backslash in them. ([@rrosenblum][])
* [#2009](https://github.com/bbatsov/rubocop/issues/2009): Fix bug in `RuboCop::ConfigLoader.load_file` when `safe_yaml` is required. ([@eitoball][])
* [#2155](https://github.com/bbatsov/rubocop/issues/2155): Configuration `EndAlignment: AlignWith: variable` only applies when the operands of `=` are on the same line. ([@jonas054][])
* Fix bug in `Style/IndentationWidth` when `rescue` or `ensure` is preceded by an empty body. ([@lumeet][])
* [#2183](https://github.com/bbatsov/rubocop/issues/2183): Fix bug in `Style/BlockDelimiters` when auto-correcting adjacent braces. ([@lumeet][])
* [#2199](https://github.com/bbatsov/rubocop/issues/2199): Make `rubocop` exit with error when there are only `Lint/UnneededDisable` offenses. ([@jonas054][])
* Fix handling of empty parentheses when auto-correcting in `Style/SymbolProc`. ([@lumeet][])

## 0.33.0 (2015-08-05)

### New features

* [#2081](https://github.com/bbatsov/rubocop/pull/2081): New cop `Style/Send` checks for the use of `send` and instead encourages changing it to `BasicObject#__send__` or `Object#public_send` (disabled by default). ([@syndbg][])
* [#2057](https://github.com/bbatsov/rubocop/pull/2057): New cop `Lint/FormatParameterMismatch` checks for a mismatch between the number of fields expected in format/sprintf/% and what was passed to it. ([@edmz][])
* [#2010](https://github.com/bbatsov/rubocop/pull/2010): Add `space` style for SpaceInsideStringInterpolation. ([@gotrevor][])
* [#2007](https://github.com/bbatsov/rubocop/pull/2007): Allow any modifier before `def`, not only visibility modifiers. ([@fphilipe][])
* [#1980](https://github.com/bbatsov/rubocop/pull/1980): `--auto-gen-config` now outputs an excluded files list for failed cops (up to a maxiumum of 15 files). ([@bmorrall][])
* [#2004](https://github.com/bbatsov/rubocop/pull/2004): Introduced `--exclude-limit COUNT` to configure how many files `--auto-gen-config` will exclude. ([@awwaiid][], [@jonas054][])
* [#1918](https://github.com/bbatsov/rubocop/issues/1918): New configuration parameter `AllCops:DisabledByDefault` when set to `true` makes only cops found in user configuration enabled, which makes cop selection *opt-in*. ([@jonas054][])
* New cop `Performance/StringReplacement` checks for usages of `gsub` that can be replaced with `tr` or `delete`. ([@rrosenblum][])
* [#2001](https://github.com/bbatsov/rubocop/issues/2001): New cop `Style/InitialIndentation` checks for indentation of the first non-blank non-comment line in a file. ([@jonas054][])
* [#2060](https://github.com/bbatsov/rubocop/issues/2060): New cop `Style/RescueEnsureAlignment` checks for bad alignment of `rescue` and `ensure` keywords. ([@lumeet][])
* New cop `Style/OptionalArguments` checks for optional arguments that do not appear at the end of an argument list. ([@rrosenblum][])
* New cop `Lint/CircularArgumentReference` checks for "circular argument references" in keyword arguments, which Ruby 2.2 warns against. ([@maxjacobson][], [@sliuu][])
* [#2030](https://github.com/bbatsov/rubocop/issues/2030): New cop `Style/OptionHash` checks for option hashes and encourages changing them to keyword arguments (disabled by default). ([@maxjacobson][])

### Changes

* [#2052](https://github.com/bbatsov/rubocop/pull/2052): `Style/RescueModifier` uses token stream to identify offenses. ([@urbanautomaton][])
* Rename `Rails/Date` and `Rails/TimeZone` style names to "strict" and "flexible" and make "flexible" to be default. ([@palkan][])
* [#2035](https://github.com/bbatsov/rubocop/issues/2035): `Style/ExtraSpacing` is now enabled by default and has a configuration parameter `AllowForAlignment` that is `true` by default, making it allow extra spacing if it's used for alignment purposes. ([@jonas054][])

### Bugs fixed

* [#2014](https://github.com/bbatsov/rubocop/pull/2014): Fix `Style/TrivialAccessors` to support AllowPredicates: false. ([@gotrevor][])
* [#1988](https://github.com/bbatsov/rubocop/issues/1988): Fix bug in `Style/ParallelAssignment` when assigning from `Module::CONSTANT`. ([@rrosenblum][])
* [#1995](https://github.com/bbatsov/rubocop/pull/1995): Improve message for `Rails/TimeZone`. ([@palkan][])
* [#1977](https://github.com/bbatsov/rubocop/issues/1977): Fix bugs in `Rails/Date` and `Rails/TimeZone` when using namespaced Time/Date. ([@palkan][])
* [#1973](https://github.com/bbatsov/rubocop/issues/1973): Do not register an offense in `Performance/Detect` when `select` is called on `Enumerable::Lazy`. ([@palkan][])
* [#2015](https://github.com/bbatsov/rubocop/issues/2015): Fix bug occurring for auto-correction of a misaligned `end` in a file with only one method. ([@jonas054][])
* Allow string interpolation segments inside single quoted string literals when double quotes are preferred. ([@segiddins][])
* [#2026](https://github.com/bbatsov/rubocop/issues/2026): Allow `Time.current` when style is "acceptable".([@palkan][])
* [#2029](https://github.com/bbatsov/rubocop/issues/2029): Fix bug where `Style/RedundantReturn` auto-corrects returning implicit hashes to invalid syntax. ([@rrosenblum][])
* [#2021](https://github.com/bbatsov/rubocop/issues/2021): Fix bug in `Style/BlockDelimiters` when a `semantic` expression is used in an array or a range. ([@lumeet][])
* [#1992](https://github.com/bbatsov/rubocop/issues/1992): Allow parentheses in assignment to a variable with the same name as the method's in `Style/MethodCallParentheses`. ([@lumeet][])
* [#2045](https://github.com/bbatsov/rubocop/issues/2045): Fix crash in `Style/IndentationWidth` when using `private_class_method def self.foo` syntax. ([@unmanbearpig][])
* [#2006](https://github.com/bbatsov/rubocop/issues/2006): Fix crash in `Style/FirstParameterIndentation` in case of nested offenses. ([@unmanbearpig][])
* [#2059](https://github.com/bbatsov/rubocop/issues/2059): Don't check for trivial accessors in modules. ([@bbatsov][])
* Add proper punctuation to the end of offense messages, where it is missing. ([@lumeet][])
* [#2071](https://github.com/bbatsov/rubocop/pull/2071): Keep line breaks in place on WordArray autocorrect.([@unmanbearpig][])
* [#2075](https://github.com/bbatsov/rubocop/pull/2075): Properly correct `Style/PercentLiteralDelimiters` with escape characters in them. ([@rrosenblum][])
* [#2023](https://github.com/bbatsov/rubocop/issues/2023): Avoid auto-correction corruption in `IndentationWidth`. ([@jonas054][])
* [#2080](https://github.com/bbatsov/rubocop/issues/2080): Properly parse code in `Performance/Count` when calling `select..count` in a class that extends an enumerable. ([@rrosenblum][])
* [#2093](https://github.com/bbatsov/rubocop/issues/2093): Fix bug in `Style/OneLineConditional` which should not raise an offense with an 'if/then/end' statement. ([@sliuu][])

## 0.32.1 (2015-06-24)

### New features

* `Debugger` cop now checks catches methods called with arguments. ([@crazydog115][])

### Bugs fixed

* Make it possible to disable `Lint/UnneededDisable`. ([@jonas054][])
* [#1958](https://github.com/bbatsov/rubocop/issues/1958): Show name of `Lint/UnneededDisable` when `-D/--display-cop-names` is given. ([@jonas054][])
* Do not show `Style/NonNilCheck` offenses as corrected when the source code is not modified. ([@rrosenblum][])
* Fix auto-correct in `Style/RedundantReturn` when `return` has no arguments. ([@lumeet][])
* [#1955](https://github.com/bbatsov/rubocop/issues/1955): Fix false positive for `Style/TrailingComma` cop. ([@mattjmcnaughton][])
* [#1928](https://github.com/bbatsov/rubocop/issues/1928): Avoid auto-correcting two alignment offenses in the same area at the same time. ([@jonas054][])
* [#1964](https://github.com/bbatsov/rubocop/issues/1964): Fix `RedundantBegin` auto-correct issue with comments by doing a smaller correction. ([@jonas054][])
* [#1978](https://github.com/bbatsov/rubocop/pull/1978): Don't count disabled offences if fail-level is autocorrect. ([@sch1zo][])
* [#1986](https://github.com/bbatsov/rubocop/pull/1986): Fix Date false positives on variables. ([@palkan][])

### Changes

* [#1708](https://github.com/bbatsov/rubocop/issues/1708): Improve message for `FirstParameterIndentation`. ([@tejasbubane][])
* [#1959](https://github.com/bbatsov/rubocop/issues/1959): Allow `Lint/UnneededDisable` to be inline disabled. ([@rrosenblum][])

## 0.32.0 (2015-06-06)

### New features

* Adjust behavior of `TrailingComma` cop to account for multi-line hashes nested within method calls. ([@panthomakos][])
* [#1719](https://github.com/bbatsov/rubocop/pull/1719): Display an error and abort the program if input file can't be found. ([@matugm][])
* New cop `SpaceInsideStringInterpolation` checks for spaces within string interpolations. ([@glasnt][])
* New cop `NestedMethodDefinition` checks for method definitions inside other methods. ([@ojab][])
* `LiteralInInterpolation` cop does auto-correction. ([@tmr08c][])
* [#1865](https://github.com/bbatsov/rubocop/issues/1865): New cop `Lint/UnneededDisable` checks for `rubocop:disable` comments that can be removed. ([@jonas054][])
* `EmptyElse` cop does auto-correction. ([@lumeet][])
* Show reference links when displaying style guide links. ([@rrosenblum][])
* `Debugger` cop now checks for the Capybara debug method `save_screenshot`. ([@crazydog115][])
* [#1282](https://github.com/bbatsov/rubocop/issues/1282): `CaseIndentation` cop does auto-correction. ([@lumeet][])
* [#1928](https://github.com/bbatsov/rubocop/issues/1928): Do auto-correction one offense at a time (rather than one cop at a time) if there are tabs in the code. ([@jonas054][])

### Changes

* Prefer `SpaceInsideBlockBraces` to `SpaceBeforeSemicolon` and `SpaceAfterSemicolon` to avoid an infinite loop when auto-correcting. ([@lumeet][])
* [#1873](https://github.com/bbatsov/rubocop/issues/1873): Move `ParallelAssignment` cop from Performance to Style. ([@rrosenblum][])
* Add `getlocal` to acceptable methods of `Rails/TimeZone`. ([@ojab][])
* [#1851](https://github.com/bbatsov/rubocop/issues/1851), [#1948](https://github.com/bbatsov/rubocop/issues/1948): Change offense message for `ClassLength` and `ModuleLength` to match that of `MethodLength`. ([@bquorning][])

### Bugs fixed

* Don't count required keyword args when specifying `CountKeywordArgs: false` for `ParameterLists`. ([@sumeet][])
* [#1879](https://github.com/bbatsov/rubocop/issues/1879): Avoid auto-correcting hash with trailing comma into invalid code in `BracesAroundHashParameters`. ([@jonas054][])
* [#1868](https://github.com/bbatsov/rubocop/issues/1868): Do not register an offense in `Performance/Count` when `select` is called with symbols or strings as the parameters. ([@rrosenblum][])
* `Sample` rewritten to properly handle shuffle randomness source, first/last params and non-literal ranges. ([@chastell][])
* [#1873](https://github.com/bbatsov/rubocop/issues/1873): Modify `ParallelAssignment` to properly autocorrect when the assignment is protected by a modifier statement. ([@rrosenblum][])
* Configure `ParallelAssignment` to work with non-standard `IndentationWidths`. ([@rrosenblum][])
* [#1899](https://github.com/bbatsov/rubocop/issues/1899): Be careful about comments when auto-correcting in `BracesAroundHashParameters`. ([@jonas054][])
* [#1897](https://github.com/bbatsov/rubocop/issues/1897): Don't report that semicolon separated statements can be converted to modifier form in `IfUnlessModifier` (and don't auto-correct them). ([@jonas054][])
* [#1644](https://github.com/bbatsov/rubocop/issues/1644): Don't search the entire file system when a folder is named `,` (fix for jruby and rbx). ([@rrosenblum][])
* [#1803](https://github.com/bbatsov/rubocop/issues/1803): Don't warn for `return` from `lambda` block in `NonLocalExitFromIterator`. ([@ypresto][])
* [#1905](https://github.com/bbatsov/rubocop/issues/1905): Ignore sparse and trailing comments in `Style/Documentation`. ([@RGBD][])
* [#1923](https://github.com/bbatsov/rubocop/issues/1923): Handle properly `for` without body in `Style/Next`. ([@bbatsov][])
* [#1901](https://github.com/bbatsov/rubocop/issues/1901): Do not auto correct comments that are missing a note. ([@rrosenblum][])
* [#1926](https://github.com/bbatsov/rubocop/issues/1926): Fix crash in `Style/AlignHash` when correcting a hash with a splat in it. ([@rrosenblum][])
* [#1935](https://github.com/bbatsov/rubocop/issues/1935): Allow `Symbol#to_proc` blocks in Performance/Size. ([@m1foley][])

## 0.31.0 (2015-05-05)

### New features

* `Rails/TimeZone` emits acceptable methods on a violation when `EnforcedStyle` is `:acceptable`. ([@l8nite][])
* Recognize rackup file (config.ru) out of the box. ([@carhartl][])
* [#1788](https://github.com/bbatsov/rubocop/pull/1788): New cop `ModuleLength` checks for overly long module definitions. ([@sdeframond][])
* New cop `Performance/Count` to convert `Enumerable#select...size`, `Enumerable#reject...size`, `Enumerable#select...count`, `Enumerable#reject...count` `Enumerable#select...length`, and `Enumerable#reject...length` to `Enumerable#count`. ([@rrosenblum][])
* `CommentAnnotation` cop does auto-correction. ([@dylandavidson][])
* New cop `Style/TrailingUnderscoreVariable` to remove trailing underscore variables from mass assignment. ([@rrosenblum][])
* [#1136](https://github.com/bbatsov/rubocop/issues/1136): New cop `Performance/ParallelAssignment` to avoid usages of unnessary parallel assignment. ([@rrosenblum][])
* [#1278](https://github.com/bbatsov/rubocop/issues/1278): `DefEndAlignment` and `EndAlignment` cops do auto-correction. ([@lumeet][])
* `IndentationWidth` cop follows the `AlignWith` option of the `DefEndAlignment` cop. ([@lumeet][])
* [#1837](https://github.com/bbatsov/rubocop/issues/1837): New cop `EachWithObjectArgument` checks that `each_with_object` isn't called with an immutable object as argument. ([@jonas054][])
* `ArrayJoin` cop does auto-correction. ([@tmr08c][])

### Bugs fixed

* [#1816](https://github.com/bbatsov/rubocop/issues/1816): Fix bug in `Sample` when calling `#shuffle` with something other than an element selector. ([@rrosenblum][])
* [#1768](https://github.com/bbatsov/rubocop/pull/1768): `DefEndAlignment` recognizes preceding `private_class_method` or `public_class_method` before `def`. ([@til][])
* [#1820](https://github.com/bbatsov/rubocop/issues/1820): Correct the logic in `AlignHash` for when to ignore a key because it's not on its own line. ([@jonas054][])
* [#1829](https://github.com/bbatsov/rubocop/pull/1829): Fix bug in `Sample` and `FlatMap` that would cause them to report having been auto-corrected when they were not. ([@rrosenblum][])
* [#1832](https://github.com/bbatsov/rubocop/pull/1832): Fix bug in `UnusedMethodArgument` that would cause them to report having been auto-corrected when they were not. ([@jonas054][])
* [#1834](https://github.com/bbatsov/rubocop/issues/1834): Support only boolean values for `AutoCorrect` configuration parameter, and remove warning for unknown parameter. ([@jonas054][])
* [#1843](https://github.com/bbatsov/rubocop/issues/1843): Fix crash in `TrailingBlankLines` when a file ends with a block comment without final newline. ([@jonas054][])
* [#1849](https://github.com/bbatsov/rubocop/issues/1849): Fix bug where you can not have nested arrays in the Rake task configuration. ([@rrosenblum][])
* Fix bug in `MultilineTernaryOperator` where it will not register an offense when only the false branch is on a separate line. ([@rrosenblum][])
* Fix crash in `MultilineBlockLayout` when using new lambda literal syntax without parentheses. ([@hbd225][])
* [#1859](https://github.com/bbatsov/rubocop/pull/1859): Fix bugs in `IfUnlessModifier` concerning comments and empty lines. ([@jonas054][])
* Fix handling of trailing comma in `SpaceAroundBlockParameters` and `SpaceAfterComma`. ([@lumeet][])

## 0.30.1 (2015-04-21)

### Bugs fixed

* [#1691](https://github.com/bbatsov/rubocop/issues/1691): For assignments with line break after `=`, use `keyword` alignment in `EndAlignment` regardless of configured style. ([@jonas054][])
* [#1769](https://github.com/bbatsov/rubocop/issues/1769): Fix bug where `LiteralInInterpolation` registers an offense for interpolation of `__LINE__`. ([@rrosenblum][])
* [#1773](https://github.com/bbatsov/rubocop/pull/1773): Fix typo ('strptime' -> 'strftime') in `Rails/TimeZone`. ([@palkan][])
* [#1777](https://github.com/bbatsov/rubocop/pull/1777): Fix offense message from Rails/TimeZone. ([@mzp][])
* [#1784](https://github.com/bbatsov/rubocop/pull/1784): Add an explicit error message when config contains an empty section. ([@bankair][])
* [#1791](https://github.com/bbatsov/rubocop/pull/1791): Fix autocorrection of `PercentLiteralDelimiters` with no content. ([@cshaffer][])
* Fix handling of `while` and `until` with assignment in `IndentationWidth`. ([@lumeet][])
* [#1793](https://github.com/bbatsov/rubocop/pull/1793): Fix bug in `TrailingComma` that caused `,` in comment to count as a trailing comma. ([@jonas054][])
* [#1765](https://github.com/bbatsov/rubocop/pull/1765): Update 1.9 hash to stop triggering when the symbol is not valid in the 1.9 hash syntax. ([@crimsonknave][])
* [#1806](https://github.com/bbatsov/rubocop/issues/1806): Require a newer version of `parser` and use its corrected solution for comment association in `Style/Documentation`. ([@jonas054][])
* [#1792](https://github.com/bbatsov/rubocop/issues/1792): Fix bugs in `Sample` that did not account for array selectors with a range and passing random to shuffle. ([@rrosenblum][])
* [#1770](https://github.com/bbatsov/rubocop/pull/1770): Add more acceptable methods to `Rails/TimeZone` (`utc`, `localtime`, `to_i`, `iso8601` etc). ([@palkan][])
* [#1767](https://github.com/bbatsov/rubocop/pull/1767): Do not register offenses on non-enumerable select/find_all by `Performance/Detect`. ([@palkan][])
* [#1795](https://github.com/bbatsov/rubocop/pull/1795): Fix bug in `TrailingBlankLines` that caused a crash for files containing only newlines. ([@renuo][])

## 0.30.0 (2015-04-06)

### New features

* [#1600](https://github.com/bbatsov/rubocop/issues/1600): Add `line_count_based` and `semantic` styles to the `BlockDelimiters` (formerly `Blocks`) cop. ([@clowder][], [@mudge][])
* [#1712](https://github.com/bbatsov/rubocop/pull/1712): Set `Offense#corrected?` to `true`, `false`, or `nil` when it was, wasn't, or can't be auto-corrected, respectively. ([@vassilevsky][])
* [#1669](https://github.com/bbatsov/rubocop/pull/1669): Add command-line switch `--display-style-guide`. ([@marxarelli][])
* [#1405](https://github.com/bbatsov/rubocop/issues/1405): Add Rails TimeZone and Date cops. ([@palkan][])
* [#1641](https://github.com/bbatsov/rubocop/pull/1641): Add ruby19_no_mixed_keys style to `HashStyle` cop. ([@iainbeeston][])
* [#1604](https://github.com/bbatsov/rubocop/issues/1604): Add `IgnoreClassMethods` option to `TrivialAccessors` cop. ([@bbatsov][])
* [#1651](https://github.com/bbatsov/rubocop/issues/1651): The `Style/SpaceAroundOperators` cop now also detects extra spaces around operators. A list of operators that *may* be surrounded by multiple spaces is configurable. ([@bquorning][])
* Add auto-correct to `Encoding` cop. ([@rrosenblum][])
* [#1621](https://github.com/bbatsov/rubocop/issues/1621): `TrailingComma` has a new style `consistent_comma`. ([@tamird][])
* [#1611](https://github.com/bbatsov/rubocop/issues/1611): Add `empty`, `nil`, and `both` `SupportedStyles` to `EmptyElse` cop. Default is `both`. ([@rrosenblum][])
* [#1611](https://github.com/bbatsov/rubocop/issues/1611): Add new `MissingElse` cop. Default is to have this cop be disabled. ([@rrosenblum][])
* [#1602](https://github.com/bbatsov/rubocop/issues/1602): Add support for `# :nodoc` in `Documentation`. ([@lumeet][])
* [#1437](https://github.com/bbatsov/rubocop/issues/1437): Modify `HashSyntax` cop to allow the use of hash rockets for hashes that have symbol values when using ruby19 syntax. ([@rrosenblum][])
* New cop `Style/SymbolLiteral` makes sure you're not using the string within symbol syntax unless it's needed. ([@bbatsov][])
* [#1657](https://github.com/bbatsov/rubocop/issues/1657): Autocorrect can be turned off on a specific cop via the configuration. ([@jdoconnor][])
* New cop `Style/AutoResourceCleanup` suggests the use of block taking versions of methods that do resource cleanup. ([@bbatsov][])
* [#1275](https://github.com/bbatsov/rubocop/issues/1275): `WhileUntilModifier` cop does auto-correction. ([@lumeet][])
* New cop `Performance/ReverseEach` to convert `reverse.each` to `reverse_each`. ([@rrosenblum][])
* [#1281](https://github.com/bbatsov/rubocop/issues/1281): `IfUnlessModifier` cop does auto-correction. ([@lumeet][])
* New cop `Performance/Detect` to detect usage of `select.first`, `select.last`, `find_all.first`, and `find_all.last` and convert them to use `detect` instead. ([@palkan][], [@rrosenblum][])
* [#1728](https://github.com/bbatsov/rubocop/pull/1728): New cop `NonLocalExitFromIterator` checks for misused `return` in block. ([@ypresto][])
* New cop `Performance/Size` to convert calls to `count` on `Array` and `Hash` to `size`. ([@rrosenblum][])
* New cop `Performance/Sample` to convert usages of `shuffle.first`, `shuffle.last`, and `shuffle[Fixnum]` to `sample`. ([@rrosenblum][])
* New cop `Performance/FlatMap` to convert `Enumerable#map...Array#flatten` and `Enumerable#collect...Array#flatten` to `Enumerable#flat_map`. ([@rrosenblum][])
* [#1144](https://github.com/bbatsov/rubocop/issues/1144): New cop `ClosingParenthesisIndentation` checks the indentation of hanging closing parentheses. ([@jonas054][])
* New Rails cop `FindBy` identifies usages of `where.first` and `where.take`. ([@bbatsov][])
* New Rails cop `FindEach` identifies usages of `all.each`. ([@bbatsov][])
* [#1342](https://github.com/bbatsov/rubocop/issues/1342): `IndentationConsistency` is now configurable with the styles `normal` and `rails`. ([@jonas054][])

### Bugs fixed

* [#1705](https://github.com/bbatsov/rubocop/issues/1705): Fix crash when reporting offenses of `MissingElse` cop. ([@gerry3][])
* [#1659](https://github.com/bbatsov/rubocop/pull/1659): Fix stack overflow with JRuby and Windows 8, during initial config validation. ([@pimterry][])
* [#1694](https://github.com/bbatsov/rubocop/issues/1694): Ignore methods with a `blockarg` in `TrivialAccessors`. ([@bbatsov][])
* [#1617](https://github.com/bbatsov/rubocop/issues/1617): Always read the html output template using utf-8. ([@bbatsov][])
* [#1684](https://github.com/bbatsov/rubocop/issues/1684): Ignore symbol keys like `:"string"` in `HashSyntax`. ([@bbatsov][])
* Handle explicit `begin` blocks in `Lint/Void`. ([@bbatsov][])
* Handle symbols in `Lint/Void`. ([@bbatsov][])
* [#1695](https://github.com/bbatsov/rubocop/pull/1695): Fix bug with `--auto-gen-config` and `SpaceInsideBlockBraces`. ([@meganemura][])
* Correct issues with whitespace around multi-line lambda arguments. ([@zvkemp][])
* [#1579](https://github.com/bbatsov/rubocop/issues/1579): Fix handling of similar-looking blocks in `BlockAlignment`. ([@lumeet][])
* [#1676](https://github.com/bbatsov/rubocop/pull/1676): Fix auto-correct in `Lambda` when a new multi-line lambda is used as an argument. ([@lumeet][])
* [#1656](https://github.com/bbatsov/rubocop/issues/1656): Fix bug that would include hidden directories implicitly. ([@jonas054][])
* [#1728](https://github.com/bbatsov/rubocop/pull/1728): Fix bug in `LiteralInInterpolation` and `AssignmentInCondition`. ([@ypresto][])
* [#1735](https://github.com/bbatsov/rubocop/issues/1735): Handle trailing space in `LineEndConcatenation` autocorrect. ([@jonas054][])
* [#1750](https://github.com/bbatsov/rubocop/issues/1750): Escape offending code lines output by the HTML formatter in case they contain markup. ([@jonas054][])
* [#1541](https://github.com/bbatsov/rubocop/issues/1541): No inspection of text that follows `__END__`. ([@jonas054][])
* Fix comment detection in `Style/Documentation`. ([@lumeet][])
* [#1637](https://github.com/bbatsov/rubocop/issues/1637): Fix handling of `binding` calls in `UnusedBlockArgument` and `UnusedMethodArgument`. ([@lumeet][])

### Changes

* [#1397](https://github.com/bbatsov/rubocop/issues/1397): `UnneededPercentX` renamed to `CommandLiteral`. The cop can be configured to enforce using either `%x` or backticks around command literals, or using `%x` around multi-line commands and backticks around single-line commands. The cop ignores heredoc commands. ([@bquorning][])
* [#1020](https://github.com/bbatsov/rubocop/issues/1020): Removed the `MaxSlashes` configuration option for `RegexpLiteral`. Instead, the cop can be configured to enforce using either `%r` or slashes around regular expressions, or using `%r` around multi-line regexes and slashes around single-line regexes. ([@bquorning][])
* [#1734](https://github.com/bbatsov/rubocop/issues/1734): The default exclusion of hidden directories has been optimized for speed. ([@jonas054][])
* [#1673](https://github.com/bbatsov/rubocop/issues/1673): `Style/TrivialAccessors` now requires matching names by default. ([@bbatsov][])

## 0.29.1 (2015-02-13)

### Bugs fixed

* [#1638](https://github.com/bbatsov/rubocop/issues/1638): Use Parser functionality rather than regular expressions for matching comments in `FirstParameterIndentation`. ([@jonas054][])
* [#1642](https://github.com/bbatsov/rubocop/issues/1642): Raise the correct exception if the configuration file is malformed. ([@bquorning][])
* [#1647](https://github.com/bbatsov/rubocop/issues/1647): Skip `SpaceAroundBlockParameters` when lambda has no argument. ([@eitoball][])
* [#1649](https://github.com/bbatsov/rubocop/issues/1649): Handle exception assignments in `UselessSetterCall`. ([@bbatsov][])
* [#1644](https://github.com/bbatsov/rubocop/issues/1644): Don't search the entire file system when a folder is named `,`. ([@bquorning][])

## 0.29.0 (2015-02-05)

### New features

* [#1430](https://github.com/bbatsov/rubocop/issues/1430): Add `--except` option for disabling cops on the command line. ([@jonas054][])
* [#1506](https://github.com/bbatsov/rubocop/pull/1506): Add auto-correct from `EvenOdd` cop. ([@blainesch][])
* [#1507](https://github.com/bbatsov/rubocop/issues/1507): `Debugger` cop now checks for the Capybara debug methods `save_and_open_page` and `save_and_open_screenshot`. ([@rrosenblum][])
* [#1539](https://github.com/bbatsov/rubocop/pull/1539): Implement autocorrection for Rails/ReadWriteAttribute cop. ([@huerlisi][])
* [#1324](https://github.com/bbatsov/rubocop/issues/1324): Add `AllCops/DisplayCopNames` configuration option for showing cop names in reports, like `--display-cop-names`. ([@jonas054][])
* [#1271](https://github.com/bbatsov/rubocop/issues/1271): `Lambda` cop does auto-correction. ([@lumeet][])
* [#1284](https://github.com/bbatsov/rubocop/issues/1284): Support namespaces, e.g. `Lint`, in the arguments to `--only` and `--except`. ([@jonas054][])
* [#1276](https://github.com/bbatsov/rubocop/issues/1276): `SelfAssignment` cop does auto-correction. ([@lumeet][])
* Add autocorrect to `RedundantException`. ([@mattjmcnaughton][])
* [#1571](https://github.com/bbatsov/rubocop/pull/1571): New cop `StructInheritance` checks for inheritance from Struct.new. ([@mmozuras][])
* [#1575](https://github.com/bbatsov/rubocop/issues/1575): New cop `DuplicateMethods` points out duplicate method name in class and module. ([@d4rk5eed][])
* [#1144](https://github.com/bbatsov/rubocop/issues/1144): New cop `FirstParameterIndentation` checks the indentation of the first parameter in a method call. ([@jonas054][])
* [#1627](https://github.com/bbatsov/rubocop/issues/1627): New cop `SpaceAroundBlockParameters` checks the spacing inside and after block parameters pipes. ([@jonas054][])

### Changes

* [#1492](https://github.com/bbatsov/rubocop/pull/1492): Abort when auto-correct causes an infinite loop. ([@dblock][])
* Options `-e`/`--emacs` and `-s`/`--silent` are no longer recognized. Using them will now raise an error. ([@bquorning][])
* [#1565](https://github.com/bbatsov/rubocop/issues/1565): Let `--fail-level A` cause exit with error if all offenses are auto-corrected. ([@jonas054][])
* [#1309](https://github.com/bbatsov/rubocop/issues/1309): Add argument handling to `MultilineBlockLayout`. ([@lumeet][])

### Bugs fixed

* [#1634](https://github.com/bbatsov/rubocop/pull/1634): Fix `PerlBackrefs` Cop Autocorrections to Not Raise. ([@cshaffer][])
* [#1553](https://github.com/bbatsov/rubocop/pull/1553): Fix bug where `Style/EmptyLinesAroundAccessModifier` interfered with `Style/EmptyLinesAroundBlockBody` when there is and access modifier at the beginning of a block. ([@volkert][])
* Handle element assignment in `Lint/AssignmentInCondition`. ([@jonas054][])
* [#1484](https://github.com/bbatsov/rubocop/issues/1484): Fix `EmptyLinesAroundAccessModifier` incorrectly finding a violation inside method calls with names identical to an access modifier. ([@dblock][])
* Fix bug concerning `Exclude` properties inherited from a higher directory level. ([@jonas054][])
* [#1500](https://github.com/bbatsov/rubocop/issues/1500): Fix crashing `--auto-correct --only IndentationWidth`. ([@jonas054][])
* [#1512](https://github.com/bbatsov/rubocop/issues/1512): Fix false negative for typical string formatting examples. ([@kakutani][], [@jonas054][])
* [#1504](https://github.com/bbatsov/rubocop/issues/1504): Fail with a meaningful error if the configuration file is malformed. ([@bquorning][])
* Fix bug where `auto_correct` Rake tasks does not take in the options specified in its parent task. ([@rrosenblum][])
* [#1054](https://github.com/bbatsov/rubocop/issues/1054): Handle comments within concatenated strings in `LineEndConcatenation`. ([@yujinakayama][], [@jonas054][])
* [#1527](https://github.com/bbatsov/rubocop/issues/1527): Make autocorrect `BracesAroundHashParameter` leave the correct number of spaces. ([@mattjmcnaughton][])
* [#1547](https://github.com/bbatsov/rubocop/issues/1547): Don't print `[Corrected]` when auto-correction was avoided in `Style/Semicolon`. ([@jonas054][])
* [#1573](https://github.com/bbatsov/rubocop/issues/1573): Fix assignment-related auto-correction for `BlockAlignment`. ([@lumeet][])
* [#1587](https://github.com/bbatsov/rubocop/pull/1587): Exit with exit code 1 if there were errors ("crashing" cops). ([@jonas054][])
* [#1574](https://github.com/bbatsov/rubocop/issues/1574): Avoid auto-correcting `Hash.new` to `{}` when braces would be interpreted as a block. ([@jonas054][])
* [#1591](https://github.com/bbatsov/rubocop/issues/1591): Don't check parameters inside `[]` in `MultilineOperationIndentation`. ([@jonas054][])
* [#1509](https://github.com/bbatsov/rubocop/issues/1509): Ignore class methods in `Rails/Delegate`. ([@bbatsov][])
* [#1594](https://github.com/bbatsov/rubocop/issues/1594): Fix `@example` warnings in Yard Doc documentation generation. ([@mattjmcnaughton][])
* [#1598](https://github.com/bbatsov/rubocop/issues/1598): Fix bug in file inclusion when running from another directory. ([@jonas054][])
* [#1580](https://github.com/bbatsov/rubocop/issues/1580): Don't print `[Corrected]` when auto-correction was avoided in `TrivialAccessors`. ([@lumeet][])
* [#1612](https://github.com/bbatsov/rubocop/issues/1612): Allow `expand_path` on `inherit_from` in `.rubocop.yml`. ([@mattjmcnaughton][])
* [#1610](https://github.com/bbatsov/rubocop/issues/1610): Check that class method names actually match the name of the containing class/module in `Style/ClassMethods`. ([@bbatsov][])

## 0.28.0 (2014-12-10)

### New features

* [#1450](https://github.com/bbatsov/rubocop/issues/1450): New cop `ExtraSpacing` points out unnecessary spacing in files. ([@blainesch][])
* New cop `EmptyLinesAroundBlockBody` provides same functionality as the EmptyLinesAround(Class|Method|Module)Body but for blocks. ([@jcarbo][])
* New cop `Style/EmptyElse` checks for empty `else`-clauses. ([@Koronen][])
* [#1454](https://github.com/bbatsov/rubocop/issues/1454): New `--only-guide-cops` and `AllCops/StyleGuideCopsOnly` options that will only enforce cops that link to a style guide. ([@marxarelli][])

### Changes

* [#801](https://github.com/bbatsov/rubocop/issues/801): New style `context_dependent` for `Style/BracesAroundHashParameters` looks at preceding parameter to determine if braces should be used for final parameter. ([@jonas054][])
* [#1427](https://github.com/bbatsov/rubocop/issues/1427): Excluding directories on the top level is now done earlier, so that these file trees are not searched, thus saving time when inspecting projects with many excluded files. ([@jonas054][])
* [#1325](https://github.com/bbatsov/rubocop/issues/1325): When running with `--auto-correct`, only offenses *that can not be corrected* will result in a non-zero exit code. ([@jonas054][])
* [#1445](https://github.com/bbatsov/rubocop/issues/1445): Allow sprockets directive comments (starting with `#=`) in `Style/LeadingCommentSpace`. ([@bbatsov][])

### Bugs fixed

* Fix `%W[]` auto corrected to `%w(]`. ([@toy][])
* Fix Style/ElseAlignment Cop to find the right parent on def/rescue/else/ensure/end. ([@oneamtu][])
* [#1181](https://github.com/bbatsov/rubocop/issues/1181): *(fix again)* `Style/StringLiterals` cop stays away from strings inside interpolated expressions. ([@jonas054][])
* [#1441](https://github.com/bbatsov/rubocop/issues/1441): Correct the logic used by `Style/Blocks` and other cops to determine if an auto-correction would alter the meaning of the code. ([@jonas054][])
* [#1449](https://github.com/bbatsov/rubocop/issues/1449): Handle the case in `MultilineOperationIndentation` where instances of both correct style and unrecognized (plain wrong) style are detected during an `--auto-gen-config` run. ([@jonas054][])
* [#1456](https://github.com/bbatsov/rubocop/pull/1456): Fix autocorrect in `SymbolProc` when there are multiple offenses on the same line. ([@jcarbo][])
* [#1459](https://github.com/bbatsov/rubocop/issues/1459): Handle parenthesis around the condition in `--auto-correct` for `NegatedWhile`. ([@jonas054][])
* [#1465](https://github.com/bbatsov/rubocop/issues/1465): Fix autocorrect of code like `#$1` in `PerlBackrefs`. ([@bbatsov][])
* Fix autocorrect of code like `#$:` in `SpecialGlobalVars`. ([@bbatsov][])
* [#1466](https://github.com/bbatsov/rubocop/issues/1466): Allow leading underscore for unused parameters in `SingleLineBlockParams`. ([@jonas054][])
* [#1470](https://github.com/bbatsov/rubocop/issues/1470): Handle `elsif` + `else` in `ElseAlignment`. ([@jonas054][])
* [#1474](https://github.com/bbatsov/rubocop/issues/1474): Multiline string with both `<<` and `\` caught by `Style/LineEndConcatenation` cop. ([@katieschilling][])
* [#1485](https://github.com/bbatsov/rubocop/issues/1485): Ignore procs in `SymbolProc`. ([@bbatsov][])
* [#1473](https://github.com/bbatsov/rubocop/issues/1473): `Style/MultilineOperationIndentation` doesn't recognize assignment to array/hash element. ([@jonas054][])

## 0.27.1 (2014-11-08)

### Changes

* [#1343](https://github.com/bbatsov/rubocop/issues/1343): Remove auto-correct from `RescueException` cop. ([@bbatsov][])
* [#1425](https://github.com/bbatsov/rubocop/issues/1425): `AllCops/Include` configuration parameters are only taken from the project `.rubocop.yml` and files it inherits from, not from `.rubocop.yml` files in subdirectories. ([@jonas054][])

### Bugs fixed

* [#1411](https://github.com/bbatsov/rubocop/issues/1411): Handle lambda calls without a selector in `MultilineOperationIndentation`. ([@bbatsov][])
* [#1401](https://github.com/bbatsov/rubocop/issues/1401): Files in hidden directories, i.e. ones beginning with dot, can now be selected through configuration, but are still not included by default. ([@jonas054][])
* [#1415](https://github.com/bbatsov/rubocop/issues/1415): String literals concatenated with backslashes are now handled correctly by `StringLiteralsInInterpolation`. ([@jonas054][])
* [#1416](https://github.com/bbatsov/rubocop/issues/1416): Fix handling of `begin/rescue/else/end` in `ElseAlignment`. ([@jonas054][])
* [#1413](https://github.com/bbatsov/rubocop/issues/1413): Support empty elsif branches in `MultilineIfThen`. ([@janraasch][], [@jonas054][])
* [#1406](https://github.com/bbatsov/rubocop/issues/1406): Allow a newline in `SpaceInsideRangeLiteral`. ([@bbatsov][])

## 0.27.0 (2014-10-30)

### New features

* [#1348](https://github.com/bbatsov/rubocop/issues/1348): New cop `ElseAlignment` checks alignment of `else` and `elsif` keywords. ([@jonas054][])
* [#1321](https://github.com/bbatsov/rubocop/issues/1321): New cop `MultilineOperationIndentation` checks indentation/alignment of binary operations if they span more than one line. ([@jonas054][])
* [#1077](https://github.com/bbatsov/rubocop/issues/1077): New cop `Metrics/AbcSize` checks the ABC metric, based on assignments, branches, and conditions. ([@jonas054][], [@jfelchner][])
* [#1352](https://github.com/bbatsov/rubocop/issues/1352): `WordArray` is now configurable with the `WordRegex` option. ([@bquorning][])
* [#1181](https://github.com/bbatsov/rubocop/issues/1181): New cop `Style/StringLiteralsInInterpolation` checks quotes inside interpolated expressions in strings. ([@jonas054][])
* [#872](https://github.com/bbatsov/rubocop/issues/872): `Style/IndentationWidth` is now configurable with the `Width` option. ([@jonas054][])
* [#1396](https://github.com/bbatsov/rubocop/issues/1396): Include `.opal` files by default. ([@bbatsov][])
* [#771](https://github.com/bbatsov/rubocop/issues/771): Three new `Style` cops, `EmptyLinesAroundMethodBody` , `EmptyLinesAroundClassBody` , and `EmptyLinesAroundModuleBody` replace the `EmptyLinesAroundBody` cop. ([@jonas054][])

### Changes

* [#1084](https://github.com/bbatsov/rubocop/issues/1084): Disabled `Style/CollectionMethods` by default. ([@bbatsov][])

### Bugs fixed

* `AlignHash` no longer skips multiline hashes that contain some elements on the same line. ([@mvz][])
* [#1349](https://github.com/bbatsov/rubocop/issues/1349): `BracesAroundHashParameters` no longer cleans up whitespace in autocorrect, as these extra corrections are likely to interfere with other cops' corrections. ([@jonas054][])
* [#1350](https://github.com/bbatsov/rubocop/issues/1350): Guard against `Blocks` cop introducing syntax errors in auto-correct. ([@jonas054][])
* [#1374](https://github.com/bbatsov/rubocop/issues/1374): To eliminate interference, auto-correction is now done by one cop at a time, with saving and re-parsing in between. ([@jonas054][])
* [#1388](https://github.com/bbatsov/rubocop/issues/1388): Fix a false positive in `FormatString`. ([@bbatsov][])
* [#1389](https://github.com/bbatsov/rubocop/issues/1389): Make `--out` to create parent directories. ([@yous][])
* Refine HTML formatter. ([@yujinakayama][])
* [#1410](https://github.com/bbatsov/rubocop/issues/1410): Handle specially Java primitive type references in `ColonMethodCall`. ([@bbatsov][])

## 0.26.1 (2014-09-18)

### Bugs fixed

* [#1326](https://github.com/bbatsov/rubocop/issues/1326): Fix problem in `SpaceInsideParens` with detecting space inside parentheses used for grouping expressions. ([@jonas054][])
* [#1335](https://github.com/bbatsov/rubocop/issues/1335): Restrict URI schemes permitted by `LineLength` when `AllowURI` is enabled. ([@smangelsdorf][])
* [#1339](https://github.com/bbatsov/rubocop/issues/1339): Handle `eql?` and `equal?` in `OpMethod`. ([@bbatsov][])
* [#1340](https://github.com/bbatsov/rubocop/issues/1340): Fix crash in `Style/SymbolProc` cop when the block calls a method with no explicit receiver. ([@smangelsdorf][])

## 0.26.0 (2014-09-03)

### New features

* New formatter `HTMLFormatter` generates a html file with a list of files with offences in them. ([@SkuliOskarsson][])
* New cop `SpaceInsideRangeLiteral` checks for spaces around `..` and `...` in range literals. ([@bbatsov][])
* New cop `InfiniteLoop` checks for places where `Kernel#loop` should have been used. ([@bbatsov][])
* New cop `SymbolProc` checks for places where a symbol can be used as proc instead of a block. ([@bbatsov][])
* `UselessAssignment` cop now suggests a variable name for possible typos if there's a variable-ish identifier similar to the unused variable name in the same scope. ([@yujinakayama][])
* `PredicateName` cop now has separate configurations for prefices that denote predicate method names and predicate prefices that should be removed. ([@bbatsov][])
* [#1272](https://github.com/bbatsov/rubocop/issues/1272): `Tab` cop does auto-correction. ([@yous][])
* [#1274](https://github.com/bbatsov/rubocop/issues/1274): `MultilineIfThen` cop does auto-correction. ([@bbatsov][])
* [#1279](https://github.com/bbatsov/rubocop/issues/1279): `DotPosition` cop does auto-correction. ([@yous][])
* [#1277](https://github.com/bbatsov/rubocop/issues/1277): `SpaceBeforeFirstArg` cop does auto-correction. ([@yous][])
* [#1310](https://github.com/bbatsov/rubocop/issues/1310): Handle `module_function` in `Style/AccessModifierIndentation` and `Style/EmptyLinesAroundAccessModifier`. ([@bbatsov][])

### Changes

* [#1289](https://github.com/bbatsov/rubocop/issues/1289): Use utf-8 as default encoding for inspected files. ([@jonas054][])
* [#1304](https://github.com/bbatsov/rubocop/issues/1304): `Style/Encoding` is no longer a no-op on Ruby 2.x. It's also disabled by default, as projects not supporting 1.9 don't need to run it. ([@bbatsov][])

### Bugs fixed

* [#1263](https://github.com/bbatsov/rubocop/issues/1263): Do not report `%W` literals with special escaped characters in `UnneededCapitalW`. ([@jonas054][])
* [#1286](https://github.com/bbatsov/rubocop/issues/1286): Fix a false positive in `VariableName`. ([@bbatsov][])
* [#1211](https://github.com/bbatsov/rubocop/issues/1211): Fix false negative in `UselessAssignment` when there's a reference for the variable in an exclusive branch. ([@yujinakayama][])
* [#1307](https://github.com/bbatsov/rubocop/issues/1307): Fix auto-correction of `RedundantBegin` cop deletes new line. ([@yous][])
* [#1283](https://github.com/bbatsov/rubocop/issues/1283): Fix auto-correction of indented expressions in `PercentLiteralDelimiters`. ([@jonas054][])
* [#1315](https://github.com/bbatsov/rubocop/pull/1315): `BracesAroundHashParameters` auto-correction removes whitespace around content inside braces. ([@jspanjers][])
* [#1313](https://github.com/bbatsov/rubocop/issues/1313): Fix a false positive in `AndOr` when enforced style is `conditionals`. ([@bbatsov][])
* Handle post-conditional `while` and `until` in `AndOr` when enforced style is `conditionals`. ([@yujinakayama][])
* [#1319](https://github.com/bbatsov/rubocop/issues/1319): Fix a false positive in `FormatString`. ([@bbatsov][])
* [#1287](https://github.com/bbatsov/rubocop/issues/1287): Allow missing blank line for EmptyLinesAroundAccessModifier if next line closes a block. ([@sch1zo][])

## 0.25.0 (2014-08-15)

### New features

* [#1259](https://github.com/bbatsov/rubocop/issues/1259): Allow AndOr cop to autocorrect by adding method call parenthesis. ([@vrthra][])
* [#1232](https://github.com/bbatsov/rubocop/issues/1232): Add EnforcedStyle option to cop `AndOr` to restrict it to conditionals. ([@vrthra][])
* [#835](https://github.com/bbatsov/rubocop/issues/835): New cop `PercentQLiterals` checks if use of `%Q` and `%q` matches configuration. ([@jonas054][])
* [#835](https://github.com/bbatsov/rubocop/issues/835): New cop `BarePercentLiterals` checks if usage of `%()` or `%Q()` matches configuration. ([@jonas054][])
* [#1079](https://github.com/bbatsov/rubocop/pull/1079): New cop `MultilineBlockLayout` checks if a multiline block has an expression on the same line as the start of the block. ([@barunio][])
* [#1217](https://github.com/bbatsov/rubocop/pull/1217): `Style::EmptyLinesAroundAccessModifier` cop does auto-correction. ([@tamird][])
* [#1220](https://github.com/bbatsov/rubocop/issues/1220): New cop `PerceivedComplexity` is similar to `CyclomaticComplexity`, but reports when methods have a high complexity for a human reader. ([@jonas054][])
* `Debugger` cop now checks for `binding.pry_remote`. ([@yous][])
* [#1238](https://github.com/bbatsov/rubocop/issues/1238): Add `MinBodyLength` option to `Next` cop. ([@bbatsov][])
* [#1241](https://github.com/bbatsov/rubocop/issues/1241): `TrailingComma` cop does auto-correction. ([@yous][])
* [#1078](https://github.com/bbatsov/rubocop/pull/1078): New cop `BlockEndNewline` checks if the end statement of a multiline block is on its own line. ([@barunio][])
* [#1078](https://github.com/bbatsov/rubocop/pull/1078): `BlockAlignment` cop does auto-correction. ([@barunio][])

### Changes

* [#1220](https://github.com/bbatsov/rubocop/issues/1220): New namespace `Metrics` created and some `Style` cops moved there. ([@jonas054][])
* Drop support for Ruby 1.9.2 in accordance with [the end of the security maintenance extension](https://www.ruby-lang.org/en/news/01-07-2014/eol-for-1-8-7-and-1-9-2/). ([@yujinakayama][])

### Bugs fixed

* [#1251](https://github.com/bbatsov/rubocop/issues/1251): Fix `PercentLiteralDelimiters` auto-correct indentation error. ([@hannestyden][])
* [#1197](https://github.com/bbatsov/rubocop/issues/1197): Fix false positive for new lambda syntax in `SpaceInsideBlockBraces`. ([@jonas054][])
* [#1201](https://github.com/bbatsov/rubocop/issues/1201): Fix error at anonymous keyword splat arguments in some variable cops. ([@yujinakayama][])
* Fix false positive in `UnneededPercentQ` for `/%Q(something)/`. ([@jonas054][])
* Fix `SpacesInsideBrackets` for `Hash#[]` calls with spaces after left bracket. ([@mcls][])
* [#1210](https://github.com/bbatsov/rubocop/issues/1210): Fix false positive in `UnneededPercentQ` for `%Q(\t")`. ([@jonas054][])
* Fix false positive in `UnneededPercentQ` for heredoc strings with `%q`/`%Q`. ([@jonas054][])
* [#1214](https://github.com/bbatsov/rubocop/issues/1214): Don't destroy code in `AlignHash` autocorrect. ([@jonas054][])
* [#1219](https://github.com/bbatsov/rubocop/issues/1219): Don't report bad alignment for `end` or `}` in `BlockAlignment` if it doesn't begin its line. ([@jonas054][])
* [#1227](https://github.com/bbatsov/rubocop/issues/1227): Don't permanently change yamler as it can affect other apps. ([@jonas054][])
* [#1184](https://github.com/bbatsov/rubocop/issues/1184): Fix a false positive in `Output` cop. ([@bbatsov][])
* [#1256](https://github.com/bbatsov/rubocop/issues/1256): Ignore block-pass in `TrailingComma`. ([@tamird][])
* [#1255](https://github.com/bbatsov/rubocop/issues/1255): Compare without context in `AutocorrectUnlessChangingAST`. ([@jonas054][])
* [#1262](https://github.com/bbatsov/rubocop/issues/1262): Handle regexp and backtick literals in `VariableInterpolation`. ([@bbatsov][])

## 0.24.1 (2014-07-03)

### Bugs fixed

* [#1174](https://github.com/bbatsov/rubocop/issues/1174): Fix `--auto-correct` crash in `AlignParameters`. ([@jonas054][])
* [#1176](https://github.com/bbatsov/rubocop/issues/1176): Fix `--auto-correct` crash in `IndentationWidth`. ([@jonas054][])
* [#1177](https://github.com/bbatsov/rubocop/issues/1177): Avoid suggesting underscore-prefixed name for unused keyword arguments and auto-correcting in that way. ([@yujinakayama][])
* [#1157](https://github.com/bbatsov/rubocop/issues/1157): Validate `--only` arguments later when all cop names are known. ([@jonas054][])
* [#1188](https://github.com/bbatsov/rubocop/issues/1188), [#1190](https://github.com/bbatsov/rubocop/issues/1190): Fix crash in `LineLength` cop when `AllowURI` option is enabled. ([@yujinakayama][])
* [#1191](https://github.com/bbatsov/rubocop/issues/1191): Fix crash on empty body branches in a loop in `Next` cop. ([@yujinakayama][])

## 0.24.0 (2014-06-25)

### New features

* [#639](https://github.com/bbatsov/rubocop/issues/639): Support square bracket setters in `UselessSetterCall`. ([@yujinakayama][])
* [#835](https://github.com/bbatsov/rubocop/issues/835): `UnneededCapitalW` cop does auto-correction. ([@sfeldon][])
* [#1092](https://github.com/bbatsov/rubocop/issues/1092): New cop `DefEndAlignment` takes over responsibility for checking alignment of method definition `end`s from `EndAlignment`, and is configurable. ([@jonas054][])
* [#1145](https://github.com/bbatsov/rubocop/issues/1145): New cop `ClassCheck` enforces consistent use of `is_a?` or `kind_of?`. ([@bbatsov][])
* [#1161](https://github.com/bbatsov/rubocop/pull/1161): New cop `SpaceBeforeComma` detects spaces before a comma. ([@agrimm][])
* [#1161](https://github.com/bbatsov/rubocop/pull/1161): New cop `SpaceBeforeSemicolon` detects spaces before a semicolon. ([@agrimm][])
* [#835](https://github.com/bbatsov/rubocop/issues/835): New cop `UnneededPercentQ` checks for usage of the `%q`/`%Q` syntax when `''` or `""` would do. ([@jonas054][])
* [#977](https://github.com/bbatsov/rubocop/issues/977): Add `AllowURI` option (enabled by default) to `LineLength` cop. ([@yujinakayama][])

### Changes

* Unused block local variables (`obj.each { |arg; this| }`) are now handled by `UnusedBlockArgument` cop instead of `UselessAssignment` cop. ([@yujinakayama][])
* [#1141](https://github.com/bbatsov/rubocop/issues/1141): Clarify in the message from `TrailingComma` that a trailing comma is never allowed for lists where some items share a line. ([@jonas054][])

### Bugs fixed

* [#1133](https://github.com/bbatsov/rubocop/issues/1133): Handle `reduce/inject` with no arguments in `EachWithObject`. ([@bbatsov][])
* [#1152](https://github.com/bbatsov/rubocop/issues/1152): Handle `while/until` with no body in `Next`. ([@tamird][])
* Fix a false positive in `UselessSetterCall` for setter call on a local variable that contains a non-local object. ([@yujinakayama][])
* [#1158](https://github.com/bbatsov/rubocop/issues/1158): Fix auto-correction of floating-point numbers. ([@bbatsov][])
* [#1159](https://github.com/bbatsov/rubocop/issues/1159): Fix checking of `begin`..`end` structures, blocks, and parenthesized expressions in `IndentationWidth`. ([@jonas054][])
* [#1159](https://github.com/bbatsov/rubocop/issues/1159): More rigid conditions for when `attr` is considered an offense. ([@jonas054][])
* [#1167](https://github.com/bbatsov/rubocop/issues/1167): Fix handling of parameters spanning multiple lines in `TrailingComma`. ([@jonas054][])
* [#1169](https://github.com/bbatsov/rubocop/issues/1169): Fix handling of ternary op conditions in `ParenthesesAroundCondition`. ([@bbatsov][])
* [#1147](https://github.com/bbatsov/rubocop/issues/1147): WordArray checks arrays with special characters. ([@camilleldn][])
* Fix a false positive against `return` in a loop in `Next` cop. ([@yujinakayama][])
* [#1165](https://github.com/bbatsov/rubocop/issues/1165): Support `rescue`/`else`/`ensure` bodies in `IndentationWidth`. ([@jonas054][])
* Fix false positive for aligned list of values after `when` in `IndentationWidth`. ([@jonas054][])

## 0.23.0 (2014-06-02)

### New features

* [#1117](https://github.com/bbatsov/rubocop/issues/1117): `BlockComments` cop does auto-correction. ([@jonas054][])
* [#1124](https://github.com/bbatsov/rubocop/pull/1124): `TrivialAccessors` cop auto-corrects class-level accessors. ([@ggilder][])
* [#1062](https://github.com/bbatsov/rubocop/pull/1062): New cop `InlineComment` checks for inline comments. ([@salbertson][])
* [#1118](https://github.com/bbatsov/rubocop/issues/1118): Add checking and auto-correction of right brackets in `IndentArray` and `IndentHash`. ([@jonas054][])

### Changes

* [#1097](https://github.com/bbatsov/rubocop/issues/1097): Add optional namespace prefix to cop names: `Style/LineLength` instead of `LineLength` in config files, `--only` argument, `--show-cops` output, and `# rubocop:disable`. ([@jonas054][])
* [#1075](https://github.com/bbatsov/rubocop/issues/1075): More strict limits on when to require trailing comma. ([@jonas054][])
* Renamed `Rubocop` module to `RuboCop`. ([@bbatsov][])

### Bugs fixed

* [#1126](https://github.com/bbatsov/rubocop/pull/1126): Fix `--auto-gen-config` bug with `RegexpLiteral` where only the last file's results would be used. ([@ggilder][])
* [#1104](https://github.com/bbatsov/rubocop/issues/1104): Fix `EachWithObject` with modifier if as body. ([@geniou][])
* [#1106](https://github.com/bbatsov/rubocop/issues/1106): Fix `EachWithObject` with single method call as body. ([@geniou][])
* Avoid the warning about ignoring syck YAML engine from JRuby. ([@jonas054][])
* [#1111](https://github.com/bbatsov/rubocop/issues/1111): Fix problem in `EndOfLine` with reading non-UTF-8 encoded files. ([@jonas054][])
* [#1115](https://github.com/bbatsov/rubocop/issues/1115): Fix `Next` to ignore super nodes. ([@geniou][])
* [#1117](https://github.com/bbatsov/rubocop/issues/1117): Don't auto-correct indentation in scopes that contain block comments (`=begin`..`=end`). ([@jonas054][])
* [#1123](https://github.com/bbatsov/rubocop/pull/1123): Support setter calls in safe assignment in `ParenthesesAroundCondition`. ([@jonas054][])
* [#1090](https://github.com/bbatsov/rubocop/issues/1090): Correct handling of documentation vs annotation comment. ([@jonas054][])
* [#1118](https://github.com/bbatsov/rubocop/issues/1118): Never write invalid ruby to a file in auto-correct. ([@jonas054][])
* [#1120](https://github.com/bbatsov/rubocop/issues/1120): Don't change indentation of heredoc strings in auto-correct. ([@jonas054][])
* [#1109](https://github.com/bbatsov/rubocop/issues/1109): Handle conditions with modifier ops in them in `ParenthesesAroundCondition`. ([@bbatsov][])

## 0.22.0 (2014-05-20)

### New features

* [#974](https://github.com/bbatsov/rubocop/pull/974): New cop `CommentIndentation` checks indentation of comments. ([@jonas054][])
* Add new cop `EachWithObject` to prefer `each_with_object` over `inject` or `reduce`. ([@geniou][])
* [#1010](https://github.com/bbatsov/rubocop/issues/1010): New Cop `Next` check for conditions at the end of an iteration and propose to use `next` instead. ([@geniou][])
* The `GuardClause` cop now also looks for unless and it is configurable how many lines the body of an if / unless needs to have to not be ignored. ([@geniou][])
* [#835](https://github.com/bbatsov/rubocop/issues/835): New cop `UnneededPercentX` checks for `%x` when backquotes would do. ([@jonas054][])
* Add auto-correct to `UnusedBlockArgument` and `UnusedMethodArgument` cops. ([@hannestyden][])
* [#1074](https://github.com/bbatsov/rubocop/issues/1074): New cop `SpaceBeforeComment` checks for missing space between code and a comment on the same line. ([@jonas054][])
* [#1089](https://github.com/bbatsov/rubocop/pull/1089): New option `-F`/`--fail-fast` inspects files in modification time order and stop after the first file with offenses. ([@jonas054][])
* Add optional `require` directive to `.rubocop.yml` to load custom ruby files. ([@geniou][])

### Changes

* `NonNilCheck` offense reporting and autocorrect are configurable to include semantic changes. ([@hannestyden][])
* The parameters `AllCops/Excludes` and `AllCops/Includes` with final `s` only give a warning and don't halt `rubocop` execution. ([@jonas054][])
* The `GuardClause` cop is no longer ignoring a one-line body by default - see configuration. ([@geniou][])
* [#1050](https://github.com/bbatsov/rubocop/issues/1050): Rename `rubocop-todo.yml` file to `.rubocop_todo.yml`. ([@geniou][])
* [#1064](https://github.com/bbatsov/rubocop/issues/1064): Adjust default max line length to 80. ([@bbatsov][])

### Bugs fixed

* Allow assignment in `AlignParameters` cop. ([@tommeier][])
* Fix `Void` and `SpaceAroundOperators` for short call syntax `lambda.()`. ([@biinari][])
* Fix `Delegate` for delegation with assignment or constant. ([@geniou][])
* [#1032](https://github.com/bbatsov/rubocop/issues/1032): Avoid duplicate reporting when code moves around due to `--auto-correct`. ([@jonas054][])
* [#1036](https://github.com/bbatsov/rubocop/issues/1036): Handle strings like `__FILE__` in `LineEndConcatenation`. ([@bbatsov][])
* [#1006](https://github.com/bbatsov/rubocop/issues/1006): Fix LineEndConcatenation to handle chained concatenations. ([@barunio][])
* [#1066](https://github.com/bbatsov/rubocop/issues/1066): Fix auto-correct for `NegatedIf` when the condition has parentheses around it. ([@jonas054][])
* Fix `AlignParameters` `with_fixed_indentation` for multi-line method calls. ([@molawson][])
* Fix problem that appears in some installations when reading empty YAML files. ([@jonas054][])
* [#1022](https://github.com/bbatsov/rubocop/issues/1022): A Cop will no longer auto-correct a file that's excluded through an `Exclude` setting in the cop's configuration. ([@jonas054][])
* Fix paths in `Exclude` config section not being recognized on Windows. ([@wndhydrnt][])
* [#1094](https://github.com/bbatsov/rubocop/issues/1094): Fix ClassAndModuleChildren for classes with a single method. ([@geniou][])

## 0.21.0 (2014-04-24)

### New features

* [#835](https://github.com/bbatsov/rubocop/issues/835): New cop `UnneededCapitalW` checks for `%W` when interpolation not necessary and `%w` would do. ([@sfeldon][])
* [#934](https://github.com/bbatsov/rubocop/issues/934): New cop `UnderscorePrefixedVariableName` checks for `_`-prefixed variables that are actually used. ([@yujinakayama][])
* [#934](https://github.com/bbatsov/rubocop/issues/934): New cop `UnusedMethodArgument` checks for unused method arguments. ([@yujinakayama][])
* [#934](https://github.com/bbatsov/rubocop/issues/934): New cop `UnusedBlockArgument` checks for unused block arguments. ([@yujinakayama][])
* [#964](https://github.com/bbatsov/rubocop/issues/964): `RedundantBegin` cop does auto-correction. ([@tamird][])
* [#966](https://github.com/bbatsov/rubocop/issues/966): `RescueException` cop does auto-correction. ([@tamird][])
* [#967](https://github.com/bbatsov/rubocop/issues/967): `TrivialAccessors` cop does auto-correction. ([@tamird][])
* [#963](https://github.com/bbatsov/rubocop/issues/963): Add `AllowDSLWriters` options to `TrivialAccessors`. ([@tamird][])
* [#969](https://github.com/bbatsov/rubocop/issues/969): Let the `Debugger` cop check for forgotten calls to byebug. ([@bquorning][])
* [#971](https://github.com/bbatsov/rubocop/issues/971): Configuration format deprecation warnings include the path to the problematic config file. ([@bcobb][])
* [#490](https://github.com/bbatsov/rubocop/issues/490): Add EnforcedStyle config option to TrailingBlankLines. ([@jonas054][])
* Add `auto_correct` task to Rake integration. ([@irrationalfab][])
* [#986](https://github.com/bbatsov/rubocop/issues/986): The `--only` option can take a comma-separated list of cops. ([@jonas054][])
* New Rails cop `Delegate` that checks for delegations that could be replaced by the `delegate` method. ([@geniou][])
* Add configuration to `Encoding` cop to only enforce encoding comment if there are non ASCII characters. ([@geniou][])

### Changes

* Removed `FinalNewline` cop as its check is now performed by `TrailingBlankLines`. ([@jonas054][])
* [#1011](https://github.com/bbatsov/rubocop/issues/1011): Pattern matching with `Dir#[]` for config parameters added. ([@jonas054][])

### Bugs fixed

* Update description on `LineEndConcatenation` cop. ([@mockdeep][])
* [#978](https://github.com/bbatsov/rubocop/issues/978): Fix regression in `IndentationWidth` handling method calls. ([@tamird][])
* [#976](https://github.com/bbatsov/rubocop/issues/976): Fix `EndAlignment` not handling element assignment correctly. ([@tamird][])
* [#976](https://github.com/bbatsov/rubocop/issues/976): Fix `IndentationWidth` not handling element assignment correctly. ([@tamird][])
* [#800](https://github.com/bbatsov/rubocop/issues/800): Do not report `[Corrected]` in `--auto-correct` mode if correction wasn't done. ([@jonas054][])
* [#968](https://github.com/bbatsov/rubocop/issues/968): Fix bug when running RuboCop with `-c .rubocop.yml`. ([@bquorning][])
* [#975](https://github.com/bbatsov/rubocop/pull/975): Fix infinite correction in `IndentationWidth`. ([@jonas054][])
* [#986](https://github.com/bbatsov/rubocop/issues/986): When `--lint` is used together with `--only`, all lint cops are run in addition to the given cops. ([@jonas054][])
* [#997](https://github.com/bbatsov/rubocop/issues/997): Fix handling of file paths for matching against `Exclude` property when `rubocop .` is called. ([@jonas054][])
* [#1000](https://github.com/bbatsov/rubocop/issues/1000): Support modifier (e.g., `private`) and `def` on the same line (Ruby >= 2.1) in `IndentationWidth`. ([@jonas054][])
* [#1001](https://github.com/bbatsov/rubocop/issues/1001): Fix `--auto-gen-config` logic for `RegexpLiteral`. ([@jonas054][])
* [#993](https://github.com/bbatsov/rubocop/issues/993): Do not report any offenses for the contents of an empty file. ([@jonas054][])
* [#1016](https://github.com/bbatsov/rubocop/issues/1016): Fix a false positive in `ConditionPosition` regarding statement modifiers. ([@bbatsov][])
* [#1014](https://github.com/bbatsov/rubocop/issues/1014): Fix handling of strings nested in `dstr` nodes. ([@bbatsov][])

## 0.20.1 (2014-04-05)

### Bugs fixed

* [#940](https://github.com/bbatsov/rubocop/issues/940): Fixed `UselessAccessModifier` not handling `attr_*` correctly. ([@fshowalter][])
* `NegatedIf` properly handles negated `unless` condition. ([@bbatsov][])
* `NegatedWhile` properly handles negated `until` condition. ([@bbatsov][])
* [#925](https://github.com/bbatsov/rubocop/issues/925): Do not disable the `Syntax` cop in output from `--auto-gen-config`. ([@jonas054][])
* [#943](https://github.com/bbatsov/rubocop/issues/943): Fix auto-correction interference problem between `SpaceAfterComma` and other cops. ([@jonas054][])
* [#954](https://github.com/bbatsov/rubocop/pull/954): Fix auto-correction bug in `NilComparison`. ([@bbatsov][])
* [#953](https://github.com/bbatsov/rubocop/pull/953): Fix auto-correction bug in `NonNilCheck`. ([@bbatsov][])
* [#952](https://github.com/bbatsov/rubocop/pull/952): Handle implicit receiver in `StringConversionInInterpolation`. ([@bbatsov][])
* [#956](https://github.com/bbatsov/rubocop/pull/956): Apply `ClassMethods` check only on `class`/`module` bodies. ([@bbatsov][])
* [#945](https://github.com/bbatsov/rubocop/issues/945): Fix SpaceBeforeFirstArg cop for multiline argument and exclude assignments. ([@cschramm][])
* [#948](https://github.com/bbatsov/rubocop/issues/948): `Blocks` cop avoids auto-correction if it would introduce a semantic change. ([@jonas054][])
* [#946](https://github.com/bbatsov/rubocop/issues/946): Allow non-nil checks that are the final expressions of predicate method definitions in `NonNilCheck`. ([@bbatsov][])
* [#957](https://github.com/bbatsov/rubocop/issues/957): Allow space + comment inside parentheses, braces, and square brackets. ([@jonas054][])

## 0.20.0 (2014-04-02)

### New features

* New cop `GuardClause` checks for conditionals that can be replaced by guard clauses. ([@bbatsov][])
* New cop `EmptyInterpolation` checks for empty interpolation in double-quoted strings. ([@bbatsov][])
* [#899](https://github.com/bbatsov/rubocop/issues/899): Make `LineEndConcatenation` cop `<<` aware. ([@mockdeep][])
* [#896](https://github.com/bbatsov/rubocop/issues/896): New option `--fail-level` changes minimum severity for exit with error code. ([@hiroponz][])
* [#893](https://github.com/bbatsov/rubocop/issues/893): New option `--force-exclusion` forces excluding files specified in the configuration `Exclude` even if they are explicitly passed as arguments. ([@yujinakayama][])
* `VariableInterpolation` cop does auto-correction. ([@bbatsov][])
* `Not` cop does auto-correction. ([@bbatsov][])
* `ClassMethods` cop does auto-correction. ([@bbatsov][])
* `StringConversionInInterpolation` cop does auto-correction. ([@bbatsov][])
* `NilComparison` cop does auto-correction. ([@bbatsov][])
* `NonNilComparison` cop does auto-correction. ([@bbatsov][])
* `NegatedIf` cop does auto-correction. ([@bbatsov][])
* `NegatedWhile` cop does auto-correction. ([@bbatsov][])
* New lint cop `SpaceBeforeFirstArg` checks for space between the method name and the first argument in method calls without parentheses. ([@jonas054][])
* New style cop `SingleSpaceBeforeFirstArg` checks that no more than one space is used between the method name and the first argument in method calls without parentheses. ([@jonas054][])
* New formatter `disabled_lines` displays cops and line ranges disabled by inline comments. ([@fshowalter][])
* New cop `UselessAccessModifiers` checks for access modifiers that have no effect. ([@fshowalter][])

### Changes

* [#913](https://github.com/bbatsov/rubocop/issues/913): `FileName` accepts multiple extensions. ([@tamird][])
* `AllCops/Excludes` and `AllCops/Includes` were renamed to `AllCops/Exclude` and `AllCops/Include` for consistency with standard cop params. ([@bbatsov][])
* Extract `NonNilCheck` cop from `NilComparison`. ([@bbatsov][])
* Renamed `FavorJoin` to `ArrayJoin`. ([@bbatsov][])
* Renamed `FavorUnlessOverNegatedIf` to `NegatedIf`. ([@bbatsov][])
* Renamed `FavorUntilOverNegatedWhile`to `NegatedWhile`. ([@bbatsov][])
* Renamed `HashMethods` to `DeprecatedHashMethods`. ([@bbatsov][])
* Renamed `ReadAttribute` to `ReadWriteAttribute` and extended it to check for uses of `write_attribute`. ([@bbatsov][])
* Add experimental support for Ruby 2.2 (development version) by falling back to Ruby 2.1 parser. ([@yujinakayama][])

### Bugs fixed

* [#926](https://github.com/bbatsov/rubocop/issues/926): Fixed `BlockNesting` not auto-generating correctly. ([@tmorris-fiksu][])
* [#904](https://github.com/bbatsov/rubocop/issues/904): Fixed a NPE in `LiteralInInterpolation`. ([@bbatsov][])
* [#904](https://github.com/bbatsov/rubocop/issues/904): Fixed a NPE in `StringConversionInInterpolation`. ([@bbatsov][])
* [#892](https://github.com/bbatsov/rubocop/issues/892): Make sure `Include` and `Exclude` paths in a `.rubocop.yml` are interpreted as relative to the directory of that file. ([@jonas054][])
* [#906](https://github.com/bbatsov/rubocop/issues/906): Fixed a false positive in `LiteralInInterpolation`. ([@bbatsov][])
* [#909](https://github.com/bbatsov/rubocop/issues/909): Handle properly multiple `rescue` clauses in `SignalException`. ([@bbatsov][])
* [#876](https://github.com/bbatsov/rubocop/issues/876): Do a deep merge of hashes when overriding default configuration in a `.rubocop.yml` file. ([@jonas054][])
* [#912](https://github.com/bbatsov/rubocop/issues/912): Fix a false positive in `LineEndConcatenation` for `%` string literals. ([@bbatsov][])
* [#912](https://github.com/bbatsov/rubocop/issues/912): Handle top-level constant resolution in `DeprecatedClassMethods` (e.g. `::File.exists?`). ([@bbatsov][])
* [#914](https://github.com/bbatsov/rubocop/issues/914): Fixed rdoc error during gem installation. ([@bbatsov][])
* The `--only` option now enables the given cop in case it is disabled in configuration. ([@jonas054][])
* Fix path resolution so that the default exclusion of `vendor` directories works. ([@jonas054][])
* [#908](https://github.com/bbatsov/rubocop/issues/908): Fixed hanging while auto correct for `SpaceAfterComma` and `SpaceInsideBrackets`. ([@hiroponz][])
* [#919](https://github.com/bbatsov/rubocop/issues/919): Don't avoid auto-correction in `HashSyntax` when there is missing space around operator. ([@jonas054][])
* Fixed handling of floats in `NumericLiterals`. ([@bbatsov][])
* [#927](https://github.com/bbatsov/rubocop/issues/927): Let `--auto-gen-config` overwrite an existing `rubocop-todo.yml` file instead of asking the user to remove it. ([@jonas054][])
* [#936](https://github.com/bbatsov/rubocop/issues/936): Allow `_other` as well as `other` in `OpMethod`. ([@bbatsov][])

## 0.19.1 (2014-03-17)

### Bugs fixed

* [#884](https://github.com/bbatsov/rubocop/issues/884): Fix --auto-gen-config for `NumericLiterals` so MinDigits is correct. ([@tmorris-fiksu][])
* [#879](https://github.com/bbatsov/rubocop/issues/879): Fix --auto-gen-config for `RegexpLiteral` so we don't generate illegal values for `MaxSlashes`. ([@jonas054][])
* Fix the name of the `Include` param in the default config of the Rails cops. ([@bbatsov][])
* [#878](https://github.com/bbatsov/rubocop/pull/878): Blacklist `Rakefile`, `Gemfile` and `Capfile` by default in the `FileName` cop. ([@bbatsov][])
* [#875](https://github.com/bbatsov/rubocop/issues/875): Handle `separator` style hashes in `IndentHash`. ([@jonas054][])
* Fix a bug where multiple cli options that result in exit can be specified at once (e.g. `-vV`, `-v --show-cops`). ([@jkogara][])
* [#889](https://github.com/bbatsov/rubocop/issues/889): Fix a false positive for `LiteralInCondition` when the condition is non-primitive array. ([@bbatsov][])

## 0.19.0 (2014-03-13)

### New features

* New cop `FileName` makes sure that source files have snake_case names. ([@bbatsov][])
* New cop `DeprecatedClassMethods` checks for deprecated class methods. ([@bbatsov][])
* New cop `StringConversionInInterpolation` checks for redundant `Object#to_s` in string interpolation. ([@bbatsov][])
* New cop `LiteralInInterpolation` checks for interpolated string literals. ([@bbatsov][])
* New cop `SelfAssignment` checks for places where the self-assignment shorthand should have been used. ([@bbatsov][])
* New cop `DoubleNegation` checks for uses of `!!`. ([@bbatsov][])
* New cop `PercentLiteralDelimiters` enforces consistent usage of `%`-literal delimiters. ([@hannestyden][])
* New Rails cop `ActionFilter` enforces the use of `_filter` or `_action` action filter methods. ([@bbatsov][])
* New Rails cop `ScopeArgs` makes sure you invoke the `scope` method properly. ([@bbatsov][])
* Add `with_fixed_indentation` style to `AlignParameters` cop. ([@hannestyden][])
* Add `IgnoreLastArgumentHash` option to `AlignHash` cop. ([@hannestyden][])
* [#743](https://github.com/bbatsov/rubocop/issues/743): `SingleLineMethods` cop does auto-correction. ([@jonas054][])
* [#743](https://github.com/bbatsov/rubocop/issues/743): `Semicolon` cop does auto-correction. ([@jonas054][])
* [#743](https://github.com/bbatsov/rubocop/issues/743): `EmptyLineBetweenDefs` cop does auto-correction. ([@jonas054][])
* [#743](https://github.com/bbatsov/rubocop/issues/743): `IndentationWidth` cop does auto-correction. ([@jonas054][])
* [#743](https://github.com/bbatsov/rubocop/issues/743): `IndentationConsistency` cop does auto-correction. ([@jonas054][])
* [#809](https://github.com/bbatsov/rubocop/issues/809): New formatter `fuubar` displays a progress bar and shows details of offenses as soon as they are detected. ([@yujinakayama][])
* [#797](https://github.com/bbatsov/rubocop/issues/797): New cop `IndentHash` checks the indentation of the first key in multi-line hash literals. ([@jonas054][])
* [#797](https://github.com/bbatsov/rubocop/issues/797): New cop `IndentArray` checks the indentation of the first element in multi-line array literals. ([@jonas054][])
* [#806](https://github.com/bbatsov/rubocop/issues/806): Now excludes files in `vendor/**` by default. ([@jeremyolliver][])
* [#795](https://github.com/bbatsov/rubocop/issues/795): `IfUnlessModifier` and `WhileUntilModifier` supports `MaxLineLength`, which is independent of `LineLength` parameter `Max`. ([@agrimm][])
* [#868](https://github.com/bbatsov/rubocop/issues/868): New cop `ClassAndModuleChildren` checks the style of children definitions at classes and modules: nested / compact. ([@geniou][])

### Changes

* [#793](https://github.com/bbatsov/rubocop/issues/793): Add printing total count when `rubocop --format offences`. ([@ma2gedev][])
* Remove `Ignore` param from the Rails `Output` cop. The standard `Exclude/Include` should be used instead. ([@bbatsov][])
* Renamed `FavorSprintf` to `FormatString` and made it configurable. ([@bbatsov][])
* Renamed `Offence` to `Offense`. ([@bbatsov][])
* Use `offense` in all messages instead of `offence`. ([@bbatsov][])
* For indentation of `if`/`unless`/`while`/`until` bodies when the result is assigned to a variable, instead of supporting two styles simultaneously, `IndentationWidth` now supports one style of indentation at a time, specified by `EndAlignment`/`AlignWith`. ([@jonas054][])
* Renamed `Style` param of `DotPosition` cop to `EnforcedStyle`. ([@bbatsov][])
* Add `length` value to locations of offense in JSON formatter. ([@yujinakayama][])
* `SpaceAroundBlockBraces` cop replaced by `SpaceBeforeBlockBraces` and `SpaceInsideBlockBraces`. ([@jonas054][])
* `SpaceAroundEqualsInParameterDefault` cop is now configurable with the `EnforcedStyle` option. ([@jonas054][])

### Bugs fixed

* [#790](https://github.com/bbatsov/rubocop/issues/790): Fix auto-correction interference problem between `MethodDefParentheses` and other cops. ([@jonas054][])
* [#794](https://github.com/bbatsov/rubocop/issues/794): Fix handling of modifier keywords with required parentheses in `ParenthesesAroundCondition`. ([@bbatsov][])
* [#804](https://github.com/bbatsov/rubocop/issues/804): Fix a false positive with operator assignments in a loop (including `begin..rescue..end` with `retry`) in `UselessAssignment`. ([@yujinakayama][])
* [#815](https://github.com/bbatsov/rubocop/issues/815): Fix a false positive for heredocs with blank lines in them in `EmptyLines`. ([@bbatsov][])
* Auto-correction is now more robust and less likely to die because of `RangeError` or "clobbering". ([@jonas054][])
* Offenses always reported in order of position in file, also during `--auto-correct` runs. ([@jonas054][])
* Fix problem with `[Corrected]` tag sometimes missing in output from `--auto-correct` runs. ([@jonas054][])
* Fix message from `EndAlignment` cop when `AlignWith` is `keyword`. ([@jonas054][])
* Handle `case` conditions in `LiteralInCondition`. ([@bbatsov][])
* [#822](https://github.com/bbatsov/rubocop/issues/822): Fix a false positive in `DotPosition` when enforced style is set to `trailing`. ([@bbatsov][])
* Handle properly dynamic strings in `LineEndConcatenation`. ([@bbatsov][])
* [#832](https://github.com/bbatsov/rubocop/issues/832): Fix auto-correction interference problem between `BracesAroundHashParameters` and `SpaceInsideHashLiteralBraces`. ([@jonas054][])
* Fix bug in auto-correction of alignment so that only space can be removed. ([@jonas054][])
* Fix bug in `IndentationWidth` auto-correction so it doesn't correct things that `IndentationConsistency` should correct. ([@jonas054][])
* [#847](https://github.com/bbatsov/rubocop/issues/847): Fix bug in `RegexpLiteral` concerning `--auto-gen-config`. ([@jonas054][])
* [#848](https://github.com/bbatsov/rubocop/issues/848): Fix bug in `--show-cops` that made it print the default configuration rather than the current configuration. ([@jonas054][])
* [#862](https://github.com/bbatsov/rubocop/issues/862): Fix a bug where single line `rubocop:disable` comments with indentations were treated as multiline cop disabling comments. ([@yujinakayama][])
* Fix a bug where `rubocop:disable` comments with a cop name including `all` (e.g. `MethodCallParentheses`) were disabling all cops. ([@yujinakayama][])
* Fix a bug where string and regexp literals including `# rubocop:disable` were confused with real comments. ([@yujinakayama][])
* [#877](https://github.com/bbatsov/rubocop/issues/877): Fix bug in `PercentLiteralDelimiters` concerning auto-correct of regular expressions with interpolation. ([@hannestyden][])

## 0.18.1 (2014-02-02)

### Bugs fixed

* Remove double reporting in `EmptyLinesAroundBody` of empty line inside otherwise empty class/module/method that caused crash in autocorrect. ([@jonas054][])
* [#779](https://github.com/bbatsov/rubocop/issues/779): Fix a false positive in `LineEndConcatenation`. ([@bbatsov][])
* [#751](https://github.com/bbatsov/rubocop/issues/751): Fix `Documentation` cop so that a comment followed by an empty line and then a class definition is not considered to be class documentation. ([@jonas054][])
* [#783](https://github.com/bbatsov/rubocop/issues/783): Fix a false positive in `ParenthesesAroundCondition` when the parentheses are actually required. ([@bbatsov][])
* [#781](https://github.com/bbatsov/rubocop/issues/781): Fix problem with back-and-forth auto-correction in `AccessModifierIndentation`. ([@jonas054][])
* [#785](https://github.com/bbatsov/rubocop/issues/785): Fix false positive on `%w` arrays in `TrailingComma`. ([@jonas054][])
* [#782](https://github.com/bbatsov/rubocop/issues/782): Fix false positive in `AlignHash` for single line hashes. ([@jonas054][])

## 0.18.0 (2014-01-30)

### New features

* [#714](https://github.com/bbatsov/rubocop/issues/714): New cop `RequireParentheses` checks for method calls without parentheses together with a boolean operator indicating that a mistake about precedence may have been made. ([@jonas054][])
* [#743](https://github.com/bbatsov/rubocop/issues/743): `WordArray` cop does auto-correction. ([@jonas054][])
* [#743](https://github.com/bbatsov/rubocop/issues/743): `Proc` cop does auto-correction. ([@bbatsov][])
* [#743](https://github.com/bbatsov/rubocop/issues/743): `AccessModifierIndentation` cop does auto-correction. ([@jonas054][])
* [#768](https://github.com/bbatsov/rubocop/issues/768): Rake task now supports `requires` and `options`. ([@nevir][])
* [#759](https://github.com/bbatsov/rubocop/issues/759): New cop `EndLineConcatenation` checks for string literal concatenation with `+` at line end. ([@bbatsov][])

### Changes

* [#762](https://github.com/bbatsov/rubocop/issues/762): Support Rainbow gem both 1.99.x and 2.x. ([@yujinakayama][])
* [#761](https://github.com/bbatsov/rubocop/issues/761): Relax `json` requirement to `>= 1.7.7`. ([@bbatsov][])
* [#757](https://github.com/bbatsov/rubocop/issues/757): `Include/Exclude` supports relative globbing to some extent. ([@nevir][])

### Bugs fixed

* [#764](https://github.com/bbatsov/rubocop/issues/764): Handle heredocs in `TrailingComma`. ([@jonas054][])
* Guide for contributors now points to correct issues page. ([@scottmatthewman][])

## 0.17.0 (2014-01-25)

### New features

* New cop `ConditionPosition` checks for misplaced conditions in expressions like `if/unless/when/until`. ([@bbatsov][])
* New cop `ElseLayout` checks for odd arrangement of code in the `else` branch of a conditional expression. ([@bbatsov][])
* [#694](https://github.com/bbatsov/rubocop/issues/694): Support Ruby 1.9.2 until June 2014. ([@yujinakayama][])
* [#702](https://github.com/bbatsov/rubocop/issues/702): Improve `rubocop-todo.yml` with comments about offence count, configuration parameters, and auto-correction support. ([@jonas054][])
* Add new command-line flag `-D/--display-cop-names` to trigger the display of cop names in offence messages. ([@bbatsov][])
* [#733](https://github.com/bbatsov/rubocop/pull/733): `NumericLiterals` cop does auto-correction. ([@dblock][])
* [#713](https://github.com/bbatsov/rubocop/issues/713): New cop `TrailingComma` checks for comma after the last item in a hash, array, or method call parameter list. ([@jonas054][])

### Changes

* [#581](https://github.com/bbatsov/rubocop/pull/581): Extracted a new cop `AmbiguousOperator` from `Syntax` cop. It checks for ambiguous operators in the first argument of a method invocation without parentheses. ([@yujinakayama][])
* Extracted a new cop `AmbiguousRegexpLiteral` from `Syntax` cop. It checks for ambiguous regexp literals in the first argument of a method invocation without parentheses. ([@yujinakayama][])
* Extracted a new cop `UselessElseWithoutRescue` from `Syntax` cop. It checks for useless `else` in `begin..end` without `rescue`. ([@yujinakayama][])
* Extracted a new cop `InvalidCharacterLiteral` from `Syntax` cop. It checks for invalid character literals with a non-escaped whitespace character (e.g. `? `). ([@yujinakayama][])
* Removed `Syntax` cop from the configuration. It no longer can be disabled and it reports only invalid syntax offences. ([@yujinakayama][])
* [#688](https://github.com/bbatsov/rubocop/issues/688): Output from `rubocop --show-cops` now looks like a YAML configuration file. The `--show-cops` option takes a comma separated list of cops as optional argument. ([@jonas054][])
* New cop `IndentationConsistency` extracted from `IndentationWidth`, which has checked two kinds of offences until now. ([@jonas054][])

### Bugs fixed

* [#698](https://github.com/bbatsov/rubocop/pull/698): Support Windows paths on command-line. ([@rifraf][])
* [#498](https://github.com/bbatsov/rubocop/issues/498): Disable terminal ANSI escape sequences when a formatter's output is not a TTY. ([@yujinakayama][])
* [#703](https://github.com/bbatsov/rubocop/issues/703): BracesAroundHashParameters auto-correction broken with trailing comma. ([@jonas054][])
* [#709](https://github.com/bbatsov/rubocop/issues/709): When `EndAlignment` has configuration `AlignWith: variable`, it now handles `@@a = if ...` and `a, b = if ...`. ([@jonas054][])
* `SpaceAroundOperators` now reports an offence for `@@a=0`. ([@jonas054][])
* [#707](https://github.com/bbatsov/rubocop/issues/707): Fix error on operator assignments in top level scope in `UselessAssignment`. ([@yujinakayama][])
* Fix a bug where some offences were discarded when any cop that has specific target file path (by `Include` or `Exclude` under each cop configuration) had run. ([@yujinakayama][])
* [#724](https://github.com/bbatsov/rubocop/issues/724): Accept colons denoting required keyword argument (a new feature in Ruby 2.1) without trailing space in `SpaceAfterColon`. ([@jonas054][])
* The `--no-color` option works again. ([@jonas054][])
* [#716](https://github.com/bbatsov/rubocop/issues/716): Fixed a regression in the auto-correction logic of `MethodDefParentheses`. ([@bbatsov][])
* Inspected projects that lack a `.rubocop.yml` file, and therefore get their configuration from RuboCop's `config/default.yml`, no longer get configuration from RuboCop's `.rubocop.yml` and `rubocop-todo.yml`. ([@jonas054][])
* [#730](https://github.com/bbatsov/rubocop/issues/730): `EndAlignment` now handles for example `private def some_method`, which is allowed in Ruby 2.1. It requires `end` to be aligned with `private`, not `def`, in such cases. ([@jonas054][])
* [#744](https://github.com/bbatsov/rubocop/issues/744): Any new offences created by `--auto-correct` are now handled immediately and corrected when possible, so running `--auto-correct` once is enough. ([@jonas054][])
* [#748](https://github.com/bbatsov/rubocop/pull/748): Auto-correction conflict between `EmptyLinesAroundBody` and `TrailingWhitespace` resolved. ([@jonas054][])
* `ParenthesesAroundCondition` no longer crashes on parentheses around the condition in a ternary if. ([@jonas054][])
* [#738](https://github.com/bbatsov/rubocop/issues/738): Fix a false positive in `StringLiterals`. ([@bbatsov][])

## 0.16.0 (2013-12-25)

### New features

* [#612](https://github.com/bbatsov/rubocop/pull/612): `BracesAroundHashParameters` cop does auto-correction. ([@dblock][])
* [#614](https://github.com/bbatsov/rubocop/pull/614): `ParenthesesAroundCondition` cop does auto-correction. ([@dblock][])
* [#624](https://github.com/bbatsov/rubocop/pull/624): `EmptyLines` cop does auto-correction. ([@dblock][])
* New Rails cop `DefaultScope` ensures `default_scope` is called properly with a block argument. ([@bbatsov][])
* All cops now support the `Include` param, which specifies the files on which they should operate. ([@bbatsov][])
* All cops now support the `Exclude` param, which specifies the files on which they should not operate. ([@bbatsov][])
* [#631](https://github.com/bbatsov/rubocop/issues/631): `IndentationWidth` cop now detects inconsistent indentation between lines that should have the same indentation. ([@jonas054][])
* [#649](https://github.com/bbatsov/rubocop/pull/649): `EmptyLinesAroundBody` cop does auto-correction. ([@dblock][])
* [#657](https://github.com/bbatsov/rubocop/pull/657): `Alias` cop does auto-correction. ([@dblock][])
* Rake task now support setting formatters. ([@pmenglund][])
* [#653](https://github.com/bbatsov/rubocop/issues/653): `CaseIndentation` cop is now configurable with parameters `IndentWhenRelativeTo` and `IndentOneStep`. ([@jonas054][])
* [#654](https://github.com/bbatsov/rubocop/pull/654): `For` cop is now configurable to enforce either `each` (default) or `for`. ([@jonas054][])
* [#661](https://github.com/bbatsov/rubocop/issues/661): `EndAlignment` cop is now configurable for alignment with `keyword` (default) or `variable`. ([@jonas054][])
* Allow to overwrite the severity of a cop with the new `Severity` param. ([@codez][])
* New cop `FlipFlop` checks for flip flops. ([@agrimm][])
* [#577](https://github.com/bbatsov/rubocop/issues/577): Introduced `MethodDefParentheses` to allow for for requiring either parentheses or no parentheses in method definitions. Replaces `DefWithoutParentheses`. ([@skanev][])
* [#693](https://github.com/bbatsov/rubocop/pull/693): Generation of parameter values (i.e., not only `Enabled: false`) in `rubocop-todo.yml` by the `--auto-gen-config` option is now supported for some cops. ([@jonas054][])
* New cop `AccessorMethodName` checks accessor method names for non-idiomatic names like `get_attribute` and `set_attribute`. ([@bbatsov][])
* New cop `PredicateName` checks the names of predicate methods for non-idiomatic names like `is_something`, `has_something`, etc. ([@bbatsov][])
* Support Ruby 2.1 with Parser 2.1. ([@yujinakayama][])

### Changes

* Removed `SymbolNames` as it was generating way too many false positives. ([@bbatsov][])
* Renamed `ReduceArguments` to `SingleLineBlockParams` and made it configurable. ([@bbatsov][])

### Bugs fixed

* Handle properly heredocs in `StringLiterals` cop. ([@bbatsov][])
* Fix `SpaceAroundOperators` to not report missing space around operator for `def self.method *args`. ([@jonas054][])
* Properly handle `['AllCops']['Includes']` and `['AllCops']['Excludes']` when passing config via `-c`. ([@fancyremarker][], [@codez][])
* [#611](https://github.com/bbatsov/rubocop/pull/611): Fix crash when loading an empty config file. ([@sinisterchipmunk][])
* Fix `DotPosition` cop with `trailing` style for method calls on same line. ([@vonTronje][])
* [#627](https://github.com/bbatsov/rubocop/pull/627): Fix counting of slashes in complicated regexps in `RegexpLiteral` cop. ([@jonas054][])
* [#638](https://github.com/bbatsov/rubocop/issues/638): Fix bug in auto-correct that changes `each{ |x|` to `each d o |x|`. ([@jonas054][])
* [#418](https://github.com/bbatsov/rubocop/issues/418): Stop searching for configuration files above the work directory of the isolated environment when running specs. ([@jonas054][])
* Fix error on implicit match conditionals (e.g. `if /pattern/; end`) in `MultilineIfThen`. ([@agrimm][])
* [#651](https://github.com/bbatsov/rubocop/issues/651): Handle properly method arguments in `RedundantSelf`. ([@bbatsov][])
* [#628](https://github.com/bbatsov/rubocop/issues/628): Allow `self.Foo` in `RedundantSelf` cop. ([@chulkilee][])
* [#668](https://github.com/bbatsov/rubocop/issues/668): Fix crash in `EndOfLine` that occurs when default encoding is `US_ASCII` and an inspected file has non-ascii characters. ([@jonas054][])
* [#664](https://github.com/bbatsov/rubocop/issues/664): Accept oneline while when condition has local variable assignment. ([@emou][])
* Fix auto-correct for `MethodDefParentheses` when parentheses are required. ([@skanev][])

## 0.15.0 (2013-11-06)

### New features

* New cop `Output` checks for calls to print, puts, etc. in Rails. ([@daviddavis][])
* New cop `EmptyLinesAroundBody` checks for empty lines around the bodies of class, method and module definitions. ([@bbatsov][])
* `LeadingCommentSpace` cop does auto-correction. ([@jonas054][])
* `SpaceAfterControlKeyword` cop does auto-correction. ([@jonas054][])
* `SpaceAfterColon` cop does auto-correction. ([@jonas054][])
* `SpaceAfterComma` cop does auto-correction. ([@jonas054][])
* `SpaceAfterSemicolon` cop does auto-correction. ([@jonas054][])
* `SpaceAfterMethodName` cop does auto-correction. ([@jonas054][])
* `SpaceAroundBlockBraces` cop does auto-correction. ([@jonas054][])
* `SpaceAroundEqualsInParameterDefault` cop does auto-correction. ([@jonas054][])
* `SpaceAroundOperators` cop does auto-correction. ([@jonas054][])
* `SpaceBeforeModifierKeyword` cop does auto-correction. ([@jonas054][])
* `SpaceInsideHashLiteralBraces` cop does auto-correction. ([@jonas054][])
* `SpaceInsideBrackets` cop does auto-correction. ([@jonas054][])
* `SpaceInsideParens` cop does auto-correction. ([@jonas054][])
* `TrailingWhitespace` cop does auto-correction. ([@jonas054][])
* `TrailingBlankLines` cop does auto-correction. ([@jonas054][])
* `FinalNewline` cop does auto-correction. ([@jonas054][])
* New cop `CyclomaticComplexity` checks the cyclomatic complexity of methods against a configurable max value. ([@jonas054][])
* [#594](https://github.com/bbatsov/rubocop/pull/594): New parameter `EnforcedStyleForEmptyBraces` with values `space` and `no_space` (default) added to `SpaceAroundBlockBraces`. ([@jonas054][])
* [#603](https://github.com/bbatsov/rubocop/pull/603): New parameter `MinSize` added to `WordArray` to allow small string arrays, retaining the default (0). ([@claco][])

### Changes

* [#557](https://github.com/bbatsov/rubocop/pull/557): Configuration files for excluded files are no longer loaded. ([@jonas054][])
* [#571](https://github.com/bbatsov/rubocop/pull/571): The default rake task now runs RuboCop over itself! ([@nevir][])
* Encoding errors are reported as fatal offences rather than printed with red text. ([@jonas054][])
* `AccessControl` cop is now configurable with the `EnforcedStyle` option. ([@sds][])
* Split `AccessControl` cop to `AccessModifierIndentation` and `EmptyLinesAroundAccessModifier`. ([@bbatsov][])
* [#594](https://github.com/bbatsov/rubocop/pull/594): Add configuration parameter `EnforcedStyleForEmptyBraces` to `SpaceInsideHashLiteralBraces` cop, and change `EnforcedStyleIsWithSpaces` (values `true`, `false`) to `EnforcedStyle` (values `space`, `no_space`). ([@jonas054][])
* Coverage builds linked from the README page are enabled again. ([@jonas054][])

### Bugs fixed

* [#561](https://github.com/bbatsov/rubocop/pull/561): Handle properly negative literals in `NumericLiterals` cop. ([@bbatsov][])
* [#567](https://github.com/bbatsov/rubocop/pull/567): Register an offence when the last hash parameter has braces in `BracesAroundHashParameters` cop. ([@dblock][])
* `StringLiterals` cop no longer reports errors for character literals such as ?/. That should be done only by the `CharacterLiterals` cop. ([@jonas054][])
* Made auto-correct much less likely to crash due to conflicting corrections ("clobbering"). ([@jonas054][])
* [#565](https://github.com/bbatsov/rubocop/pull/565): `$GLOBAL_VAR from English library` should no longer be inserted when autocorrecting short-form global variables like `$!`. ([@nevir][])
* [#566](https://github.com/bbatsov/rubocop/pull/566): Methods that just assign a splat to an ivar are no longer considered trivial writers. ([@nevir][])
* [#585](https://github.com/bbatsov/rubocop/pull/585): `MethodCallParentheses` should allow methods starting with uppercase letter. ([@bbatsov][])
* [#574](https://github.com/bbatsov/rubocop/issues/574): Fix error on multiple-assignment with non-array right hand side in `UselessSetterCall`. ([@yujinakayama][])
* [#576](https://github.com/bbatsov/rubocop/issues/576): Output config validation warning to STDERR so that it won't be mixed up with formatter's output. ([@yujinakayama][])
* [#599](https://github.com/bbatsov/rubocop/pull/599): `EndOfLine` cop is operational again. ([@jonas054][])
* [#604](https://github.com/bbatsov/rubocop/issues/604): Fix error on implicit match conditionals (e.g. `if /pattern/; end`) in `FavorModifier`. ([@yujinakayama][])
* [#600](https://github.com/bbatsov/rubocop/pull/600): Don't require an empty line for access modifiers at the beginning of class/module body. ([@bbatsov][])
* [#608](https://github.com/bbatsov/rubocop/pull/608): `RescueException` no longer crashes when the namespace of a rescued class is in a local variable. ([@jonas054][])
* [#173](https://github.com/bbatsov/rubocop/issues/173): Allow the use of `alias` in the body of an `instance_exec`. ([@bbatsov][])
* [#554](https://github.com/bbatsov/rubocop/issues/554): Handle properly multi-line arrays with comments in them in `WordArray`. ([@bbatsov][])

## 0.14.1 (2013-10-10)

### New features

* [#551](https://github.com/bbatsov/rubocop/pull/551): New cop `BracesAroundHashParameters` checks for braces in function calls with hash parameters. ([@dblock][])
* New cop `SpaceAfterNot` tracks redundant space after the `!` operator. ([@bbatsov][])

### Bugs fixed

* Fix bug concerning table and separator alignment of multi-line hash with multiple keys on the same line. ([@jonas054][])
* [#550](https://github.com/bbatsov/rubocop/pull/550): Fix a bug where `ClassLength` counted lines of inner classes/modules. ([@yujinakayama][])
* [#550](https://github.com/bbatsov/rubocop/pull/550): Fix a false positive for namespace class in `Documentation`. ([@yujinakayama][])
* [#556](https://github.com/bbatsov/rubocop/pull/556): Fix "Parser::Source::Range spans more than one line" bug in clang formatter. ([@yujinakayama][])
* [#552](https://github.com/bbatsov/rubocop/pull/552): `RaiseArgs` allows exception constructor calls with more than one 1 argument. ([@bbatsov][])

## 0.14.0 (2013-10-07)

### New features

* [#491](https://github.com/bbatsov/rubocop/issues/491): New cop `MethodCalledOnDoEndBlock` keeps track of methods called on `do`...`end` blocks.
* [#456](https://github.com/bbatsov/rubocop/issues/456): New configuration parameter `AllCops`/`RunRailsCops` can be set to `true` for a project, removing the need to give the `-R`/`--rails` option with every invocation of `rubocop`.
* [#501](https://github.com/bbatsov/rubocop/issues/501): `simple`/`clang`/`progress`/`emacs` formatters now print `[Corrected]` along with offence message when the offence is automatically corrected.
* [#501](https://github.com/bbatsov/rubocop/issues/501): `simple`/`clang`/`progress` formatters now print count of auto-corrected offences in the final summary.
* [#501](https://github.com/bbatsov/rubocop/issues/501): `json` formatter now outputs `corrected` key with boolean value in offence objects whether the offence is automatically corrected.
* New cop `ClassLength` checks for overly long class definitions.
* New cop `Debugger` checks for forgotten calls to debugger or pry.
* New cop `RedundantException` checks for code like `raise RuntimeError, message`.
* [#526](https://github.com/bbatsov/rubocop/issues/526): New cop `RaiseArgs` checks the args passed to `raise/fail`.

### Changes

* Cop `MethodAndVariableSnakeCase` replaced by `MethodName` and `VariableName`, both having the configuration parameter `EnforcedStyle` with values `snake_case` (default) and `camelCase`.
* [#519](https://github.com/bbatsov/rubocop/issues/519): `HashSyntax` cop is now configurable and can enforce the use of the classic hash rockets syntax.
* [#520](https://github.com/bbatsov/rubocop/issues/520): `StringLiterals` cop is now configurable and can enforce either single-quoted or double-quoted strings.
* [#528](https://github.com/bbatsov/rubocop/issues/528): Added a config option to `RedundantReturn` to allow a `return` with multiple values.
* [#524](https://github.com/bbatsov/rubocop/issues/524): Added a config option to `Semicolon` to allow the use of `;` as an expression separator.
* [#525](https://github.com/bbatsov/rubocop/issues/525): `SignalException` cop is now configurable and can enforce the semantic rule or an exclusive use of `raise` or `fail`.
* `LambdaCall` is now configurable and enforce either `Proc#call` or `Proc#()`.
* [#529](https://github.com/bbatsov/rubocop/issues/529): Added config option `EnforcedStyle` to `SpaceAroundBraces`.
* [#529](https://github.com/bbatsov/rubocop/issues/529): Changed config option `NoSpaceBeforeBlockParameters` to `SpaceBeforeBlockParameters`.
* Support Parser 2.0.0 (non-beta).

### Bugs fixed

* [#514](https://github.com/bbatsov/rubocop/issues/514): Fix alignment of the hash containing different key lengths in one line.
* [#496](https://github.com/bbatsov/rubocop/issues/496): Fix corner case crash in `AlignHash` cop: single key/value pair when configuration is `table` for '=>' and `separator` for `:`.
* [#502](https://github.com/bbatsov/rubocop/issues/502): Don't check non-decimal literals with `NumericLiterals`.
* [#448](https://github.com/bbatsov/rubocop/issues/448): Fix auto-correction of parameters spanning more than one line in `AlignParameters` cop.
* [#493](https://github.com/bbatsov/rubocop/issues/493): Support disabling `Syntax` offences with `warning` severity.
* Fix bug appearing when there were different values for the `AllCops`/`RunRailsCops` configuration parameter in different directories.
* [#512](https://github.com/bbatsov/rubocop/issues/512): Fix bug causing crash in `AndOr` auto-correction.
* [#515](https://github.com/bbatsov/rubocop/issues/515): Fix bug causing `AlignParameters` and `AlignArray` auto-correction to destroy code.
* [#516](https://github.com/bbatsov/rubocop/issues/516): Fix bug causing `RedundantReturn` auto-correction to produce invalid code.
* [#527](https://github.com/bbatsov/rubocop/issues/527): Handle `!=` expressions in `EvenOdd` cop.
* `SignalException` cop now finds `raise` calls anywhere, not only in `begin` sections.
* [#538](https://github.com/bbatsov/rubocop/issues/538): Fix bug causing `Blocks` auto-correction to produce invalid code.

## 0.13.1 (2013-09-19)

### New features

* `HashSyntax` cop does auto-correction.
* [#484](https://github.com/bbatsov/rubocop/pull/484): Allow calls to self to fix name clash with argument.
* Renamed `SpaceAroundBraces` to `SpaceAroundBlockBraces`.
* `SpaceAroundBlockBraces` now has a `NoSpaceBeforeBlockParameters` config option to enforce a style for blocks with parameters like `{|foo| puts }`.
* New cop `LambdaCall` tracks uses of the obscure `lambda.(...)` syntax.

### Bugs fixed

* Fix crash on empty input file in `FinalNewline`.
* [#485](https://github.com/bbatsov/rubocop/issues/485): Fix crash on multiple-assignment and op-assignment in `UselessSetterCall`.
* [#497](https://github.com/bbatsov/rubocop/issues/497): Fix crash in `UselessComparison` and `NilComparison`.

## 0.13.0 (2013-09-13)

### New features

* New configuration parameter `AllowAdjacentOneLineDefs` for `EmptyLineBetweenDefs`.
* New cop `MultilineBlockChain` keeps track of chained blocks spanning multiple lines.
* `RedundantSelf` cop does auto-correction.
* `AvoidPerlBackrefs` cop does auto-correction.
* `AvoidPerlisms` cop does auto-correction.
* `RedundantReturn` cop does auto-correction.
* `Blocks` cop does auto-correction.
* New cop `TrailingBlankLines` keeps track of extra blanks lines at the end of source file.
* New cop `AlignHash` keeps track of bad alignment in multi-line hash literals.
* New cop `AlignArray` keeps track of bad alignment in multi-line array literals.
* New cop `SpaceBeforeModifierKeyword` keeps track of missing space before a modifier keyword (`if`, `unless`, `while`, `until`).
* New cop `FinalNewline` keeps tracks of the required final newline in a source file.
* Highlightling corrected in `SpaceInsideHashLiteralBraces` and `SpaceAroundBraces` cops.

### Changes

* [#447](https://github.com/bbatsov/rubocop/issues/447): `BlockAlignment` cop now allows `end` to be aligned with the start of the line containing `do`.
* `SymbolName` now has an `AllowDots` config option to allow symbols like `:'whatever.submit_button'`.
* [#469](https://github.com/bbatsov/rubocop/issues/469): Extracted useless setter call tracking part of `UselessAssignment` cop to `UselessSetterCall`.
* [#469](https://github.com/bbatsov/rubocop/issues/469): Merged `UnusedLocalVariable` cop into `UselessAssignment`.
* [#458](https://github.com/bbatsov/rubocop/issues/458): The merged `UselessAssignment` cop now has advanced logic that tracks not only assignment at the end of the method but also every assignment in every scope.
* [#466](https://github.com/bbatsov/rubocop/issues/466): Allow built-in JRuby global vars in `AvoidGlobalVars`.
* Added a config option `AllowedVariables` to `AvoidGlobalVars` to allow users to whitelist certain global variables.
* Renamed `AvoidGlobalVars` to `GlobalVars`.
* Renamed `AvoidPerlisms` to `SpecialGlobalVars`.
* Renamed `AvoidFor` to `For`.
* Renamed `AvoidClassVars` to `ClassVars`.
* Renamed `AvoidPerlBackrefs` to `PerlBackrefs`.
* `NumericLiterals` now accepts a config param `MinDigits` - the minimal number of digits in the integer portion of number for the cop to check it.

### Bugs fixed

* [#449](https://github.com/bbatsov/rubocop/issues/449): Remove whitespaces between condition and `do` with `WhileUntilDo` auto-correction.
* Continue with file inspection after parser warnings. Give up only on syntax errors.
* Don't trigger the HashSyntax cop on digit-starting keys.
* Fix crashes while inspecting class definition subclassing another class stored in a local variable in `UselessAssignment` (formerly of `UnusedLocalVariable`) and `ShadowingOuterLocalVariable` (like `clazz = Array; class SomeClass < clazz; end`).
* [#463](https://github.com/bbatsov/rubocop/issues/463): Do not warn if using destructuring in second `reduce` argument (`ReduceArguments`).

## 0.12.0 (2013-08-23)

### New features

* [#439](https://github.com/bbatsov/rubocop/issues/439): Added formatter 'OffenceCount' which outputs a summary list of cops and their offence count.
* [#395](https://github.com/bbatsov/rubocop/issues/395): Added `--show-cops` option to show available cops.
* New cop `NilComparison` keeps track of comparisons like `== nil`.
* New cop `EvenOdd` keeps track of occasions where `Fixnum#even?` or `Fixnum#odd?` should have been used (like `x % 2 == 0`).
* New cop `IndentationWidth` checks for files using indentation that is not two spaces.
* New cop `SpaceAfterMethodName` keeps track of method definitions with a space between the method name and the opening parenthesis.
* New cop `ParenthesesAsGroupedExpression` keeps track of method calls with a space before the opening parenthesis.
* New cop `HashMethods` keeps track of uses of deprecated `Hash` methods.
* New Rails cop `HasAndBelongsToMany` checks for uses of `has_and_belongs_to_many`.
* New Rails cop `ReadAttribute` tracks uses of `read_attribute`.
* `Attr` cop does auto-correction.
* `CollectionMethods` cop does auto-correction.
* `SignalException` cop does auto-correction.
* `EmptyLiteral` cop does auto-correction.
* `MethodCallParentheses` cop does auto-correction.
* `DefWithParentheses` cop does auto-correction.
* `DefWithoutParentheses` cop does auto-correction.

### Changes

* Dropped `-s`/`--silent` option. Now `progress`/`simple`/`clang` formatters always report summary and `emacs`/`files` formatters no longer report.
* Dropped the `LineContinuation` cop.

### Bugs fixed

* [#432](https://github.com/bbatsov/rubocop/issues/432): Fix false positive for constant assignments when rhs is a method call with block in `ConstantName`.
* [#434](https://github.com/bbatsov/rubocop/issues/434): Support classes and modules defined with `Class.new`/`Module.new` in `AccessControl`.
* Fix which ranges are highlighted in reports from IfUnlessModifier, WhileUntilModifier, and MethodAndVariableSnakeCase cop.
* [#438](https://github.com/bbatsov/rubocop/issues/438): Accept setting attribute on method argument in `UselessAssignment`.

## 0.11.1 (2013-08-12)

### Changes

* [#425](https://github.com/bbatsov/rubocop/issues/425): `ColonMethodCalls` now allows constructor methods (like `Nokogiri::HTML()` to be called with double colon.

### Bugs fixed

* [#427](https://github.com/bbatsov/rubocop/issues/427): FavorUnlessOverNegatedIf triggered when using elsifs.
* [#429](https://github.com/bbatsov/rubocop/issues/429): Fix `LeadingCommentSpace` offence reporting.
* Fixed `AsciiComments` offence reporting.
* Fixed `BlockComments` offence reporting.

## 0.11.0 (2013-08-09)

### New features

* [#421](https://github.com/bbatsov/rubocop/issues/421): `TrivialAccessors` now ignores methods on user-configurable whitelist (such as `to_s` and `to_hash`).
* [#369](https://github.com/bbatsov/rubocop/issues/369): New option `--auto-gen-config` outputs RuboCop configuration that disables all cops that detect any offences.
* The list of annotation keywords recognized by the `CommentAnnotation` cop is now configurable.
* Configuration file names are printed as they are loaded in `--debug` mode.
* Auto-correct support added in `AlignParameters` cop.
* New cop `UselessComparison` checks for comparisons of the same arguments.
* New cop `UselessAssignment` checks for useless assignments to local variables.
* New cop `SignalException` checks for proper usage of `fail` and `raise`.
* New cop `ModuleFunction` checks for usage of `extend self` in modules.

### Bugs fixed

* [#374](https://github.com/bbatsov/rubocop/issues/374): Fixed error at post condition loop (`begin-end-while`, `begin-end-until`) in `UnusedLocalVariable` and `ShadowingOuterLocalVariable`.
* [#373](https://github.com/bbatsov/rubocop/issues/373) and [#376](https://github.com/bbatsov/rubocop/issues/376): Allow braces around multi-line blocks if `do`-`end` would change the meaning of the code.
* `RedundantSelf` now allows `self.` followed by any ruby keyword.
* [#391](https://github.com/bbatsov/rubocop/issues/391): Fix bug in counting slashes in a regexp.
* [#394](https://github.com/bbatsov/rubocop/issues/394): `DotPosition` cop handles correctly code like `l.(1)`.
* [#390](https://github.com/bbatsov/rubocop/issues/390): `CommentAnnotation` cop allows keywords (e.g. Review, Optimize) if they just begin a sentence.
* [#400](https://github.com/bbatsov/rubocop/issues/400): Fix bug concerning nested defs in `EmptyLineBetweenDefs` cop.
* [#399](https://github.com/bbatsov/rubocop/issues/399): Allow assignment inside blocks in `AssignmentInCondition` cop.
* Fix bug in favor_modifier.rb regarding missed offences after else etc.
* [#393](https://github.com/bbatsov/rubocop/issues/393): Retract support for multiline chaining of blocks (which fixed [#346](https://github.com/bbatsov/rubocop/issues/346)), thus rejecting issue 346.
* [#389](https://github.com/bbatsov/rubocop/issues/389): Ignore symbols that are arguments to Module#private_constant in `SymbolName` cop.
* [#387](https://github.com/bbatsov/rubocop/issues/387): Do autocorrect in `AndOr` cop only if it does not change the meaning of the code.
* [#398](https://github.com/bbatsov/rubocop/issues/398): Don't display blank lines in the output of the clang formatter.
* [#283](https://github.com/bbatsov/rubocop/issues/283): Refine `StringLiterals` string content check.

## 0.10.0 (2013-07-17)

### New features

* New cop `RedundantReturn` tracks redundant `return`s in method bodies.
* New cop `RedundantBegin` tracks redundant `begin` blocks in method definitions.
* New cop `RedundantSelf` tracks redundant uses of `self`.
* New cop `EmptyEnsure` tracks empty `ensure` blocks.
* New cop `CommentAnnotation` tracks formatting of annotation comments such as TODO.
* Added custom rake task.
* New formatter `FileListFormatter` outputs just a list of files with offences in them (related to [#357](https://github.com/bbatsov/rubocop/issues/357)).

### Changes

* `TrivialAccessors` now has an `ExactNameMatch` config option (related to [#308](https://github.com/bbatsov/rubocop/issues/308)).
* `TrivialAccessors` now has an `ExcludePredicates` config option (related to [#326](https://github.com/bbatsov/rubocop/issues/326)).
* Cops don't inherit from `Parser::AST::Rewriter` anymore. All 3rd party Cops should remove the call to `super` in their callbacks. If you implement your own processing you need to define the `#investigate` method instead of `#inspect`. Refer to the documentation of `Cop::Commissioner` and `Cop::Cop` classes for more information.
* `EndAlignment` cop split into `EndAlignment` and `BlockAlignment` cops.

### Bugs fixed

* [#288](https://github.com/bbatsov/rubocop/issues/288): Work with absolute Excludes paths internally (2nd fix for this issue).
* `TrivialAccessors` now detects class attributes as well as instance attributes.
* [#338](https://github.com/bbatsov/rubocop/issues/338): Fix end alignment of blocks in chained assignments.
* [#345](https://github.com/bbatsov/rubocop/issues/345): Add `$SAFE` to the list of built-in global variables.
* [#340](https://github.com/bbatsov/rubocop/issues/340): Override config parameters rather than merging them.
* [#349](https://github.com/bbatsov/rubocop/issues/349): Fix false positive for `CharacterLiteral` (`%w(?)`).
* [#346](https://github.com/bbatsov/rubocop/issues/346): Support method chains for block end alignment checks.
* [#350](https://github.com/bbatsov/rubocop/issues/350): Support line breaks between variables on left hand side for block end alignment checks.
* [#356](https://github.com/bbatsov/rubocop/issues/356): Allow safe assignment in `ParenthesesAroundCondition`.

### Misc

* Improved performance on Ruby 1.9 by about 20%.
* Improved overall performance by about 35%.

## 0.9.1 (2013-07-05)

### New features

* Added `-l/--lint` option to allow doing only linting with no style checks (similar to running `ruby -wc`).

### Changes

* Removed the `BlockAlignSchema` configuration option from `EndAlignment`. We now support only the default alignment schema - `StartOfAssignment`.
* Made the preferred collection methods in `CollectionMethods` configurable.
* Made the `DotPosition` cop configurable - now both `leading` and `trailing` styles are supported.

### Bugs fixed

* [#318](https://github.com/bbatsov/rubocop/issues/318): Correct some special cases of block end alignment.
* [#317](https://github.com/bbatsov/rubocop/issues/317): Fix a false positive in `LiteralInCondition`.
* [#321](https://github.com/bbatsov/rubocop/issues/321): Ignore variables whose name start with `_` in `ShadowingOuterLocalVariable`.
* [#322](https://github.com/bbatsov/rubocop/issues/322): Fix exception of `UnusedLocalVariable` and `ShadowingOuterLocalVariable` when inspecting keyword splat argument.
* [#316](https://github.com/bbatsov/rubocop/issues/316): Correct nested postfix unless in `MultilineIfThen`.
* [#327](https://github.com/bbatsov/rubocop/issues/327): Fix false offences for block expression that span on two lines in `EndAlignment`.
* [#332](https://github.com/bbatsov/rubocop/issues/332): Fix exception of `UnusedLocalVariable` and `ShadowingOuterLocalVariable` when inspecting named captures.
* [#333](https://github.com/bbatsov/rubocop/issues/333): Fix a case that `EnsureReturn` throws an exception when ensure has no body.

## 0.9.0 (2013-07-01)

### New features

* Introduced formatter feature, enables custom formatted output and multiple outputs.
* Added progress formatter and now it's the default. (`--format progress`).
* Added JSON formatter. (`--format json`).
* Added clang style formatter showing the offending source. code. (`--format clang`). The `clang` formatter marks a whole range rather than just the starting position, to indicate more clearly where the problem is.
* Added `-f`/`--format` option to specify formatter.
* Added `-o`/`--out` option to specify output file for each formatter.
* Added `-r/--require` option to inject external Ruby code into RuboCop.
* Added `-V/--verbose-version` option that displays Parser version and Ruby version as well.
* Added `-R/--rails` option that enables extra Rails-specific cops.
* Added support for auto-correction of some offences with `-a`/`--auto-correct`.
* New cop `CaseEquality` checks for explicit use of `===`.
* New cop `AssignmentInCondition` checks for assignment in conditions.
* New cop `EndAlignment` tracks misaligned `end` keywords.
* New cop `Void` tracks uses of literals/variables/operators in possibly void context.
* New cop `Documentation` checks for top level class/module doc comments.
* New cop `UnreachableCode` tracks unreachable code segments.
* New cop `MethodCallParentheses` tracks unwanted braces in method calls.
* New cop `UnusedLocalVariable` tracks unused local variables for each scope.
* New cop `ShadowingOuterLocalVariable` tracks use of the same name as outer local variables for block arguments or block local variables.
* New cop `WhileUntilDo` tracks uses of `do` with multi-line `while/until`.
* New cop `CharacterLiteral` tracks uses of character literals (`?x`).
* New cop `EndInMethod` tracks uses of `END` in method definitions.
* New cop `LiteralInCondition` tracks uses of literals in the conditions of `if/while/until`.
* New cop `BeginBlock` tracks uses of `BEGIN` blocks.
* New cop `EndBlock` tracks uses of `END` blocks.
* New cop `DotPosition` tracks the dot position in multi-line method calls.
* New cop `Attr` tracks uses of `Module#attr`.
* Add support for auto-correction of some offences with `-a`/`--auto-correct`.

### Changes

* Deprecated `-e`/`--emacs` option. (Use `--format emacs` instead).
* Made `progress` formatter the default.
* Most formatters (`progress`, `simple` and `clang`) now print relative file paths if the paths are under the current working directory.
* Migrate all cops to new namespaces. `Rubocop::Cop::Lint` is for cops that emit warnings. `Rubocop::Cop::Style` is for cops that do not belong in other namespaces.
* Merge `FavorPercentR` and `PercentR` into one cop called `RegexpLiteral`, and add configuration parameter `MaxSlashes`.
* Add `CountKeywordArgs` configuration option to `ParameterLists` cop.

### Bugs fixed

* [#239](https://github.com/bbatsov/rubocop/issues/239): Fixed double quotes false positives.
* [#233](https://github.com/bbatsov/rubocop/issues/233): Report syntax cop offences.
* Fix off-by-one error in favor_modifier.
* [#229](https://github.com/bbatsov/rubocop/issues/229): Recognize a line with CR+LF as a blank line in AccessControl cop.
* [#235](https://github.com/bbatsov/rubocop/issues/235): Handle multiple constant assignment in ConstantName cop.
* [#246](https://github.com/bbatsov/rubocop/issues/246): Correct handling of unicode escapes within double quotes.
* Fix crashes in Blocks, CaseEquality, CaseIndentation, ClassAndModuleCamelCase, ClassMethods, CollectionMethods, and ColonMethodCall.
* [#263](https://github.com/bbatsov/rubocop/issues/263): Do not check for space around operators called with method syntax.
* [#271](https://github.com/bbatsov/rubocop/issues/271): Always allow line breaks inside hash literal braces.
* [#270](https://github.com/bbatsov/rubocop/issues/270): Fixed a false positive in ParenthesesAroundCondition.
* [#288](https://github.com/bbatsov/rubocop/issues/288): Get config parameter AllCops/Excludes from highest config file in path.
* [#276](https://github.com/bbatsov/rubocop/issues/276): Let columns start at 1 instead of 0 in all output of column numbers.
* [#292](https://github.com/bbatsov/rubocop/issues/292): Don't check non-regular files (like sockets, etc).
* Fix crashes in WordArray on arrays of character literals such as `[?\r, ?\n]`.
* Fix crashes in Documentation on empty modules.

## 0.8.3 (2013-06-18)

### Bug fixes

* Lock Parser dependency to version 2.0.0.beta5.

## 0.8.2 (2013-06-05)

### New features

* New cop `BlockNesting` checks for excessive block nesting.

### Bug fixes

* Correct calculation of whether a modifier version of a conditional statement will fit.
* Fix an error in `MultilineIfThen` cop that occurred in some special cases.
* [#231](https://github.com/bbatsov/rubocop/issues/231): Fix a false positive for modifier if.

## 0.8.1 (2013-05-30)

### New features

* New cop `Proc` tracks uses of `Proc.new`.

### Changes

* Renamed `NewLambdaLiteral` to `Lambda`.
* Aligned the `Lambda` cop more closely to the style guide - it now allows the use of `lambda` for multi-line blocks.

### Bugs fixed

* [#210](https://github.com/bbatsov/rubocop/issues/210): Fix a false positive for double quotes in regexp literals.
* [#211](https://github.com/bbatsov/rubocop/issues/211): Fix a false positive for `initialize` method looking like a trivial writer.
* [#215](https://github.com/bbatsov/rubocop/issues/215): Fixed a lot of modifier `if/unless/while/until` issues.
* [#213](https://github.com/bbatsov/rubocop/issues/213): Make sure even disabled cops get their configuration set.
* [#214](https://github.com/bbatsov/rubocop/issues/214): Fix SpaceInsideHashLiteralBraces to handle string interpolation right.

## 0.8.0 (2013-05-28)

### Changes

* Folded `ArrayLiteral` and `HashLiteral` into `EmptyLiteral` cop.
* The maximum number of params `ParameterLists` accepts in now configurable.
* Reworked `SymbolSnakeCase` into `SymbolName`, which has an option `AllowCamelCase` enabled by default.
* Migrated from `Ripper` to the portable [Parser](https://github.com/whitequark/parser).

### New features

* New cop `ConstantName` checks for constant which are not using `SCREAMING_SNAKE_CASE`.
* New cop `AccessControl` checks private/protected indentation and surrounding blank lines.
* New cop `Loop` checks for `begin/end/while(until)` and suggests the use of `Kernel#loop`.

## 0.7.2 (2013-05-13)

### Bugs fixed

* [#155](https://github.com/bbatsov/rubocop/issues/155): 'Do not use semicolons to terminate expressions.' is not implemented correctly.
* `OpMethod` now handles definition of unary operators without crashing.
* `SymbolSnakeCase` now handles aliasing of operators without crashing.
* `RescueException` now handles the splat operator `*` in a `rescue` clause without crashing.
* [#159](https://github.com/bbatsov/rubocop/issues/159): AvoidFor cop misses many violations.

## 0.7.1 (2013-05-11)

### Bugs fixed

* Added missing files to the gemspec.

## 0.7.0 (2013-05-11)

### New features

* Added ability to include or exclude files/directories through `.rubocop.yml`.
* Added option --only for running a single cop.
* Relax semicolon rule for one line methods, classes and modules.
* Configuration files, such as `.rubocop.yml`, can now include configuration from other files through the `inherit_from` directive. All configuration files implicitly inherit from `config/default.yml`.
* New cop `ClassMethods` checks for uses for class/module names in definitions of class/module methods.
* New cop `SingleLineMethods` checks for methods implemented on a single line.
* New cop `FavorJoin` checks for usages of `Array#*` with a string argument.
* New cop `BlockComments` tracks uses of block comments(`=begin/=end` comments).
* New cop `EmptyLines` tracks consecutive blank lines.
* New cop `WordArray` tracks arrays of words.
* [#108](https://github.com/bbatsov/rubocop/issues/108): New cop `SpaceInsideHashLiteralBraces` checks for spaces inside hash literal braces - style is configurable.
* New cop `LineContinuation` tracks uses of the line continuation character (`\`).
* New cop `SymbolArray` tracks arrays of symbols.
* Print warnings for unrecognized names in configuration files.
* New cop `TrivialAccessors` tracks method definitions that could be automatically generated with `attr_*` methods.
* New cop `LeadingCommentSpace` checks for missing space after `#` in comments.
* New cop `ColonMethodCall` tracks uses of `::` for method calls.
* New cop `AvoidGlobalVars` tracks uses of non built-in global variables.
* New cop `SpaceAfterControlKeyword` tracks missing spaces after `if/elsif/case/when/until/unless/while`.
* New cop `Not` tracks uses of the `not` keyword.
* New cop `Eval` tracks uses of the `eval` function.

### Bugs fixed

* [#101](https://github.com/bbatsov/rubocop/issues/101): `SpaceAroundEqualsInParameterDefault` doesn't work properly with empty string.
* Fix `BraceAfterPercent` for `%W`, `%i` and `%I` and added more tests.
* Fix a false positive in the `Alias` cop. `:alias` is no longer treated as keyword.
* `ArrayLiteral` now properly detects `Array.new`.
* `HashLiteral` now properly detects `Hash.new`.
* `VariableInterpolation` now detects regexp back references and doesn't crash.
* Don't generate pathnames like some/project//some.rb.
* [#151](https://github.com/bbatsov/rubocop/issues/151): Don't print the unrecognized cop warning several times for the same `.rubocop.yml`.

### Misc

* Renamed `Indentation` cop to `CaseIndentation` to avoid confusion.
* Renamed `EmptyLines` cop to `EmptyLineBetweenDefs` to avoid confusion.

## 0.6.1 (2013-04-28)

### New features

* Split `AsciiIdentifiersAndComments` cop in two separate cops.

### Bugs fixed

* [#90](https://github.com/bbatsov/rubocop/issues/90): Two cops crash when scanning code using `super`.
* [#93](https://github.com/bbatsov/rubocop/issues/93): Issue with `whitespace?': undefined method`.
* [#97](https://github.com/bbatsov/rubocop/issues/97): Build fails.
* [#100](https://github.com/bbatsov/rubocop/issues/100): `OpMethod` cop doesn't work if method arg is not in braces.
* `SymbolSnakeCase` now tracks Ruby 1.9 hash labels as well as regular symbols.

### Misc

* [#88](https://github.com/bbatsov/rubocop/issues/88): Abort gracefully when interrupted with Ctrl-C.
* No longer crashes on bugs within cops. Now problematic checks are skipped and a message is displayed.
* Replaced `Term::ANSIColor` with `Rainbow`.
* Add an option to disable colors in the output.
* Cop names are now displayed alongside messages when `-d/--debug` is passed.

## 0.6.0 (2013-04-23)

### New features

* New cop `ReduceArguments` tracks argument names in reduce calls.
* New cop `MethodLength` tracks number of LOC (lines of code) in methods.
* New cop `RescueModifier` tracks uses of `rescue` in modifier form.
* New cop `PercentLiterals` tracks uses of `%q`, `%Q`, `%s` and `%x`.
* New cop `BraceAfterPercent` tracks uses of % literals with delimiters other than ().
* Support for disabling cops locally in a file with rubocop:disable comments.
* New cop `EnsureReturn` tracks usages of `return` in `ensure` blocks.
* New cop `HandleExceptions` tracks suppressed exceptions.
* New cop `AsciiIdentifiersAndComments` tracks uses of non-ascii characters in identifiers and comments.
* New cop `RescueException` tracks uses of rescuing the `Exception` class.
* New cop `ArrayLiteral` tracks uses of Array.new.
* New cop `HashLiteral` tracks uses of Hash.new.
* New cop `OpMethod` tracks the argument name in operator methods.
* New cop `PercentR` tracks uses of %r literals with zero or one slash in the regexp.
* New cop `FavorPercentR` tracks uses of // literals with more than one slash in the regexp.

### Bugs fixed

* [#62](https://github.com/bbatsov/rubocop/issues/62): Config files in ancestor directories are ignored if another exists in home directory.
* [#65](https://github.com/bbatsov/rubocop/issues/65): Suggests to convert symbols `:==`, `:<=>` and the like to snake_case.
* [#66](https://github.com/bbatsov/rubocop/issues/66): Does not crash on unreadable or unparseable files.
* [#70](https://github.com/bbatsov/rubocop/issues/70): Support `alias` with bareword arguments.
* [#64](https://github.com/bbatsov/rubocop/issues/64): Performance issue with Bundler.
* [#75](https://github.com/bbatsov/rubocop/issues/75): Make it clear that some global variables require the use of the English library.
* [#79](https://github.com/bbatsov/rubocop/issues/79): Ternary operator missing whitespace detection.

### Misc

* Dropped Jeweler for gem release management since it's no longer actively maintained.
* Handle pluralization properly in the final summary.

## 0.5.0 (2013-04-17)

### New features

* New cop `FavorSprintf` that checks for usages of `String#%`.
* New cop `Semicolon` that checks for usages of `;` as expression separator.
* New cop `VariableInterpolation` that checks for variable interpolation in double quoted strings.
* New cop `Alias` that checks for uses of the keyword `alias`.
* Automatically detect extensionless Ruby files with shebangs when search for Ruby source files in a directory.

### Bugs fixed

* [#59](https://github.com/bbatsov/rubocop/issues/59): Interpolated variables not enclosed in braces are not noticed.
* [#42](https://github.com/bbatsov/rubocop/issues/42): Received malformed format string ArgumentError from rubocop.

[@bbatsov]: https://github.com/bbatsov
[@jonas054]: https://github.com/jonas054
[@yujinakayama]: https://github.com/yujinakayama
[@dblock]: https://github.com/dblock
[@nevir]: https://github.com/nevir
[@daviddavis]: https://github.com/daviddavis
[@sds]: https://github.com/sds
[@fancyremarker]: https://github.com/fancyremarker
[@sinisterchipmunk]: https://github.com/sinisterchipmunk
[@vonTronje]: https://github.com/vonTronje
[@agrimm]: https://github.com/agrimm
[@pmenglund]: https://github.com/pmenglund
[@chulkilee]: https://github.com/chulkilee
[@codez]: https://github.com/codez
[@cyberdelia]: https://github.com/cyberdelia
[@emou]: https://github.com/emou
[@skanev]: https://github.com/skanev
[@claco]: https://github.com/claco
[@rifraf]: https://github.com/rifraf
[@scottmatthewman]: https://github.com/scottmatthewman
[@ma2gedev]: https://github.com/ma2gedev
[@jeremyolliver]: https://github.com/jeremyolliver
[@hannestyden]: https://github.com/hannestyden
[@geniou]: https://github.com/geniou
[@jkogara]: https://github.com/jkogara
[@tmorris-fiksu]: https://github.com/tmorris-fiksu
[@mockdeep]: https://github.com/mockdeep
[@hiroponz]: https://github.com/hiroponz
[@tamird]: https://github.com/tamird
[@fshowalter]: https://github.com/fshowalter
[@cschramm]: https://github.com/cschramm
[@bquorning]: https://github.com/bquorning
[@bcobb]: https://github.com/bcobb
[@irrationalfab]: https://github.com/irrationalfab
[@tommeier]: https://github.com/tommeier
[@sfeldon]: https://github.com/sfeldon
[@biinari]: https://github.com/biinari
[@barunio]: https://github.com/barunio
[@molawson]: https://github.com/molawson
[@wndhydrnt]: https://github.com/wndhydrnt
[@ggilder]: https://github.com/ggilder
[@salbertson]: https://github.com/salbertson
[@camilleldn]: https://github.com/camilleldn
[@mcls]: https://github.com/mcls
[@yous]: https://github.com/yous
[@vrthra]: https://github.com/vrthra
[@SkuliOskarsson]: https://github.com/SkuliOskarsson
[@jspanjers]: https://github.com/jspanjers
[@sch1zo]: https://github.com/sch1zo
[@smangelsdorf]: https://github.com/smangelsdorf
[@mvz]: https://github.com/mvz
[@jfelchner]: https://github.com/jfelchner
[@janraasch]: https://github.com/janraasch
[@jcarbo]: https://github.com/jcarbo
[@oneamtu]: https://github.com/oneamtu
[@toy]: https://github.com/toy
[@Koronen]: https://github.com/Koronen
[@blainesch]: https://github.com/blainesch
[@marxarelli]: https://github.com/marxarelli
[@katieschilling]: https://github.com/katieschilling
[@kakutani]: https://github.com/kakutani
[@rrosenblum]: https://github.com/rrosenblum
[@mattjmcnaughton]: https://github.com/mattjmcnaughton
[@huerlisi]: https://github.com/huerlisi
[@volkert]: https://github.com/volkert
[@lumeet]: https://github.com/lumeet
[@mmozuras]: https://github.com/mmozuras
[@d4rk5eed]: https://github.com/d4rk5eed
[@cshaffer]: https://github.com/cshaffer
[@eitoball]: https://github.com/eitoball
[@iainbeeston]: https://github.com/iainbeeston
[@pimterry]: https://github.com/pimterry
[@palkan]: https://github.com/palkan
[@jdoconnor]: https://github.com/jdoconnor
[@meganemura]: https://github.com/meganemura
[@zvkemp]: https://github.com/zvkemp
[@vassilevsky]: https://github.com/vassilevsky
[@gerry3]: https://github.com/gerry3
[@ypresto]: https://github.com/ypresto
[@clowder]: https://github.com/clowder
[@mudge]: https://github.com/mudge
[@mzp]: https://github.com/mzp
[@bankair]: https://github.com/bankair
[@crimsonknave]: https://github.com/crimsonknave
[@renuo]: https://github.com/renuo
[@sdeframond]: https://github.com/sdeframond
[@til]: https://github.com/til
[@carhartl]: https://github.com/carhartl
[@dylandavidson]: https://github.com/dylandavidson
[@tmr08c]: https://github.com/tmr08c
[@hbd225]: https://github.com/hbd225
[@l8nite]: https://github.com/l8nite
[@sumeet]: https://github.com/sumeet
[@ojab]: https://github.com/ojab
[@chastell]: https://github.com/chastell
[@glasnt]: https://github.com/glasnt
[@crazydog115]: https://github.com/crazydog115
[@RGBD]: https://github.com/RGBD
[@panthomakos]: https://github.com/panthomakos
[@matugm]: https://github.com/matugm
[@m1foley]: https://github.com/m1foley
[@tejasbubane]: https://github.com/tejasbubane
[@bmorrall]: https://github.com/bmorrall
[@fphilipe]: https://github.com/fphilipe
[@gotrevor]: https://github.com/gotrevor
[@awwaiid]: https://github.com/awwaiid
[@segiddins]: https://github.com/segiddins
[@urbanautomaton]: https://github.com/urbanautomaton.com
[@unmanbearpig]: https://github.com/unmanbearpig
[@maxjacobson]: https://github.com/maxjacobson
[@sliuu]: https://github.com/sliuu
[@edmz]: https://github.com/edmz
[@syndbg]: https://github.com/syndbg
[@wli]: https://github.com/wli
[@caseywebdev]: https://github.com/caseywebdev
[@MGerrior]: https://github.com/MGerrior
[@imtayadeway]: https://github.com/imtayadeway
[@mrfoto]: https://github.com/mrfoto
[@karreiro]: https://github.com/karreiro
[@dreyks]: https://github.com/dreyks
[@hmadison]: https://github.com/hmadison
[@miquella]: https://github.com/miquella
[@jhansche]: https://github.com/jhansche
[@cornelius]: https://github.com/cornelius
[@eagletmt]: https://github.com/eagletmt
[@apiology]: https://github.com/apiology
[@alexdowad]: https://github.com/alexdowad
[@minustehbare]: https://github.com/minustehbare
[@tansaku]: https://github.com/tansaku
[@ptrippett]: https://github.com/ptrippett
[@br3nda]: https://github.com/br3nda
[@jujugrrr]: https://github.com/jujugrrr
[@sometimesfood]: https://github.com/sometimesfood
[@cgriego]: https://github.com/cgriego
[@savef]: https://github.com/savef
[@volmer]: https://github.com/volmer
[@domcleal]: https://github.com/domcleal
[@codebeige]: https://github.com/codebeige
[@weh]: https://github.com/weh
[@bfontaine]: https://github.com/bfontaine
[@jawshooah]: https://github.com/jawshooah
[@DNNX]: https://github.com/DNNX
[@mvidner]: https://github.com/mvidner
[@mattparlane]: https://github.com/mattparlane
[@drenmi]: https://github.com/drenmi
[@georgyangelov]: https://github.com/georgyangelov
[@owst]: https://github.com/owst
[@seikichi]: https://github.com/seikichi
[@madwort]: https://github.com/madwort
[@annih]: https://github.com/annih
[@mmcguinn]: https://github.com/mmcguinn
[@pocke]: https://github.com/pocke
[@prsimp]: https://github.com/prsimp
[@ptarjan]: https://github.com/ptarjan
[@jweir]: https://github.com/jweir
[@Fryguy]: https://github.com/Fryguy
[@mikegee]: https://github.com/mikegee
[@tbrisker]: https://github.com/tbrisker
[@necojackarc]: https://github.com/necojackarc
[@laurelfan]: https://github.com/laurelfan
[@amuino]: https://github.com/amuino
[@dylanahsmith]: https://github.com/dylanahsmith
[@gerrywastaken]: https://github.com/gerrywastaken
[@bolshakov]: https://github.com/bolshakov
[@jastkand]: https://github.com/jastkand
[@graemeboy]: https://github.com/graemeboy
[@akihiro17]: https://github.com/akihiro17
[@magni-]: https://github.com/magni-
[@NobodysNightmare]: https://github.com/NobodysNightmare
[@gylaz]: https://github.com/gylaz
[@tjwp]: https://github.com/tjwp
[@neodelf]: https://github.com/neodelf
[@josh]: https://github.com/josh
[@natalzia-paperless]: https://github.com/natalzia-paperless
[@jules2689]: https://github.com/jules2689
[@giannileggio]: https://github.com/giannileggio
[@deivid-rodriguez]: https://github.com/deivid-rodriguez
[@pclalv]: https://github.com/pclalv
[@flexoid]: https://github.com/flexoid
[@sgringwe]: https://github.com/sgringwe
[@Tei]: https://github.com/Tei
[@haziqhafizuddin]: https://github.com/haziqhafizuddin
[@dvandersluis]: https://github.com/dvandersluis
[@QuinnHarris]: https://github.com/QuinnHarris
[@sooyang]: https://github.com/sooyang
[@metcalf]: https://github.com/metcalf
[@annaswims]: https://github.com/annaswims
[@soutaro]: https://github.com/soutaro
[@nicklamuro]: https://github.com/nicklamuro
[@mikezter]: https://github.com/mikezter
[@joejuzl]: https://github.com/joejuzl
[@hedgesky]: https://github.com/hedgesky
[@tjwallace]: https://github.com/tjwallace
[@scottohara]: https://github.com/scottohara
[@koic]: https://github.com/koic
[@groddeck]: https://github.com/groddeck
[@b-t-g]: https://github.com/b-t-g
[@coorasse]: https://github.com/coorasse
[@tcdowney]: https://github.com/tcdowney
[@logicminds]: https://github.com/logicminds
[@abrom]: https://github.com/abrom
[@thegedge]: https://github.com/thegedge
[@jmks]: https://github.com/jmks/
[@connorjacobsen]: https://github.com/connorjacobsen
[@legendetm]: https://github.com/legendetm
[@bronson]: https://github.com/bronson
[@albus522]: https://github.com/albus522
[@sihu]: https://github.com/sihu
[@kamaradclimber]: https://github.com/kamaradclimber
[@swcraig]: https://github.com/swcraig
[@jessieay]: https://github.com/jessieay
[@tiagocasanovapt]: https://github.com/tiagocasanovapt
[@iGEL]: https://github.com/iGEL
[@tessi]: https://github.com/tessi
[@ivanovaleksey]: https://github.com/ivanovaleksey
[@Ana06]: https://github.com/Ana06
[@aroben]: https://github.com/aroben
[@olliebennett]: https://github.com/olliebennett
[@aesthetikx]: https://github.com/aesthetikx
[@tdeo]: https://github.com/tdeo
[@AlexWayfer]: https://github.com/AlexWayfer
[@amogil]: https://github.com/amogil
[@kevindew]: https://github.com/kevindew
[@lucasuyezu]: https://github.com/lucasuyezu
[@breckenedge]: https://github.com/breckenedge
[@enriikke]: https://github.com/enriikke
[@iguchi1124]: https://github.com/iguchi1124
[@vergenzt]: https://github.com/vergenzt
[@rahulcs]: https://github.com/rahulcs
[@dominh]: https://github.com/dominh
[@sue445]: https://github.com/sue445
[@zverok]: https://github.com/zverok
[@backus]: https://github.com/backus
[@pat]: https://github.com/pat
[@sinsoku]: https://github.com/sinsoku
[@nodo]: https://github.com/nodo
[@onk]: https://github.com/onk
[@dabroz]: https://github.com/dabroz
[@buenaventure]: https://github.com/buenaventure
[@dorian]: https://github.com/dorian
[@attilahorvath]: https://github.com/attilahorvath
[@droptheplot]: https://github.com/droptheplot
[@wkurniawan07]: https://github.com/wkurniawan07
[@kddeisz]: https://github.com/kddeisz
[@ota42y]: https://github.com/ota42y
[@smakagon]: https://github.com/smakagon
[@musialik]: https://github.com/musialik
[@twe4ked]: https://github.com/twe4ked
[@maxbeizer]: https://github.com/maxbeizer
[@andriymosin]: https://github.com/andriymosin
[@brandonweiss]: https://github.com/brandonweiss
[@betesh]: https://github.com/betesh
[@dpostorivo]: https://github.com/dpostorivo
[@konto-andrzeja]: https://github.com/konto-andrzeja
[@sadovnik]: https://github.com/sadovnik
[@cjlarose]: https://github.com/cjlarose
[@alpaca-tc]: https://github.com/alpaca-tc
[@ilansh]: https://github.com/ilansh
[@mclark]: https://github.com/mclark
[@klesse413]: https://github.com/klesse413
[@gprado]: https://github.com/gprado
[@yhirano55]: https://github.com/yhirano55
[@hoshinotsuyoshi]: https://github.com/hoshinotsuyoshi
[@timrogers]: https://github.com/timrogers
[@harold-s]: https://github.com/harold-s
[@daniloisr]: https://github.com/daniloisr
[@promisedlandt]: https://github.com/promisedlandt
[@oboxodo]: https://github.com/oboxodo
[@gohdaniel15]: https://github.com/gohdaniel15
[@barthez]: https://github.com/barthez
[@Envek]: https://github.com/Envek
[@petehamilton]: https://github.com/petehamilton
[@donjar]: https://github.com/donjar
[@highb]: https://github.com/highb
[@JoeCohen]: https://github.com/JoeCohen
[@theRealNG]: https://github.com/theRealNG
[@akhramov]: https://github.com/akhramov
[@jekuta]: https://github.com/jekuta
[@fujimura]: https://github.com/fujimura
[@kristjan]: https://github.com/kristjan
[@frodsan]: https://github.com/frodsan
[@erikdstock]: https://github.com/erikdstock
[@GauthamGoli]: https://github.com/GauthamGoli
[@nelsonjr]: https://github.com/nelsonjr
[@jonatas]: https://github.com/jonatas
[@jaredbeck]: https://www.jaredbeck.com
[@michniewicz]: https://github.com/michniewicz
[@bgeuken]: https://github.com/bgeuken
[@mtsmfm]: https://github.com/mtsmfm
[@bdewater]: https://github.com/bdewater
[@garettarrowood]: https://github.com/garettarrowood
[@sambostock]: https://github.com/sambostock
[@asherkach]: https://github.com/asherkach
[@tiagotex]: https://github.com/tiagotex
[@wata727]: https://github.com/wata727
[@marcandre]: https://github.com/marcandre
[@walf443]: https://github.com/walf443
[@reitermarkus]: https://github.com/reitermarkus
[@chrishulton]: https://github.com/chrishulton
[@siggymcfried]: https://github.com/siggymcfried
[@melch]: https://github.com/melch
[@nattfodd]: https://github.com/nattfodd
[@flyerhzm]: https://github.com/flyerhzm
[@ybiquitous]: https://github.com/ybiquitous
[@mame]: https://github.com/mame
[@dominicsayers]: https://github.com/dominicsayers
[@albertpaulp]: https://github.com/albertpaulp
[@orgads]: https://github.com/orgads
[@leklund]: https://github.com/leklund
[@untitaker]: https://github.com/untitaker
[@walinga]: https://github.com/walinga
[@georf]: https://github.com/georf
[@Edouard-chin]: https://github.com/Edouard-chin
[@eostrom]: https://github.com/eostrom
[@roberts1000]: https://github.com/roberts1000
[@satyap]: https://github.com/satyap
[@unkmas]: https://github.com/unkmas
[@elebow]: https://github.com/elebow
[@colorbox]: https://github.com/colorbox
[@mmyoji]: https://github.com/mmyoji
[@unused]: https://github.com/unused
[@htwroclau]: https://github.com/htwroclau
[@hamada14]: https://github.com/hamada14
[@anthony-robin]: https://github.com/anthony-robin
[@YukiJikumaru]: https://github.com/YukiJikumaru
[@jlfaber]: https://github.com/jlfaber
[@drewpterry]: https://github.com/drewpterry
[@mcfisch]: https://github.com/mcfisch
[@istateside]: https://github.com/istateside
[@parkerfinch]: https://github.com/parkerfinch
[@joshuapinter]: https://github.com/joshuapinter
[@Darhazer]: https://github.com/Darhazer
[@Wei-LiangChew]: https://github.com/Wei-LiangChew
[@svendittmer]: https://github.com/svendittmer
[@composerinteralia]: https://github.com/composerinteralia
[@PointlessOne]: https://github.com/PointlessOne
[@JacobEvelyn]: https://github.com/JacobEvelyn
[@shanecav84]: https://github.com/shanecav84
[@thomasbrus]: https://github.com/thomasbrus
[@balbesina]: https://github.com/balbesina
[@cupakromer]: https://github.com/cupakromer
[@TikiTDO]: https://github.com/TikiTDO
[@EiNSTeiN-]: https://github.com/EiNSTeiN-
[@nroman-stripe]: https://github.com/nroman-stripe
[@sunny]: https://github.com/sunny
[@tatsuyafw]: https://github.com/tatsuyafw
[@alexander-lazarov]: https://github.com/alexander-lazarov
[@r7kamura]: https://github.com/r7kamura
[@Vasfed]: https://github.com/Vasfed
[@drn]: https://github.com/drn
[@maxh]: https://github.com/maxh
[@kenman345]: https://github.com/kenman345
[@nijikon]: https://github.com/nijikon
[@mikeyhew]: https://github.com/mikeyhew
[@mkenyon]: https://github.com/mkenyon<|MERGE_RESOLUTION|>--- conflicted
+++ resolved
@@ -2,23 +2,18 @@
 
 ## master (unreleased)
 
-<<<<<<< HEAD
-### Bug fixes
-
+### New features
+
+* [#6148](https://github.com/bbatsov/rubocop/pull/6148): Add `IgnoredMethods` option to `Style/NumericPredicate` cop. ([@AlexWayfer][])
+
+### Bug fixes
+
+* [#6132](https://github.com/rubocop-hq/rubocop/issues/6132): Fix a false negative for `Naming/FileName` when `Include` of `AllCops` is the default setting. ([@koic][])
 * [#4115](https://github.com/rubocop-hq/rubocop/issues/4115): Fix false positive for unary operations in `Layout/MultilineOperationIndentation`. ([@jonas054][])
-=======
-### New features
-
-* [#6148](https://github.com/bbatsov/rubocop/pull/6148): Add `IgnoredMethods` option to `Style/NumericPredicate` cop. ([@AlexWayfer][])
-
-### Bug fixes
-
-* [#6132](https://github.com/rubocop-hq/rubocop/issues/6132): Fix a false negative for `Naming/FileName` when `Include` of `AllCops` is the default setting. ([@koic][])
 
 ### Changes
 
 * [#6137](https://github.com/rubocop-hq/rubocop/pull/6137): Allow `db` to allowed names of `Naming/UncommunicativeMethodParamName` cop in default config. ([@mkenyon][])
->>>>>>> 514131b3
 
 ## 0.58.2 (2018-07-23)
 
