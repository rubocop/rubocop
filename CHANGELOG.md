--- conflicted
+++ resolved
@@ -8,11 +8,8 @@
 * [#5894](https://github.com/bbatsov/rubocop/pull/5894): Fix `Rails/AssertNot` to allow it to have failure message. ([@koic][])
 * [#5888](https://github.com/bbatsov/rubocop/issues/5888): Do not register an offense for `headers` or `env` keyword arguments in `Rails/HttpPositionalArguments`. ([@rrosenblum][])
 * Fix the indentation of autocorrected closing squiggly heredocs. ([@garettarrowood][])
-<<<<<<< HEAD
 * [#5908](https://github.com/bbatsov/rubocop/pull/5908): Fix `Style/BracesAroundHashParameters` auto-correct going past the end of the file when the closing curly brace is on the last line of a file. ([@EiNSTeiN-][])
-=======
 * Fix a bug where `Style/FrozenStringLiteralComment` would be added to the second line if the first line is empty. ([@rrosenblum][])
->>>>>>> 3620b4a3
 
 ### Changes
 
