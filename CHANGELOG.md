--- conflicted
+++ resolved
@@ -4,11 +4,8 @@
 
 ### Bug fixes
 
-<<<<<<< HEAD
 * [#6103](https://github.com/rubocop-hq/rubocop/pull/6103): Fix a false positive for `Layout/IndentationWidth` when multiple modifiers are used in a block and a method call is made at end of the block. ([@koic][])
-=======
 * [#6084](https://github.com/rubocop-hq/rubocop/issues/6084): Fix `Naming/MemoizedInstanceVariableName` cop to allow methods to have leading underscores. ([@kenman345][])
->>>>>>> 3cfa66d9
 
 ## 0.58.1 (2018-07-10)
 
