--- conflicted
+++ resolved
@@ -9,11 +9,8 @@
 
 ### Bug fixes
 
-<<<<<<< HEAD
 * [#7013](https://github.com/rubocop-hq/rubocop/pull/7013): Respect DisabledByDefault for custom cops. ([@XrXr][])
-=======
 * [#7043](https://github.com/rubocop-hq/rubocop/issues/7043): Prevent RDoc error when installing RuboCop 0.69.0 on Ubuntu. ([@koic][])
->>>>>>> 72402c03
 
 ## 0.69.0 (2019-05-13)
 
