--- conflicted
+++ resolved
@@ -2,15 +2,13 @@
 
 ## master (unreleased)
 
-<<<<<<< HEAD
 ### Bug fixes
 
 * [#5888](https://github.com/bbatsov/rubocop/issues/5888): Do not register an offense for `headers` or `env` keyword arguments in `Rails/HttpPositionalArguments`. ([@rrosenblum][])
-=======
+
 ### Changes
 
 * [#5887](https://github.com/bbatsov/rubocop/issues/5887): Remove `Lint/SplatKeywordArguments` cop. ([@koic][])
->>>>>>> 9f976de2
 
 ## 0.56.0 (2018-05-14)
 
