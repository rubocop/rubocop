--- conflicted
+++ resolved
@@ -4,12 +4,6 @@
 
 namespace :changelog do
   %i[new fix change].each do |type|
-    desc "Create a Changelog entry (#{type})"
-<<<<<<< HEAD
-    task type, [:id] do |_task, args|
-=======
-    task type, [:id] do |task, args|
->>>>>>> 4529dd7f
       ref_type = :pull if args[:id]
       path = Changelog::Entry.new(type: type, ref_id: args[:id], ref_type: ref_type).write
       cmd = "git add #{path}"
