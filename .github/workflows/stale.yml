--- conflicted
+++ resolved
@@ -5,12 +5,8 @@
 
 jobs:
   close-issues:
-<<<<<<< HEAD
     if: (github.repository == 'rubocop/rubocop')
-    runs-on: ubuntu-latest
-=======
     runs-on: ubuntu-24.04-arm
->>>>>>> c5d5595e
     permissions:
       issues: write
       pull-requests: write
