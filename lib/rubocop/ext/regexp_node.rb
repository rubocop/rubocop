# frozen_string_literal: true

module RuboCop
  module Ext
    # Extensions to AST::RegexpNode for our cached parsed regexp info
    module RegexpNode
      ANY = Object.new
      def ANY.==(_)
        true
      end
      private_constant :ANY

      class << self
        attr_reader :parsed_cache
      end
      @parsed_cache = {}

      # @return [Regexp::Expression::Root, nil]
      def parsed_tree(interpolation: :ignore)
        unless %i[ignore blank].include?(interpolation)
          raise ArgumentError, 'interpolation must be one of :ignore or :blank'
        end

        return if interpolation? && interpolation == :ignore

        str = with_interpolations_blanked
        Ext::RegexpNode.parsed_cache[str] ||= begin
          Regexp::Parser.parse(str, options: options)
        rescue StandardError
          nil
        end
      end

      def each_capture(named: ANY)
        return enum_for(__method__, named: named) unless block_given?

        parsed_tree&.traverse do |event, exp, _index|
          yield(exp) if event == :enter &&
                        named == exp.respond_to?(:name) &&
                        exp.respond_to?(:capturing?) &&
                        exp.capturing?
        end

        self
      end

      private

      def with_interpolations_blanked
        children.reject(&:regopt_type?).map do |child|
          source = child.source

          # We don't want to consider the contents of interpolations as part of the pattern source,
          # but need to preserve their width, to allow offsets to correctly line up with the
          # original source: spaces have no effect, and preserve width.
          if child.begin_type?
<<<<<<< HEAD
            replace_match_with_spaces(source, /.*/m) # replace all content
=======
            ' ' * source.length
>>>>>>> cb668c14
          else
            source
          end
        end.join
      end

<<<<<<< HEAD
      def replace_match_with_spaces(source, pattern)
        source.sub(pattern) { ' ' * Regexp.last_match[0].length }
      end

=======
>>>>>>> cb668c14
      AST::RegexpNode.include self
    end
  end
end<|MERGE_RESOLUTION|>--- conflicted
+++ resolved
@@ -54,24 +54,13 @@
           # but need to preserve their width, to allow offsets to correctly line up with the
           # original source: spaces have no effect, and preserve width.
           if child.begin_type?
-<<<<<<< HEAD
-            replace_match_with_spaces(source, /.*/m) # replace all content
-=======
             ' ' * source.length
->>>>>>> cb668c14
           else
             source
           end
         end.join
       end
 
-<<<<<<< HEAD
-      def replace_match_with_spaces(source, pattern)
-        source.sub(pattern) { ' ' * Regexp.last_match[0].length }
-      end
-
-=======
->>>>>>> cb668c14
       AST::RegexpNode.include self
     end
   end
