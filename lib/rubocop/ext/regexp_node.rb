# frozen_string_literal: true

module RuboCop
  module Ext
    # Extensions to AST::RegexpNode for our cached parsed regexp info
    module RegexpNode
      ANY = Object.new
      def ANY.==(_)
        true
      end
      private_constant :ANY

      class << self
        attr_reader :parsed_cache
      end
      @parsed_cache = {}

      # @return [Regexp::Expression::Root, nil]
<<<<<<< HEAD
      def parsed_tree(interpolation: :ignore)
        unless %i[ignore blank].include?(interpolation)
          raise ArgumentError, 'interpolation must be one of :ignore or :blank'
        end

        return if interpolation? && interpolation == :ignore

=======
      def parsed_tree
>>>>>>> cb8a04b7
        str = with_interpolations_blanked
        Ext::RegexpNode.parsed_cache[str] ||= begin
          Regexp::Parser.parse(str, options: options)
        rescue StandardError
          nil
        end
      end

      def each_capture(named: ANY)
        return enum_for(__method__, named: named) unless block_given?

        parsed_tree&.traverse do |event, exp, _index|
          yield(exp) if event == :enter &&
                        named == exp.respond_to?(:name) &&
                        exp.respond_to?(:capturing?) &&
                        exp.capturing?
        end

        self
      end

      private

      def with_interpolations_blanked
<<<<<<< HEAD
        children.reject(&:regopt_type?).map do |child|
=======
        # Ignore the trailing regopt node
        children[0...-1].map do |child|
>>>>>>> cb8a04b7
          source = child.source

          # We don't want to consider the contents of interpolations as part of the pattern source,
          # but need to preserve their width, to allow offsets to correctly line up with the
          # original source: spaces have no effect, and preserve width.
          if child.begin_type?
            ' ' * source.length
          else
            source
          end
        end.join
      end

      AST::RegexpNode.include self
    end
  end
end<|MERGE_RESOLUTION|>--- conflicted
+++ resolved
@@ -16,17 +16,7 @@
       @parsed_cache = {}
 
       # @return [Regexp::Expression::Root, nil]
-<<<<<<< HEAD
-      def parsed_tree(interpolation: :ignore)
-        unless %i[ignore blank].include?(interpolation)
-          raise ArgumentError, 'interpolation must be one of :ignore or :blank'
-        end
-
-        return if interpolation? && interpolation == :ignore
-
-=======
       def parsed_tree
->>>>>>> cb8a04b7
         str = with_interpolations_blanked
         Ext::RegexpNode.parsed_cache[str] ||= begin
           Regexp::Parser.parse(str, options: options)
@@ -51,12 +41,8 @@
       private
 
       def with_interpolations_blanked
-<<<<<<< HEAD
-        children.reject(&:regopt_type?).map do |child|
-=======
         # Ignore the trailing regopt node
         children[0...-1].map do |child|
->>>>>>> cb8a04b7
           source = child.source
 
           # We don't want to consider the contents of interpolations as part of the pattern source,
