--- conflicted
+++ resolved
@@ -90,15 +90,10 @@
       end
 
       def add_excludes_from_files(config, config_file)
-<<<<<<< HEAD
         found_files = find_files_upwards(DOTFILE, config_file, home_dir: true)
-        return unless found_files.any? && found_files.last != config_file
-=======
-        found_files = config_files_in_path(config_file)
         return if found_files.empty?
         return if PathUtil.relative_path(found_files.last) ==
                   PathUtil.relative_path(config_file)
->>>>>>> a803d134
         print 'AllCops/Exclude ' if debug?
         config.add_excludes_from_higher_level(load_file(found_files.last))
       end
